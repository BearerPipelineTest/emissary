--- conflicted
+++ resolved
@@ -18,21 +18,13 @@
 
 This approach shifts a small amount of real user traffic from production to your application under test.
 
-<<<<<<< HEAD
-The user will see the direct response from the canary version of an application from any traffic that is shifted to the canary release, and they will not trigger or see the response from the current production released version of the application. The canary results can also be verified (both the downstream response and associated upstream side effects), but it is key to understand that any side effects will be persisted.
-=======
 The user will see the direct response from the canary version of the application from any traffic that is shifted to the canary release, and they will not trigger or see the response from the current production released version of the application. The canary results can also be verified (both the downstream response and associated upstream side effects), but it is key to understand that any side effects will be persisted.
->>>>>>> 7149c159
 
 In addition to allowing verification that the application is not crashing or otherwise behaving badly from an operational perspective when dealing with real user traffic and behavior, canary releasing allows user validation. For example, if a business KPI performs worse for all canaried requests, then this most likely indicates that the canaried application should not be fully released in its current form.
 
 ## Observability is a Prerequisite for Testing in Production
 
-<<<<<<< HEAD
 Observability is a critical requirement for testing in production. In any canary or shadow deployment, collecting key metrics around latency, traffic, errors, and saturation (the [“Four Golden Signals of Monitoring”](https://landing.google.com/sre/sre-book/chapters/monitoring-distributed-systems/#xref_monitoring_golden-signals)) provides valuable insight into the stability and performance of a new version of the service. Moreover, application developers can compare the metrics (e.g., latency) between the production version and an updated version. If the metrics are similar, then updates can proceed with much greater confidence.
-=======
-Observability is a critical requirement for testing in production. In any canary or shadow deployment, collecting key metrics around latency, traffic, errors, and saturation (the [“Four Golden Signals of Monitoring”](https://landing.google.com/sre/sre-book/chapters/monitoring-distributed-systems/#xref_monitoring_golden-signals)) provides valuable insight into the stability and performance of a new version of the service. Moreover, application developers can compare the metrics (e.g., latency) between the production version and updated version. If the metrics are similar, then updates can proceed with much greater confidence.
->>>>>>> 7149c159
 
 ## Benefits of Testing in Production
 
