--- conflicted
+++ resolved
@@ -54,7 +54,6 @@
           variable have been removed. Only the Envoy V3 API is supported (this has been the
           default since Emissary-ingress v1.14.0).
 
-<<<<<<< HEAD
       - title: Stream metrics from Envoy to the Ambassador cloud
         type: feature
         body: >-
@@ -62,7 +61,8 @@
         github:
         - title: 4053
           link: https://github.com/emissary-ingress/emissary/pull/4053
-=======
+
+
   - version: 2.1.2
     prevVersion: 2.1.0
     date: '2022-01-25'
@@ -168,7 +168,6 @@
         body: >-
           <i>Emissary-ingress 2.1.1 was not issued; Ambassador Edge Stack 2.1.1 uses
           Emissary-ingress 2.1.0.</i>
->>>>>>> 5f01e923
 
   - version: 2.1.0
     date: '2021-12-16'
