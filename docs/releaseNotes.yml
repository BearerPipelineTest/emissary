# -*- fill-column: 100 -*-

# This file should be placed in the folder for the version of the
# product that's meant to be documented. A `/release-notes` page will
# be automatically generated and populated at build time.
#
# Note that an entry needs to be added to the `doc-links.yml` file in
# order to surface the release notes in the table of contents.
#
# The YAML in this file should contain:
#
# changelog: An (optional) URL to the CHANGELOG for the product.
# items: An array of releases with the following attributes:
#     - version: The (optional) version number of the release, if applicable.
#     - date: The date of the release in the format YYYY-MM-DD.
#     - notes: An array of noteworthy changes included in the release, each having the following attributes:
#         - type: The type of change, one of `bugfix`, `feature`, `security` or `change`.
#         - title: A short title of the noteworthy change.
#         - body: >-
#             Two or three sentences describing the change and why it
#             is noteworthy.  This is HTML, not plain text or
#             markdown.  It is handy to use YAML's ">-" feature to
#             allow line-wrapping.
#         - image: >-
#             The URL of an image that visually represents the
#             noteworthy change.  This path is relative to the
#             `release-notes` directory; if this file is
#             `FOO/releaseNotes.yml`, then the image paths are
#             relative to `FOO/release-notes/`.
#         - docs: The path to the documentation page where additional information can be found.

changelog: https://github.com/emissary-ingress/emissary/blob/$branch$/CHANGELOG.md
items:
  - version: 2.1.2
    prevVersion: 2.1.0
    date: 'TBD'
    notes:
      - title: Fix support for for v2 Mappings with CORS
        type: bugfix
        body: >-
          Emissary-ingress 2.1.0 generated invalid Envoy configuration for
          <code>getambassador.io/v2</code> <code>Mappings</code> that set
          <code>spec.cors.origins</code> to a string rather than a list of strings; this has been
          fixed, and these <code>Mappings<code> should once again function correctly.

      - title: Correctly handle canary Mapping weights when reconfiguring
        type: bugfix
        body: >-
          Changes to the <code>weight</code> of <code>Mapping</code> in a canary group
          will now always be correctly managed during reconfiguration; such changes could
          have been missed in earlier releases.
        docs: topics/using/canary/#the-weight-attribute

      - title: Correctly handle empty rewrite in a Mapping
        type: bugfix
        body: >-
          Using <code>rewrite: ""</code> in a <code>Mapping</code> is correctly handled
          to mean "do not rewrite the path at all".
        docs: topics/using/rewrites

      - title: Docker BuildKit always used for builds
        type: change
        body: >-
          Docker BuildKit is enabled for all Emissary builds. Additionally, the Go
          build cache is fully enabled when building images, speeding up repeated builds.
        docs: https://github.com/moby/buildkit/blob/master/frontend/dockerfile/docs/syntax.md

<<<<<<< HEAD
      - title: Correctly use Mappings with host redirects
        type: bugfix
        body: >-
          Any <code>Mapping</code> that uses the <code>host_redirect</code> field is now properly discovered and used. Thanks 
          to <a href="https://github.com/gferon">Gabriel Féron</a> for contributing this bugfix! 
        github:
        - title: 3709
          link: https://github.com/emissary-ingress/emissary/issues/3709
        docs: https://github.com/emissary-ingress/emissary/issues/3709
=======
      - title: Fix overriding global settings for adding or removing headers
        type: bugfix
        body: >-
          If the <code>ambassador</code> <code>Module</code> sets a global default for
          <code>add_request_headers</code>, <code>add_response_headers</code>,
          <code>remove_request_headers</code>, or <code>remove_response_headers</code>, it is often
          desirable to be able to turn off that setting locally for a specific <code>Mapping</code>.
          For several releases this has not been possible for <code>Mappings</code> that are native
          Kubernetes resources (as opposed to annotations), as an empty value ("mask the global
          default") was erroneously considered to be equivalent to unset ("inherit the global
          default").  This is now fixed.
        docs: topics/using/defaults/

      # next changelog item here
>>>>>>> 746fe30a

  - version: 2.1.1
    date: 'N/A'
    notes:
      - title: Never issued
        type: change
        isHeadline: true
        body: >-
          <i>Emissary-ingress 2.1.1 was not issued; Ambassador Edge Stack 2.1.1 uses
          Emissary-ingress 2.1.0.</i>

  - version: 2.1.0
    date: '2021-12-16'
    notes:
      - title: Not recommended; upgrade to 2.1.2 instead
        type: change
        isHeadline: true
        body: >-
          <i>Emissary-ingress 2.1.0 is not recommended; upgrade to 2.1.2 instead.</i>

      - title: CRD conversions
        type: feature
        body: >-
          It is now possible to use both the <code>getambassador.io/v2</code> and
          <code>getambassador.io/v3alpha1</code> apiVersions.  This is accomplished with the
          addition of an <code>emissary-ingress-apiext</code> Service and Deployment that handles
          converting between the two versions for the apiserver.  This allows the user to semlessly
          request and author resources in whichever API version is desired, and facilitates easier
          migration from Emissary 1.x to 2.x.  Resources authored in v3alpha1 will not be visible to
          Emissary 1.x; resources authored in v2 will be visible to both Emissary 1.x and 2.x.

      - title: Correctly handle all changing canary configurations
        type: bugfix
        body: >-
          The incremental reconfiguration cache could miss some updates when multiple
          <code>Mapping</code>s had the same <code>prefix</code> ("canary"ing multiple
          <code>Mapping</code>s together). This has been corrected, so that all such
          updates correctly take effect.
        github:
        - title: 3945
          link: https://github.com/emissary-ingress/emissary/issues/3945
        docs: https://github.com/emissary-ingress/emissary/issues/3945

      - title: Secrets used for ACME private keys will not log errors
        type: bugfix
        body: >-
          When using Kubernetes Secrets to store ACME private keys (as the Edge Stack
          ACME client does), an error would always be logged about the Secret not being
          present, even though it was present, and everything was working correctly.
          This error is no longer logged.

      - title: When using gzip, upstreams will no longer receive encoded data
        type: bugfix
        body: >-
          When using gzip compression, upstream services will no longer receive compressed
          data. This bug was introduced in 1.14.0. The fix restores the default behavior of
          not sending compressed data to upstream services.
        github:
        - title: 3818
          link: https://github.com/emissary-ingress/emissary/issues/3818
        docs: https://github.com/emissary-ingress/emissary/issues/3818

      - title: Update to busybox 1.34.1
        type: security
        body: >-
          Update to busybox 1.34.1 to resolve CVE-2021-28831, CVE-2021-42378,
          CVE-2021-42379, CVE-2021-42380, CVE-2021-42381, CVE-2021-42382, CVE-2021-42383,
          CVE-2021-42384, CVE-2021-42385, and CVE-2021-42386.

      - title: Update Python dependencies
        type: security
        body: >-
          Update Python dependencies to resolve CVE-2020-28493 (jinja2), CVE-2021-28363
          (urllib3), and CVE-2021-33503 (urllib3).

      - title: Remove test-only code from the built image
        type: security
        body: >-
          Previous built images included some Python packages used only for test. These
          have now been removed, resolving CVE-2020-29651.

  - version: 2.0.5
    date: '2021-11-08'
    notes:
      - title: AuthService circuit breakers
        type: feature
        body: >-
          It is now possible to set the <code>circuit_breakers</code> for <code>AuthServices</code>,
          exactly the same as for <code>Mappings</code> and <code>TCPMappings</code>. This makes it
          possible to configure your <code>AuthService</code> to be able to handle more than 1024
          concurrent requests.
        docs: topics/running/services/auth-service/
        image: ./v2.0.5-auth-circuit-breaker.png

      - title: Improved validity checking for error response overrides
        type: bugfix
        body: >-
          Any token delimited by '%' is now validated agains a whitelist of valid
          Envoy command operators. Any mapping containing an <code>error_response_overrides</code>
          section with invalid command operators will be discarded.
        docs: topics/running/custom-error-responses

      - title: mappingSelector is now correctly supported in the Host CRD
        type: bugfix
        body: >-
          The <code>Host</code> CRD now correctly supports the <code>mappingSelector</code>
          element, as documented. As a transition aid, <code>selector</code> is a synonym for
          <code>mappingSelector</code>; a future version of $productName$ will remove the
          <code>selector</code> element.
        github:
        - title: 3902
          link: https://github.com/emissary-ingress/emissary/issues/3902
        docs: https://github.com/emissary-ingress/emissary/issues/3902
        image: ./v2.0.5-mappingselector.png

  - version: 2.0.4
    date: '2021-10-19'
    notes:
      - title: General availability!
        type: feature
        body: >-
          We're pleased to introduce $productName$ 2.0.4 for general availability! The
          2.X family introduces a number of changes to allow $productName$ to more
          gracefully handle larger installations, reduce global configuration to better
          handle multitenant or multiorganizational installations, reduce memory footprint, and
          improve performance. We welcome feedback!! Join us on
          <a href="https://a8r.io/slack">Slack</a> and let us know what you think.
        isHeadline: true
        docs: about/changes-2.0.0
        image: ./emissary-ga.png

      - title: API version getambassador.io/v3alpha1
        type: change
        body: >-
          The <code>x.getambassador.io/v3alpha1</code> API version has become the
          <code>getambassador.io/v3alpha1</code> API version. The <code>Ambassador-</code>
          prefixes from <code>x.getambassador.io/v3alpha1</code> resources have been
          removed for ease of migration. <b>Note that <code>getambassador.io/v3alpha1</code>
          is the only supported API version for 2.0.4</b> &mdash; full support for
          <code>getambassador.io/v2</code> will arrive soon in a later 2.X version.
        docs: about/changes-2.0.0
        image: ./v2.0.4-v3alpha1.png

      - title: Support for Kubernetes 1.22
        type: feature
        body: >-
          The <code>getambassador.io/v3alpha1</code> API version and the published chart
          and manifests have been updated to support Kubernetes 1.22. Thanks to
          <a href="https://github.com/imoisharma">Mohit Sharma</a> for contributions to
          this feature!
        docs: about/changes-2.0.0
        image: ./v2.0.4-k8s-1.22.png

      - title: Mappings support configuring strict or logical DNS
        type: feature
        body: >-
          You can now set <code>dns_type</code> between <code>strict_dns</code> and
          <code>logical_dns</code> in a <code>Mapping</code> to configure the Service
          Discovery Type.
        docs: topics/using/mappings/#dns-configuration-for-mappings
        image: ./v2.0.4-mapping-dns-type.png

      - title: Mappings support controlling DNS refresh with DNS TTL
        type: feature
        body: >-
          You can now set <code>respect_dns_ttl</code> to <code>true</code> to force the
          DNS refresh rate for a <code>Mapping</code> to be set to the record's TTL
          obtained from DNS resolution.
        docs: topics/using/mappings/#dns-configuration-for-mappings

      - title: Support configuring upstream buffer sizes
        type: feature
        body: >-
          You can now set <code>buffer_limit_bytes</code> in the <code>ambassador</code>
          <code>Module</code> to to change the size of the upstream read and write buffers.
          The default is 1MiB.
        docs: topics/running/ambassador/#modify-default-buffer-size

      - title: Version number reported correctly
        type: bugfix
        body: >-
          The release now shows its actual released version number, rather than
          the internal development version number.
        github:
        - title: "#3854"
          link: https://github.com/emissary-ingress/emissary/issues/3854
        docs: https://github.com/emissary-ingress/emissary/issues/3854
        image: ./v2.0.4-version.png

      - title: Large configurations work correctly with Ambassador Cloud
        type: bugfix
        body: >-
          Large configurations no longer cause $productName$ to be unable
          to communicate with Ambassador Cloud.
        github:
        - title: "#3593"
          link: https://github.com/emissary-ingress/emissary/issues/3593
        docs: https://github.com/emissary-ingress/emissary/issues/3593

      - title: Listeners correctly support l7Depth
        type: bugfix
        body: >-
          The <code>l7Depth</code> element of the <code>Listener</code> CRD is
          properly supported.
        docs: topics/running/listener#l7depth
        image: ./v2.0.4-l7depth.png

  - version: 2.0.3-ea
    date: '2021-09-16'
    notes:
      - title: Developer Preview!
        body: We're pleased to introduce $productName$ 2.0.3 as a <b>developer preview</b>. The 2.X family introduces a number of changes to allow $productName$ to more gracefully handle larger installations, reduce global configuration to better handle multitenant or multiorganizational installations, reduce memory footprint, and improve performance. We welcome feedback!! Join us on <a href="https://a8r.io/slack">Slack</a> and let us know what you think.
        type: change
        isHeadline: true
        docs: about/changes-2.0.0

      - title: AES_LOG_LEVEL more widely effective
        body: The environment variable <code>AES_LOG_LEVEL</code> now also sets the log level for the <code>diagd</code> logger.
        type: feature
        docs: topics/running/running/
        github:
        - title: "#3686"
          link: https://github.com/emissary-ingress/emissary/issues/3686
        - title: "#3666"
          link: https://github.com/emissary-ingress/emissary/issues/3666

      - title: AmbassadorMapping supports setting the DNS type
        body: You can now set <code>dns_type</code> in the <code>AmbassadorMapping</code> to configure how Envoy will use the DNS for the service.
        type: feature
        docs: topics/using/mappings/#using-dns_type

      - title: Building Emissary no longer requires setting DOCKER_BUILDKIT
        body: It is no longer necessary to set <code>DOCKER_BUILDKIT=0</code> when building Emissary. A future change will fully support BuildKit.
        type: bugfix
        docs: https://github.com/emissary-ingress/emissary/issues/3707
        github:
        - title: "#3707"
          link: https://github.com/emissary-ingress/emissary/issues/3707

  - version: 2.0.2-ea
    date: '2021-08-24'
    notes:
      - title: Developer Preview!
        body: We're pleased to introduce $productName$ 2.0.2 as a <b>developer preview</b>. The 2.X family introduces a number of changes to allow $productName$ to more gracefully handle larger installations, reduce global configuration to better handle multitenant or multiorganizational installations, reduce memory footprint, and improve performance. We welcome feedback!! Join us on <a href="https://a8r.io/slack">Slack</a> and let us know what you think.
        type: change
        isHeadline: true
        docs: about/changes-2.0.0

      - title: Envoy security updates
        type: bugfix
        body: "Upgraded envoy to 1.17.4 to address security vulnerabilities CVE-2021-32777, CVE-2021-32778, CVE-2021-32779, and CVE-2021-32781."
        docs: https://groups.google.com/g/envoy-announce/c/5xBpsEZZDfE?pli=1

      - title: Expose Envoy's allow_chunked_length HTTPProtocolOption
        type: feature
        body: "You can now set <code>allow_chunked_length</code> in the Ambassador Module to configure the same value in Envoy."
        docs: topics/running/ambassador/#content-length-headers

      - title: Envoy-configuration snapshots saved
        type: change
        body: Envoy-configuration snapshots get saved (as <code>ambex-#.json</code>) in <code>/ambassador/snapshots</code>. The number of snapshots is controlled by the <code>AMBASSADOR_AMBEX_SNAPSHOT_COUNT</code> environment variable; set it to 0 to disable. The default is 30.
        docs: topics/running/running/

  - version: 2.0.1-ea
    date: "2021-08-12"
    notes:
      - title: Developer Preview!
        body: We're pleased to introduce $productName$ 2.0.1 as a <b>developer preview</b>. The 2.X family introduces a number of changes to allow $productName$ to more gracefully handle larger installations, reduce global configuration to better handle multitenant or multiorganizational installations, reduce memory footprint, and improve performance. We welcome feedback!! Join us on <a href="https://a8r.io/slack">Slack</a> and let us know what you think.
        type: change
        isHeadline: true
        docs: about/changes-2.0.0

      - title: Improved Ambassador Cloud visibility
        type: feature
        body: Ambassador Agent reports sidecar process information and <code>AmbassadorMapping</code> OpenAPI documentation to Ambassador Cloud to provide more visibility into services and clusters.
        docs: ../../cloud/latest/service-catalog/quick-start/

      - title: Configurable per-AmbassadorListener statistics prefix
        body: The optional <code>stats_prefix</code> element of the <code>AmbassadorListener</code> CRD now determines the prefix of HTTP statistics emitted for a specific <code>AmbassadorListener</code>.
        type: feature
        docs: topics/running/listener

      - title: Configurable statistics names
        body: The optional <code>stats_name</code> element of <code>AmbassadorMapping</code>, <code>AmbassadorTCPMapping</code>, <code>AuthService</code>, <code>LogService</code>, <code>RateLimitService</code>, and <code>TracingService</code> now sets the name under which cluster statistics will be logged. The default is the <code>service</code>, with non-alphanumeric characters replaced by underscores.
        type: feature
        docs: topics/running/statistics

      - title: Updated klog to reduce log noise
        type: bugfix
        body: We have updated to <code>k8s.io/klog/v2</code> to track upstream and to quiet unnecessary log output.
        docs: https://github.com/emissary-ingress/emissary/issues/3603

      - title: Subsecond time resolution in logs
        type: change
        body: Logs now include subsecond time resolutions, rather than just seconds.
        docs: https://github.com/emissary-ingress/emissary/pull/3650

      - title: Configurable Envoy-configuration rate limiting
        type: change
        body: Set <code>AMBASSADOR_AMBEX_NO_RATELIMIT</code> to <code>true</code> to completely disable ratelimiting Envoy reconfiguration under memory pressure. This can help performance with the endpoint or Consul resolvers, but could make OOMkills more likely with large configurations. The default is <code>false</code>, meaning that the rate limiter is active.
        docs: topics/concepts/rate-limiting-at-the-edge/

  - version: 2.0.0-ea
    date: "2021-06-24"
    notes:
      - title: Developer Preview!
        body: We're pleased to introduce $productName$ 2.0.0 as a <b>developer preview</b>. The 2.X family introduces a number of changes to allow $productName$ to more gracefully handle larger installations, reduce global configuration to better handle multitenant or multiorganizational installations, reduce memory footprint, and improve performance. We welcome feedback!! Join us on <a href="https://a8r.io/slack">Slack</a> and let us know what you think.
        type: change
        docs: about/changes-2.0.0
        isHeadline: true

      - title: Configuration API v3alpha1
        body: >-
          $productName$ 2.0.0 introduces API version <code>x.getambassador.io/v3alpha1</code> for
          configuration changes that are not backwards compatible with the 1.X family.  API versions
          <code>getambassador.io/v0</code>, <code>getambassador.io/v1</code>, and
          <code>getambassador.io/v2</code> are deprecated.  Further details are available in the <a
          href="../about/changes-2.0.0/#1-configuration-api-version-xgetambassadoriov3alpha1">2.0.0
          Changes</a> document.
        type: feature
        docs: about/changes-2.0.0/#1-configuration-api-version-getambassadoriov3alpha1
        image: ./edge-stack-2.0.0-v3alpha1.png

      - title: The AmbassadorListener Resource
        body: The new <code>AmbassadorListener</code> CRD defines where and how to listen for requests from the network, and which <code>AmbassadorHost</code> definitions should be used to process those requests. Note that the <code>AmbassadorListener</code> CRD is <b>mandatory</b> and consolidates <i>all</i> port configuration; see the <a href="../topics/running/listener"><code>AmbassadorListener</code> documentation</a> for more details.
        type: feature
        docs: topics/running/listener
        image: ./edge-stack-2.0.0-listener.png

      - title: AmbassadorMapping hostname DNS glob support
        body: >-
          Where <code>AmbassadorMapping</code>'s <code>host</code> field is either an exact match or (with <code>host_regex</code> set) a regex,
          the new <code>hostname</code> element is always a DNS glob. Use <code>hostname</code> instead of <code>host</code> for best results.
        docs: about/changes-2.0.0/#ambassadorhost-and-ambassadormapping-association
        type: feature

      - title: Memory usage improvements for installations with many AmbassadorHosts
        body: The behavior of the Ambassador module <code>prune_unreachable_routes</code> field is now automatic, which should reduce Envoy memory requirements for installations with many <code>AmbassadorHost</code>s
        docs: topics/running/ambassador/#prune-unreachable-routes
        image: ./edge-stack-2.0.0-prune_routes.png
        type: feature

      - title: Independent Host actions supported
        body: Each <code>AmbassadorHost</code> can specify its <code>requestPolicy.insecure.action</code> independently of any other <code>AmbassadorHost</code>, allowing for HTTP routing as flexible as HTTPS routing.
        docs: topics/running/host-crd/#secure-and-insecure-requests
        github:
        - title: "#2888"
          link: https://github.com/datawire/ambassador/issues/2888
        image: ./edge-stack-2.0.0-insecure_action_hosts.png
        type: bugfix

      - title: Correctly set Ingress resource status in all cases
        body: $productName$ 2.0.0 fixes a regression in detecting the Ambassador Kubernetes service that could cause the wrong IP or hostname to be used in Ingress statuses -- thanks, <a href="https://github.com/impl">Noah Fontes</a>!
        docs: topics/running/ingress-controller
        type: bugfix
        image: ./edge-stack-2.0.0-ingressstatus.png

      - title: Stricter mTLS enforcement
        body: $productName$ 2.0.0 fixes a bug where mTLS could use the wrong configuration when SNI and the <code>:authority</code> header didn't match
        type: bugfix

      - title: Port configuration outside AmbassadorListener has been moved to AmbassadorListener
        body: The <code>TLSContext</code> <code>redirect_cleartext_from</code> and <code>AmbassadorHost</code> <code>requestPolicy.insecure.additionalPort</code> elements are no longer supported. Use a <code>AmbassadorListener</code> for this functionality instead.
        type: change
        docs: about/changes-2.0.0/#tlscontext-redirect_cleartext_from-and-host-insecureadditionalport

      - title: PROXY protocol configuration has been moved to AmbassadorListener
        body: The <code>use_proxy_protocol</code> element of the Ambassador <code>Module</code> is no longer supported, as it is now part of the <code>AmbassadorListener</code> resource (and can be set per-<code>AmbassadorListener</code> rather than globally).
        type: change
        docs: about/changes-2.0.0/#proxy-protocol-configuration

      - title: Stricter rules for AmbassadorHost/AmbassadorMapping association
        body: An <code>AmbassadorMapping</code> will only be matched with an <code>AmbassadorHost</code> if the <code>AmbassadorMapping</code>'s <code>host</code> or the <code>AmbassadorHost</code>'s <code>selector</code> (or both) are explicitly set, and match. This change can significantly improve $productName$'s memory footprint when many <code>AmbassadorHost</code>s are involved. Further details are available in the <a href="../about/changes-2.0.0/#host-and-mapping-association">2.0.0 Changes</a> document.
        docs: about/changes-2.0.0/#host-and-mapping-association
        type: change

      - title: AmbassadorHost or Ingress now required for TLS termination
        body: An <code>AmbassadorHost</code> or <code>Ingress</code> resource is now required when terminating TLS -- simply creating a <code>TLSContext</code> is not sufficient. Further details are available in the <a href="../about/changes-2.0.0/#host-tlscontext-and-tls-termination"><code>AmbassadorHost</code> CRD documentation.</a>
        docs: about/changes-2.0.0/#host-tlscontext-and-tls-termination
        type: change
        image: ./edge-stack-2.0.0-host_crd.png

      - title: Envoy V3 APIs
        body: By default, $productName$ will configure Envoy using the V3 Envoy API. This change is mostly transparent to users, but note that Envoy V3 does not support unsafe regular expressions or, e.g., Zipkin's V1 collector protocol. Further details are available in the <a href="../about/changes-2.0.0">2.0.0 Changes</a> document.
        type: change
        docs: about/changes-2.0.0/#envoy-v3-api-by-default

      - title: Module-based TLS no longer supported
        body: The <code>tls</code> module and the <code>tls</code> field in the Ambassador module are no longer supported. Please use <code>TLSContext</code> resources instead.
        docs: about/changes-2.0.0/#tls-the-ambassador-module-and-the-tls-module
        image: ./edge-stack-2.0.0-tlscontext.png
        type: change

      - title: Higher performance while generating Envoy configuration now enabled by default
        body: The environment variable <code>AMBASSADOR_FAST_RECONFIGURE</code> is now set by default, enabling the higher-performance implementation of the code that $productName$ uses to generate and validate Envoy configurations.
        docs: topics/running/scaling/#ambassador_fast_reconfigure-and-ambassador_legacy_mode-flags
        type: change

      - title: Service Preview no longer supported
        body: >-
          Service Preview and the <code>AGENT_SERVICE</code> environment variable are no longer supported.
          The Telepresence product replaces this functionality.
        docs: https://www.getambassador.io/docs/telepresence/
        type: change

      - title: edgectl no longer supported
        body: The <code>edgectl</code> CLI tool has been deprecated; please use the <code>emissary-ingress</code> helm chart instead.
        docs: topics/install/helm/
        type: change

  - version: 1.14.2
    date: '2021-09-29'
    notes:
      - title: Mappings support controlling DNS refresh with DNS TTL
        type: feature
        body: >-
          You can now set <code>respect_dns_ttl</code> in Ambassador Mappings. When true it
          configures that upstream's refresh rate to be set to resource record’s TTL
        docs: topics/using/mappings/#dns-configuration-for-mappings

      - title: Mappings support configuring strict or logical DNS
        type: feature
        body: >-
          You can now set <code>dns_type</code> in Ambassador Mappings to use Envoy's
          <code>logical_dns</code> resolution instead of the default <code>strict_dns</code>.
        docs: topics/using/mappings/#dns-configuration-for-mappings

      - title: Support configuring upstream buffer size
        type: feature
        body: >-
          You can now set <code>buffer_limit_bytes</code> in the <code>ambassador</code>
          <code>Module</code> to to change the size of the upstream read and write buffers.
          The default is 1MiB.
        docs: topics/running/ambassador/#modify-default-buffer-size

    edgeStackNotes:
      - type: feature
        body: >-
          You can now set <code>preserve_servers</code> in Ambassador Edge Stack's
          <code>DevPortal</code> resource to configure the DevPortal to use server definitions from
          the OpenAPI document when displaying connection information for services in the DevPortal.

  - version: 1.14.1
    date: '2021-08-24'
    notes:
      - title: Envoy security updates
        type: change
        body: >-
          Upgraded Envoy to 1.17.4 to address security vulnerabilities CVE-2021-32777,
          CVE-2021-32778, CVE-2021-32779, and CVE-2021-32781.
        docs: https://groups.google.com/g/envoy-announce/c/5xBpsEZZDfE

  - version: 1.14.0
    date: "2021-08-19"
    notes:
      - title: Envoy upgraded to 1.17.3!
        type: change
        body: >-
          Update from Envoy 1.15 to 1.17.3
        docs: https://www.envoyproxy.io/docs/envoy/latest/version_history/version_history

      - title: Expose Envoy's allow_chunked_length HTTPProtocolOption
        type: feature
        body: >-
          You can now set <code>allow_chunked_length</code> in the Ambassador Module to configure
          the same value in Envoy.
        docs: topics/running/ambassador/#content-length-headers

      - title: Default Envoy API version is now V3
        type: change
        body: >-
          <code>AMBASSADOR_ENVOY_API_VERSION</code> now defaults to <code>V3</code>
        docs: https://www.getambassador.io/docs/edge-stack/latest/topics/running/running/#ambassador_envoy_api_version

      - title: Subsecond time resolution in logs
        type: change
        body: Logs now include subsecond time resolutions, rather than just seconds.
        docs: https://github.com/emissary-ingress/emissary/pull/3650

  - version: 1.13.10
    date: '2021-07-28'
    notes:
      - title: Fix for CORS origins configuration on the Mapping resource
        type: bugfix
        body: >-
          Fixed a regression when specifying a comma separated string for <code>cors.origins</code>
          on the <code>Mapping</code> resource.
          ([#3609](https://github.com/emissary-ingress/emissary/issues/3609))
        docs: topics/using/cors
        image: ../images/emissary-1.13.10-cors-origin.png

      - title: New Envoy-configuration snapshots for debugging
        body: "Envoy-configuration snapshots get saved (as <code>ambex-#.json</code>) in <code>/ambassador/snapshots</code>. The number of snapshots is controlled by the <code>AMBASSADOR_AMBEX_SNAPSHOT_COUNT</code> environment variable; set it to 0 to disable. The default is 30."
        type: change
        docs: topics/running/environment/

      - title: Optionally remove ratelimiting for Envoy reconfiguration
        body: >-
          Set <code>AMBASSADOR_AMBEX_NO_RATELIMIT</code> to <code>true</code> to completely disable
          ratelimiting Envoy reconfiguration under memory pressure. This can help performance with
          the endpoint or Consul resolvers, but could make OOMkills more likely with large
          configurations. The default is <code>false</code>, meaning that the rate limiter is
          active.
        type: change
        docs: topics/running/environment/

    edgeStackNotes:
      - type: bugfix
        body: >-
          The <code>Mapping</code> resource can now specify <code>docs.timeout_ms</code> to set the
          timeout when the Dev Portal is fetching API specifications.
      - type: bugfix
        body: >-
          The Dev Portal will now strip HTML tags when displaying search results, showing just the
          actual content of the search result.
      - type: change
        body: >-
          Consul certificate-rotation logging now includes the fingerprints and validity timestamps
          of certificates being rotated.

  - version: 1.13.9
    date: '2021-06-30'
    notes:
      - title: Fix for TCPMappings
        body: >-
          Configuring multiple TCPMappings with the same ports (but different hosts) no longer
          generates invalid Envoy configuration.
        type: bugfix
        docs: topics/using/tcpmappings/

  - version: 1.13.8
    date: '2021-06-08'
    notes:
      - title: Fix Ambassador Cloud Service Details
        body: >-
          Ambassador Agent now accurately reports up-to-date Endpoint information to Ambassador
          Cloud
        type: bugfix
        docs: tutorials/getting-started/#3-connect-your-cluster-to-ambassador-cloud
        image: ../images/edge-stack-1.13.8-cloud-bugfix.png

      - title: Improved Argo Rollouts Experience with Ambassador Cloud
        body: >-
          Ambassador Agent reports ConfigMaps and Deployments to Ambassador Cloud to provide a
          better Argo Rollouts experience. See [Argo+Ambassador
          documentation](https://www.getambassador.io/docs/argo) for more info.
        type: feature
        docs: https://www.getambassador.io/docs/argo

  - version: 1.13.7
    date: '2021-06-03'
    notes:
      - title: JSON logging support
        body: >-
          Add AMBASSADOR_JSON_LOGGING to enable JSON for most of the Ambassador control plane. Some
          (but few) logs from gunicorn and the Kubernetes client-go package still log text.
        image: ../images/edge-stack-1.13.7-json-logging.png
        docs: topics/running/running/#log-format
        type: feature

      - title: Consul resolver bugfix with TCPMappings
        body: >-
          Fixed a bug where the Consul resolver would not actually use Consul endpoints with
          TCPMappings.
        image: ../images/edge-stack-1.13.7-tcpmapping-consul.png
        docs: topics/running/resolvers/#the-consul-resolver
        type: bugfix

      - title: Memory usage calculation improvements
        body: >-
          Ambassador now calculates its own memory usage in a way that is more similar to how the
          kernel OOMKiller tracks memory.
        image: ../images/edge-stack-1.13.7-memory.png
        docs: topics/running/scaling/#inspecting-ambassador-performance
        type: change

  - version: 1.13.6
    date: '2021-05-24'
    notes:
      - title: Quieter logs in legacy mode
        type: bugfix
        body: >-
          Fixed a regression where Ambassador snapshot data was logged at the INFO label
          when using <code>AMBASSADOR_LEGACY_MODE=true</code>.

  - version: 1.13.5
    date: '2021-05-13'
    notes:
      - title: Correctly support proper_case and preserve_external_request_id
        type: bugfix
        body: >-
          Fix a regression from 1.8.0 that prevented <code>ambassador</code> <code>Module</code>
          config keys <code>proper_case</code> and <code>preserve_external_request_id</code>
          from working correctly.
        docs: topics/running/ambassador/#header-case

      - title: Correctly support Ingress statuses in all cases
        type: bugfix
        body: >-
          Fixed a regression in detecting the Ambassador Kubernetes service that could cause the
          wrong IP or hostname to be used in Ingress statuses (thanks, [Noah
          Fontes](https://github.com/impl)!
        docs: topics/running/ingress-controller

  - version: 1.13.4
    date: '2021-05-11'
    notes:
      - title: Envoy 1.15.5
        body: >-
          Incorporate the Envoy 1.15.5 security update by adding the
          <code>reject_requests_with_escaped_slashes</code> option to the Ambassador module.
        image: ../images/edge-stack-1.13.4.png
        docs: topics/running/ambassador/#rejecting-client-requests-with-escaped-slashes
        type: security

# Don't go any further back than 1.13.4.<|MERGE_RESOLUTION|>--- conflicted
+++ resolved
@@ -65,7 +65,6 @@
           build cache is fully enabled when building images, speeding up repeated builds.
         docs: https://github.com/moby/buildkit/blob/master/frontend/dockerfile/docs/syntax.md
 
-<<<<<<< HEAD
       - title: Correctly use Mappings with host redirects
         type: bugfix
         body: >-
@@ -75,7 +74,7 @@
         - title: 3709
           link: https://github.com/emissary-ingress/emissary/issues/3709
         docs: https://github.com/emissary-ingress/emissary/issues/3709
-=======
+
       - title: Fix overriding global settings for adding or removing headers
         type: bugfix
         body: >-
@@ -90,7 +89,6 @@
         docs: topics/using/defaults/
 
       # next changelog item here
->>>>>>> 746fe30a
 
   - version: 2.1.1
     date: 'N/A'
