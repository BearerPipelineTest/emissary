--- conflicted
+++ resolved
@@ -31,7 +31,7 @@
 
 changelog: https://github.com/emissary-ingress/emissary/blob/$branch$/CHANGELOG.md
 items:
-<<<<<<< HEAD
+
   - version: 2.2.0
     date: 'TBD'
     notes:
@@ -68,11 +68,7 @@
         - title: 3709
           link: https://github.com/emissary-ingress/emissary/issues/3709
         docs: https://github.com/emissary-ingress/emissary/issues/3709
-=======
-  - version: 2.1.2
-    prevVersion: 2.1.0
-    date: 'TBD'
-    notes:
+
       - title: Fix support for for v2 Mappings with CORS
         type: bugfix
         body: >-
@@ -94,7 +90,7 @@
           Docker BuildKit is enabled for all Emissary builds. Additionally, the Go
           build cache is fully enabled when building images, speeding up repeated builds.
         docs: https://docs.docker.com/develop/develop-images/build_enhancements/
->>>>>>> 15feb5f3
+
 
   - version: 2.1.1
     date: 'N/A'
