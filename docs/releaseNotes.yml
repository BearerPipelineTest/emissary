--- conflicted
+++ resolved
@@ -68,23 +68,19 @@
       - title: Emissary watch for Cloud Connect Tokens
         type: change
         body: >-
-<<<<<<< HEAD
-          Support for the Envoy V2 API and the `AMBASSADOR_ENVOY_API_VERSION` environment
-          variable have been removed. Only the Envoy V3 API is supported (this has been the
-          default since Emissary-ingress v1.14.0).
-
-      - title: Stream metrics from Envoy to the Ambassador cloud
-        type: feature
-        body: >-
-          Support for streaming Envoy metrics about the clusters to Ambassador's cloud.
-        github:
-        - title: 4053
-          link: https://github.com/emissary-ingress/emissary/pull/4053
-=======
           Emissary will now watch for ConfigMap or Secret resources specified by the
           `AGENT_CONFIG_RESOURCE_NAME` environment variable in order to allow all
           components (and not only the Ambassador Agent) to authenticate requests to
           Ambassador Cloud.
+          Support for the Envoy V2 API and the `AMBASSADOR_ENVOY_API_VERSION` environment
+
+      - title: Stream metrics from Envoy to the Ambassador cloud
+        type: feature
+        body: >-
+          Support for streaming Envoy metrics about the clusters to Ambassador's cloud.
+        github:
+        - title: 4053
+          link: https://github.com/emissary-ingress/emissary/pull/4053
 
   - version: 2.1.2
     prevVersion: 2.1.0
@@ -191,7 +187,6 @@
         body: >-
           <i>Emissary-ingress 2.1.1 was not issued; Ambassador Edge Stack 2.1.1 uses
           Emissary-ingress 2.1.0.</i>
->>>>>>> 0b985703
 
   - version: 2.1.0
     date: '2021-12-16'
