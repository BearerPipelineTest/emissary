<<<<<<< HEAD
version: 1.13.8
=======
version: 2.0.0
>>>>>>> 3353793b
quoteVersion: 0.4.1<|MERGE_RESOLUTION|>--- conflicted
+++ resolved
@@ -1,6 +1,2 @@
-<<<<<<< HEAD
-version: 1.13.8
-=======
 version: 2.0.0
->>>>>>> 3353793b
 quoteVersion: 0.4.1