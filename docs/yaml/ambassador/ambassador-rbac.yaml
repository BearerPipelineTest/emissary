# GENERATED FILE: edits made by hand will not be preserved.
---
# Source: ambassador/templates/admin-service.yaml
apiVersion: v1
kind: Service
metadata:
  name: ambassador-admin
  namespace: default
  labels:
    # Hard-coded label for Prometheus Operator ServiceMonitor
    service: ambassador-admin
    product: aes
  annotations:
    a8r.io/owner: Ambassador Labs
    a8r.io/repository: github.com/datawire/ambassador
<<<<<<< HEAD
    a8r.io/description: "The Ambassador Edge Stack admin service for internal use and health checks."
    a8r.io/documentation: https://www.getambassador.io/docs/edge-stack/latest/
=======
    a8r.io/description: The Ambassador Edge Stack admin service for internal use and
      health checks.
    a8r.io/documentation: https://www.getambassador.io/docs/latest/
>>>>>>> 00f54ef6
    a8r.io/chat: http://d6e.co/slack
    a8r.io/bugs: https://github.com/datawire/ambassador/issues
    a8r.io/support: https://www.getambassador.io/about-us/support/
    a8r.io/dependencies: None
spec:
  type: NodePort
  ports:
  - port: 8877
    targetPort: admin
    protocol: TCP
    name: ambassador-admin
  - port: 8005
    targetPort: 8005
    protocol: TCP
    name: ambassador-snapshot
  selector:
    service: ambassador
---
# Source: ambassador/templates/rbac.yaml
apiVersion: rbac.authorization.k8s.io/v1beta1
kind: ClusterRole
metadata:
  name: ambassador
  labels:
    product: aes
aggregationRule:
  clusterRoleSelectors:
  - matchLabels:
      rbac.getambassador.io/role-group: ambassador
rules: []
---
# Source: ambassador/templates/serviceaccount.yaml
apiVersion: v1
kind: ServiceAccount
metadata:
  name: ambassador
  namespace: default
  labels:
    product: aes
---
# Source: ambassador/templates/rbac.yaml
apiVersion: rbac.authorization.k8s.io/v1beta1
kind: ClusterRoleBinding
metadata:
  name: ambassador
  labels:
    product: aes
roleRef:
  apiGroup: rbac.authorization.k8s.io
  kind: ClusterRole
  name: ambassador
subjects:
- name: ambassador
  namespace: default
  kind: ServiceAccount
---
# Source: ambassador/templates/rbac.yaml
# CRDs are cluster scoped resources, so they need to be in a cluster role,
# even if ambassador is running in single namespace mode
apiVersion: rbac.authorization.k8s.io/v1beta1
kind: ClusterRole
metadata:
  name: ambassador-crd
  labels:
    product: aes
    rbac.getambassador.io/role-group: ambassador
rules:
- apiGroups: [apiextensions.k8s.io]
  resources: [customresourcedefinitions]
  verbs: [get, list, watch, delete]
---
# Source: ambassador/templates/rbac.yaml
apiVersion: rbac.authorization.k8s.io/v1beta1
kind: ClusterRole
metadata:
  name: ambassador-watch
  labels:
    product: aes
    rbac.getambassador.io/role-group: ambassador
rules:
- apiGroups: ['']
  resources:
  - namespaces
  - services
  - secrets
  - endpoints
  verbs: [get, list, watch]

- apiGroups: [getambassador.io]
  resources: ['*']
  verbs: [get, list, watch, update, patch, create, delete]

- apiGroups: [getambassador.io]
  resources: [mappings/status]
  verbs: [update]

- apiGroups: [networking.internal.knative.dev]
  resources: [clusteringresses, ingresses]
  verbs: [get, list, watch]

- apiGroups: [networking.internal.knative.dev]
  resources: [ingresses/status, clusteringresses/status]
  verbs: [update]

- apiGroups: [extensions, networking.k8s.io]
  resources: [ingresses, ingressclasses]
  verbs: [get, list, watch]

- apiGroups: [extensions, networking.k8s.io]
  resources: [ingresses/status]
  verbs: [update]
---
# Source: ambassador/templates/deployment.yaml
apiVersion: apps/v1
kind: Deployment
metadata:
  name: ambassador
  namespace: default
  labels:
    product: aes
spec:
  replicas: 3
  selector:
    matchLabels:
      service: ambassador
  strategy:
    type: RollingUpdate
  template:
    metadata:
      labels:
        service: ambassador
        app.kubernetes.io/managed-by: getambassador.io
      annotations:
        consul.hashicorp.com/connect-inject: 'false'
        sidecar.istio.io/inject: 'false'
    spec:
      terminationGracePeriodSeconds: 0
      securityContext:
        runAsUser: 8888
      restartPolicy: Always
      serviceAccountName: ambassador
      volumes:
      - name: ambassador-pod-info
        downwardAPI:
          items:
          - fieldRef:
              fieldPath: metadata.labels
            path: labels
      containers:
      - name: ambassador
        image: docker.io/datawire/ambassador:$version$
        imagePullPolicy: IfNotPresent
        ports:
        - name: http
          containerPort: 8080
        - name: https
          containerPort: 8443
        - name: admin
          containerPort: 8877
        env:
        - name: HOST_IP
          valueFrom:
            fieldRef:
              fieldPath: status.hostIP
        - name: AMBASSADOR_NAMESPACE
          valueFrom:
            fieldRef:
              fieldPath: metadata.namespace
        securityContext:
          allowPrivilegeEscalation: false
        livenessProbe:
          httpGet:
            path: /ambassador/v0/check_alive
            port: admin
          failureThreshold: 3
          initialDelaySeconds: 30
          periodSeconds: 3
        readinessProbe:
          httpGet:
            path: /ambassador/v0/check_ready
            port: admin
          failureThreshold: 3
          initialDelaySeconds: 30
          periodSeconds: 3
        volumeMounts:
        - name: ambassador-pod-info
          mountPath: /tmp/ambassador-pod-info
          readOnly: true
        resources:
          limits:
            cpu: 1
            memory: 400Mi
          requests:
            cpu: 200m
            memory: 100Mi
      affinity:
        podAntiAffinity:
          preferredDuringSchedulingIgnoredDuringExecution:
          - podAffinityTerm:
              labelSelector:
                matchLabels:
                  service: ambassador
              topologyKey: kubernetes.io/hostname
            weight: 100
      imagePullSecrets: []
      dnsPolicy: ClusterFirst
      hostNetwork: false<|MERGE_RESOLUTION|>--- conflicted
+++ resolved
@@ -13,14 +13,9 @@
   annotations:
     a8r.io/owner: Ambassador Labs
     a8r.io/repository: github.com/datawire/ambassador
-<<<<<<< HEAD
-    a8r.io/description: "The Ambassador Edge Stack admin service for internal use and health checks."
-    a8r.io/documentation: https://www.getambassador.io/docs/edge-stack/latest/
-=======
     a8r.io/description: The Ambassador Edge Stack admin service for internal use and
       health checks.
-    a8r.io/documentation: https://www.getambassador.io/docs/latest/
->>>>>>> 00f54ef6
+    a8r.io/documentation: https://www.getambassador.io/docs/edge-stack/latest/
     a8r.io/chat: http://d6e.co/slack
     a8r.io/bugs: https://github.com/datawire/ambassador/issues
     a8r.io/support: https://www.getambassador.io/about-us/support/
