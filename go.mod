module github.com/datawire/ambassador

go 1.13

// If you're editing this file, there's a few things you should know:
//
//  1. Avoid the `replace` command as much as possible.  Go only pays
//     attention to the `replace` command when it appears in the main
//     module, which means that if the `replace` command is required
//     for the compile to work, then anything using ambassador.git as
//     a library needs to duplicate that `replace` in their go.mod.
//     We don't want to burden our users with that if we can avoid it
//     (since we encourage them to use the gRPC Go libraries when
//     implementing plugin services), and we don't want to deal with
//     that ourselves in apro.git.
//
//     The biggest reason we wouldn't be able to avoid it is if we
//     need to pull in a library that has a `replace` in its
//     go.mod--just as us adding a `replace` to our go.mod would
//     require our dependents to do the same, our dependencies adding
//     a `replace` requires us to do the same.  And even then, if
//     we're careful we might be able to avoid it.
//
//  2. If you do add a `replace` command to this file, always include
//     a version number to the left of the "=>" (even if you're
//     copying the command from a dependnecy and the dependency's
//     go.mod doesn't have a version on the left side).  This way we
//     don't accidentally keep pinning to an older version after our
//     dependency's `replace` goes away.  Sometimes it can be tricky
//     to figure out what version to put on the left side; often the
//     easiest way to figure it out is to get it working without a
//     version, run `go mod vendor`, then grep for "=>" in
//     `./vendor/modules.txt`.  If you don't see a "=>" line for that
//     replacement in modules.txt, then that's an indicator that we
//     don't really need that `replace`, maybe replacing it with a
//     `require` (or not; see the notes on go-autorest below).
//
//  3. If you do add a `replace` command to this file, you must also
//     add it to the go.mod in apro.git (see above for explanation).
//
//  4. We used to use complex hacks to manage the Kubernetes library
//     versions (since the Kubernetes folks made it such a nightmare),
//     but recent versions of Kubernetes 1.y.z now have useful
//     "v0.y.z" git tags that Go understands, so it's actually quite
//     reasonable now.  If you find yourself having to do any hacks
//     with k8s.io library versions (like doing a `replace` for a
//     dozen different k8s.io/ packages), stop, and ask someone for
//     advice.
//
//  5. Use `make go-mod-tidy` instead of `go mod tidy`.  Unlike normal
//     `go mod tidy`, it will make sure we're not missing anything
//     that's needed for `make generate`.

require (
	git.lukeshu.com/go/libsystemd v0.5.3
	github.com/Masterminds/semver v1.4.2
	github.com/Masterminds/sprig v2.17.1+incompatible
	github.com/Masterminds/squirrel v1.4.0 // indirect
	github.com/aokoli/goutils v1.1.0 // indirect
	github.com/asaskevich/govalidator v0.0.0-20200428143746-21a406dcc535 // indirect
	github.com/bmizerany/assert v0.0.0-20160611221934-b7ed37b82869
	github.com/census-instrumentation/opencensus-proto v0.2.1
	github.com/cncf/udpa/go v0.0.0-20200324003616-bae28a880fdb
	github.com/containerd/containerd v1.3.4 // indirect
	github.com/datawire/pf v0.0.0-20180510150411-31a823f9495a
	github.com/dgrijalva/jwt-go v3.2.0+incompatible
	github.com/ecodia/golang-awaitility v0.0.0-20180710094957-fb55e59708c7
	github.com/envoyproxy/protoc-gen-validate v0.3.0-java.0.20200609174644-bd816e4522c1
	github.com/fsnotify/fsnotify v1.4.9
	github.com/go-openapi/validate v0.19.5
	github.com/golang/protobuf v1.4.2
	github.com/google/go-cmp v0.4.0
	github.com/google/shlex v0.0.0-20181106134648-c34317bd91bf
	github.com/google/uuid v1.1.1
	github.com/gookit/color v1.2.3
	github.com/gorilla/websocket v1.4.1
	github.com/hashicorp/consul/api v1.3.0
	github.com/kballard/go-shellquote v0.0.0-20180428030007-95032a82bc51
	github.com/lib/pq v1.7.0 // indirect
	github.com/mholt/archiver/v3 v3.3.0
	github.com/miekg/dns v1.1.6
	github.com/mitchellh/mapstructure v1.1.2
	github.com/opencontainers/go-digest v1.0.0 // indirect
	github.com/pkg/browser v0.0.0-20180916011732-0a3d74bf9ce4
	github.com/pkg/errors v0.9.1
	github.com/prometheus/client_golang v1.6.0 // indirect
	github.com/prometheus/client_model v0.2.0
	github.com/rubenv/sql-migrate v0.0.0-20200616145509-8d140a17f351 // indirect
	github.com/sirupsen/logrus v1.6.0
	github.com/spf13/cobra v1.0.0
	github.com/spf13/pflag v1.0.5
	github.com/stretchr/testify v1.6.1
	github.com/xeipuuv/gojsonschema v1.2.0 // indirect
	golang.org/x/crypto v0.0.0-20200622213623-75b288015ac9
	golang.org/x/net v0.0.0-20200520004742-59133d7f0dd7
<<<<<<< HEAD
	golang.org/x/sys v0.0.0-20200420163511-1957bb5e6d1f
	google.golang.org/genproto v0.0.0-20200115191322-ca5a22157cba
=======
	golang.org/x/sys v0.0.0-20200615200032-f1bc736245b1
	google.golang.org/genproto v0.0.0-20200115191322-ca5a22157cba // indirect
>>>>>>> 1ef78f42
	google.golang.org/grpc v1.27.0
	google.golang.org/protobuf v1.23.0
	gopkg.in/natefinch/lumberjack.v2 v2.0.0
	gopkg.in/yaml.v2 v2.3.0
	helm.sh/helm/v3 v3.2.4
	k8s.io/api v0.18.4
	k8s.io/apiextensions-apiserver v0.18.4
	k8s.io/apimachinery v0.18.4
	k8s.io/cli-runtime v0.18.4
	k8s.io/client-go v0.18.4
	k8s.io/helm v2.16.9+incompatible
	rsc.io/letsencrypt v0.0.3 // indirect
	sigs.k8s.io/controller-runtime v0.6.1
	sigs.k8s.io/controller-tools v0.3.1-0.20200517180335-820a4a27ea84
	sigs.k8s.io/yaml v1.2.0
)

// We need to inherit this from helm.sh/helm/v3
replace (
	github.com/docker/docker v0.0.0-00010101000000-000000000000 => github.com/moby/moby v0.7.3-0.20190826074503-38ab9da00309
	github.com/docker/docker v1.4.2-0.20181221150755-2cb26cfe9cbf => github.com/moby/moby v0.7.3-0.20190826074503-38ab9da00309
)

// The issue doesn't trigger with the current versions of our
// dependencies, but if you ever get an error message like:
//
//     /path/to/whatever.go.go:7:2: ambiguous import: found package github.com/Azure/go-autorest/autorest in multiple modules:
//            github.com/Azure/go-autorest v10.8.1+incompatible (/home/lukeshu/go/pkg/mod/github.com/!azure/go-autorest@v10.8.1+incompatible/autorest)
//            github.com/Azure/go-autorest/autorest v0.9.0 (/home/lukeshu/go/pkg/mod/github.com/!azure/go-autorest/autorest@v0.9.0)
//
// then uncomment the `replace` line below, adjusting the version
// number to the left of the "=>" to match the error message.
//
// The go-autorest one is a little funny; we don't actually use that
// module; we use the nested "github.com/Azure/go-autorest/autorest"
// module, which split off from it some time between v11 and v13; and
// we just need to tell it to consider v13 instead of v11 so that it
// knows to use the nested module (instead of complaining about
// "ambiguous import: found package in multiple modules").  We could
// do this with
//
//     require github.com/Azure/go-autorest v13.3.2+incompatible
//
// but `go mod tidy` would remove it and break the build.  We could
// inhibit `go mod tidy` from removing it by importing a package from
// it in `./pkg/ignore/pin.go`, but there are actually no packages in
// it to import; it's entirely nested modules.
//
replace github.com/Azure/go-autorest v10.8.1+incompatible => github.com/Azure/go-autorest v13.3.2+incompatible<|MERGE_RESOLUTION|>--- conflicted
+++ resolved
@@ -38,18 +38,20 @@
 //  3. If you do add a `replace` command to this file, you must also
 //     add it to the go.mod in apro.git (see above for explanation).
 //
-//  4. We used to use complex hacks to manage the Kubernetes library
-//     versions (since the Kubernetes folks made it such a nightmare),
-//     but recent versions of Kubernetes 1.y.z now have useful
-//     "v0.y.z" git tags that Go understands, so it's actually quite
-//     reasonable now.  If you find yourself having to do any hacks
-//     with k8s.io library versions (like doing a `replace` for a
-//     dozen different k8s.io/ packages), stop, and ask someone for
-//     advice.
+//  4. We use https://github.com/datawire/libk8s to manage the
+//     Kubernetes library versions (since the Kubernetes folks make it
+//     such a nightmare).  See the docs there if you need to fuss with
+//     the versions of any of the k8s.io/ libraries.  If you find
+//     yourself having to do any hacks with k8s.io library versions
+//     (like doing a `replace` for a dozen different k8s.io/
+//     packages), stop, and ask someone for advice.
 //
-//  5. Use `make go-mod-tidy` instead of `go mod tidy`.  Unlike normal
-//     `go mod tidy`, it will make sure we're not missing anything
-//     that's needed for `make generate`.
+//  5. Use `make go-mod-tidy` instead of `go mod tidy`.  Normal `go
+//     mod tidy` will try to remove `github.com/cncf/udpa`--don't let
+//     it, that would break `make generate`; the github.com/cncf/udpa
+//     version needs to be kept in-sync with the
+//     github.com/cncf/udpa/go version (`make go-mod-tidy` will do
+//     this).
 
 require (
 	git.lukeshu.com/go/libsystemd v0.5.3
@@ -59,7 +61,7 @@
 	github.com/aokoli/goutils v1.1.0 // indirect
 	github.com/asaskevich/govalidator v0.0.0-20200428143746-21a406dcc535 // indirect
 	github.com/bmizerany/assert v0.0.0-20160611221934-b7ed37b82869
-	github.com/census-instrumentation/opencensus-proto v0.2.1
+	github.com/cncf/udpa v0.0.0-20200324003616-bae28a880fdb // indirect
 	github.com/cncf/udpa/go v0.0.0-20200324003616-bae28a880fdb
 	github.com/containerd/containerd v1.3.4 // indirect
 	github.com/datawire/pf v0.0.0-20180510150411-31a823f9495a
@@ -68,6 +70,7 @@
 	github.com/envoyproxy/protoc-gen-validate v0.3.0-java.0.20200609174644-bd816e4522c1
 	github.com/fsnotify/fsnotify v1.4.9
 	github.com/go-openapi/validate v0.19.5
+	github.com/gogo/protobuf v1.3.1
 	github.com/golang/protobuf v1.4.2
 	github.com/google/go-cmp v0.4.0
 	github.com/google/shlex v0.0.0-20181106134648-c34317bd91bf
@@ -75,16 +78,18 @@
 	github.com/gookit/color v1.2.3
 	github.com/gorilla/websocket v1.4.1
 	github.com/hashicorp/consul/api v1.3.0
+	github.com/iancoleman/strcase v0.0.0-20180726023541-3605ed457bf7
 	github.com/kballard/go-shellquote v0.0.0-20180428030007-95032a82bc51
 	github.com/lib/pq v1.7.0 // indirect
+	github.com/lyft/protoc-gen-star v0.4.10
 	github.com/mholt/archiver/v3 v3.3.0
 	github.com/miekg/dns v1.1.6
 	github.com/mitchellh/mapstructure v1.1.2
+	github.com/mitchellh/protoc-gen-go-json v0.0.0-20190813154521-ece073100ced
 	github.com/opencontainers/go-digest v1.0.0 // indirect
 	github.com/pkg/browser v0.0.0-20180916011732-0a3d74bf9ce4
 	github.com/pkg/errors v0.9.1
 	github.com/prometheus/client_golang v1.6.0 // indirect
-	github.com/prometheus/client_model v0.2.0
 	github.com/rubenv/sql-migrate v0.0.0-20200616145509-8d140a17f351 // indirect
 	github.com/sirupsen/logrus v1.6.0
 	github.com/spf13/cobra v1.0.0
@@ -93,18 +98,13 @@
 	github.com/xeipuuv/gojsonschema v1.2.0 // indirect
 	golang.org/x/crypto v0.0.0-20200622213623-75b288015ac9
 	golang.org/x/net v0.0.0-20200520004742-59133d7f0dd7
-<<<<<<< HEAD
-	golang.org/x/sys v0.0.0-20200420163511-1957bb5e6d1f
-	google.golang.org/genproto v0.0.0-20200115191322-ca5a22157cba
-=======
 	golang.org/x/sys v0.0.0-20200615200032-f1bc736245b1
 	google.golang.org/genproto v0.0.0-20200115191322-ca5a22157cba // indirect
->>>>>>> 1ef78f42
 	google.golang.org/grpc v1.27.0
-	google.golang.org/protobuf v1.23.0
 	gopkg.in/natefinch/lumberjack.v2 v2.0.0
 	gopkg.in/yaml.v2 v2.3.0
 	helm.sh/helm/v3 v3.2.4
+	istio.io/gogo-genproto v0.0.0-20190904133402-ee07f2785480
 	k8s.io/api v0.18.4
 	k8s.io/apiextensions-apiserver v0.18.4
 	k8s.io/apimachinery v0.18.4
