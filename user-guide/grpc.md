# gRPC and Ambassador Edge Stack

Ambassador Edge Stack makes it easy to access your services from outside your application. This includes gRPC services, although a little bit of additional configuration is required: by default, Envoy connects to upstream services using HTTP/1.x and then upgrades to HTTP/2 whenever possible. However, gRPC is built on HTTP/2 and most gRPC servers do not speak HTTP/1.x at all. Ambassador Edge Stack must tell its underlying Envoy that your gRPC service only wants to speak that HTTP/2, using the `grpc` attribute of a `Mapping`.

## Writing a gRPC service for Ambassador Edge Stack

There are many examples and walkthroughs on how to write gRPC applications so that is not what this article will aim to accomplish. If you do not yet have a service written you can find examples of gRPC services in all supported languages here: [gRPC Quickstart](https://grpc.io/docs/quickstart/)

This document will use the [gRPC python helloworld example](https://github.com/grpc/grpc/tree/master/examples/python/helloworld) to demonstrate how to configure a gRPC service with Ambassador Edge Stack.

Follow the example up through [Run a gRPC application](https://grpc.io/docs/quickstart/python.html#run-a-grpc-application) to get started.

### Dockerize

After building our gRPC application and testing it locally, we need to package it as a Docker container and deploy it to Kubernetes.

To run a gRPC application, we need to include the client/server and the protocol buffer definitions.

For gRPC with python, we need to install `grpcio` and the common protos.

```Dockerfile
FROM python:2.7

WORKDIR /grpc

ENV PATH "$PATH:/grpc"

COPY greeter_server.py /grpc
COPY helloworld_pb2.py /grpc
COPY helloworld_pb2_grpc.py /grpc

RUN python -m pip install grpcio
RUN python -m pip install grpcio-tools googleapis-common-protos

CMD ["python", "./greeter_server.py"]

EXPOSE 50051
```

Create the container and test it:

```shell
$ docker build -t <docker_reg>/grpc_example .
$ docker run -p 50051:50051 <docker_reg>/example
```

Where `<docker_reg>` is your Docker profile.

Switch to another terminal and, from the same directory, run the `greeter_client`. The output should be the same as running it outside of the container.

```shell
$ docker run -p 50051:50051 <docker_reg>/example
Greeter client received: Hello, you!
```

Once you verify the container works, push it to your Docker registry:

```shell
$ docker push <docker_reg>/grpc_example
```

### Mapping gRPC Services

Ambassador Edge Stack `Mapping`s are based on URL prefixes; for gRPC, the URL prefix is the full service name, including the package path (`package.service`). These are defined in the `.proto` definition file. In the example [proto definition file](https://github.com/grpc/grpc/blob/master/examples/protos/helloworld.proto) we see:

```
package helloworld;

// The greeting service definition.
service Greeter { ... }
```

so the URL `prefix` is `helloworld.Greeter` and the mapping would be:

```yaml
apiVersion: getambassador.io/v1
kind: Mapping
metadata:
  name: grpc-py
spec:
  grpc: True
  prefix: /helloworld.Greeter/
  rewrite: /helloworld.Greeter/
  service: grpc-example
```

Note the `grpc: true` line —- this is what tells Envoy to use HTTP/2 so the request can communicate with the backend service. Also note that you'll need `prefix` and `rewrite` the same here, since the gRPC service needs the package and service to be in the request to do the right thing.

### Deploying to Kubernetes
`grpc_example.yaml`

```yaml
---
apiVersion: getambassador.io/v1
kind: Mapping
metadata:
  name: grpc-py
spec:
  grpc: True
  prefix: /helloworld.Greeter/
  rewrite: /helloworld.Greeter/
  service: grpc-example

---
apiVersion: v1
kind: Service
metadata:
  labels:
    service: grpc-example
  name: grpc-example
spec:
  type: ClusterIP
  ports:
  - name: grpc-greet
    port: 80
    targetPort: grpc-api
  selector:
    service: grpc-example
---
apiVersion: apps/v1
kind: Deployment
metadata:
  name: grpc-example
spec:
  replicas: 1
  selector:
    matchLabels:
      service: grpc-example
  template:
    metadata:
      labels:
        service: grpc-example
    spec:
      containers:
      - name: grpc-example
        image: <docker_reg>/grpc_example
        ports:
        - name: grpc-api
          containerPort: 50051
      restartPolicy: Always
```

After adding the Ambassador Edge Stack mapping to the service, the rest of the Kubernetes deployment YAML file is pretty straightforward. We need to identify the container image to use, expose the `containerPort` to listen on the same port the Docker container is listening on, and map the service port (80) to the container port (50051).

Once you have the YAML file configured, deploy it to your cluster with kubectl.

```shell
$ kubectl apply -f grpc_example.yaml
```

### Testing the deployment

Make sure to test your Kubernetes deployment before making more advanced changes (like adding TLS). To test any service with Ambassador Edge Stack, we will need the hostname of the running Ambassador Edge Stack service which you can get with:

```shell
$ kubectl get service ambassador -o wide
```
Which should return something similar to:

```
NAME         CLUSTER-IP      EXTERNAL-IP     PORT(S)        AGE
ambassador   10.11.12.13     35.36.37.38     80:31656/TCP   1m
```
where `EXTERNAL-IP` is the `$AMBASSADORHOST` and 80 is the `$PORT`.

You will need to open the `greeter_client.py` and change `localhost:50051` to `$AMBASSADORHOST:$PORT`

```diff
- with grpc.insecure_channel('localhost:50051') as channel:
+ with grpc.insecure_channel(‘$AMBASSADORHOST:$PORT’) as channel:
        stub = helloworld_pb2_grpc.GreeterStub(channel)
        response = stub.SayHello(helloworld_pb2.HelloRequest(name='you'))
    print("Greeter client received: " + response.message)
```

After making that change, simply run the client again and you will see the gRPC service in your cluster responds!

```shell
$ python greeter_client.py
Greeter client received: Hello, you!
```

### gRPC and TLS

There is some extra configuration required to connect to a gRPC service through Ambassador Edge Stack over an encrypted channel. Currently, the gRPC call is being sent over cleartext to Ambassador Edge Stack which proxies it to the gRPC application.

![](/doc-images/gRPC-TLS.png)

<<<<<<< HEAD
If you want to add TLS encyrption to your gRPC calls, first you need to tell Ambassador to add [ALPN protocols](/reference/core/tls) which are required by HTTP/2 to do TLS.

Ex:
```yaml
---
apiVersion: getambassador.io/v1
kind: TLSContext
metadata:
  name: tls
spec:
  hosts:
  - "*"
  secret: ambassador-cert
  alpn_protocol: h2
```

Next, you need to change the client code slightly and tell it to open a secure RPC channel with Ambassador.
=======
If you want to add TLS encyrption to your gRPC calls, first you need to tell Ambassador Edge Stack to add [ALPN protocols](/reference/core/tls) which are required by HTTP/2 to do TLS. Next, you need to change the client code slightly and tell it to open a secure RPC channel with Ambassador Edge Stack.
>>>>>>> 72234e7f

```diff
- with grpc.insecure_channel(‘$AMBASSADORHOST:$PORT’) as channel:
+ with grpc.secure_channel(‘$AMBASSADORHOST:$PORT’, grpc.ssl_channel_credentials()) as channel:
        stub = helloworld_pb2_grpc.GreeterStub(channel)
        response = stub.SayHello(helloworld_pb2.HelloRequest(name='you'))
    print("Greeter client received: " + response.message)
```

`grpc.ssl_channel_credentials(root_certificates=None, private_key=None, certificate_chain=None)`returns the root certificate that will be used to validate the certificate and public key sent by Ambassador Edge Stack. The default values of `None` tells the gRPC runtime to grab the root certificate from the default location packaged with gRPC and ignore the private key and certificate chain fields.

Ambassador Edge Stack is now terminating TLS from the gRPC client and proxying the call to the application over cleartext.

![](/doc-images/gRPC-TLS-Ambassador.png)

Refer to the Ambassador Edge Stack [TLS termination guide](/user-guide/tls-termination) for more information on the TLS module.

[gRPC provides examples](https://grpc.io/docs/guides/auth.html) with proper syntax for other languages. Generally, passing no arguments to the method that requests credentials gives the same behavior as above.

Refer to the languages [API Reference](https://grpc.io/docs/) if this is not the case.  

#### Originating TLS with gRPC Service

![](/doc-images/gRPC-TLS-Originate.png)

Ambassador Edge Stack can originate TLS with your gRPC service so the entire RPC channel is encyrpted. To configure this, first get some TLS certificates and configure the server to open a secure channel with them. Using self-signed certs this can be done with openssl and adding a couple of lines to the server code.

```diff
def serve():
    server = grpc.server(futures.ThreadPoolExecutor(max_workers=10))
+   with open('certs/server.key', 'rb') as f:
+       private_key = f.read()
+   with open('certs/server.crt', 'rb') as f:
+       cert_chain = f.read()
+   server_creds = grpc.ssl_server_credentials( ( (private_key, cert_chain), ) )
    helloworld_pb2_grpc.add_GreeterServicer_to_server(Greeter(), server)
-   server.add_insecure_port('[::]:50052')
+   server.add_secure_port('[::]:50052', server_creds)
    server.start()
```

Rebuild your docker container **making sure the certificates are included** and follow the same steps of testing and deploying to kubernetes. You will need to make a small change the the client code to test locally.

```diff
- with grpc.insecure_channel(‘localhost:$PORT’) as channel:
+ with grpc.secure_channel(‘localhost:$PORT’, grpc.ssl_channel_credentials(open('certs/server.crt', 'rb').read())) as channel:
        stub = helloworld_pb2_grpc.GreeterStub(channel)
        response = stub.SayHello(helloworld_pb2.HelloRequest(name='you'))
    print("Greeter client received: " + response.message)
```

Once deployed we will need to tell Ambassador Edge Stack to originate TLS to the application.

```yaml
---
apiVersion: getambassador.io/v1
kind: Mapping
metadata:
  name: grpc-py-tls
spec:
  grpc: True
  tls: upstream
  prefix: /hello.Greeter/
  rewrite: /hello.Greeter/
  service: https://grpc-py

---
apiVersion: v1
kind: Service
metadata:
  labels:
    service: grpc-py
  name: grpc-py
spec:
  type: ClusterIP
  ports:
  - name: grpc-greet
    port: 443
    targetPort: grpc-api
  selector:
    service: grpc-py
```

```yaml
---
apiVersion: getambassador.io/v1
kind: TLSContext
metadata:
  name: upstream
spec:
  alpn_protocols: h2
  secret: ambassador-cert
```
<<<<<<< HEAD
We need to tell Ambassador to route to the `service:` over https and have the service listen on `443`. We also need to give tell Ambassador to use ALPN protocols when originating TLS with the application, the same way we did with TLS termination. This is done by setting `alpn_protocols: h2` in a `TLSContext` telling the service to use that tls-context in the mapping by setting `tls: upstream`.

Refer to the [TLS document](/reference/tls/origination/#advanced-configuration-using-a-tlscontext) for more information on TLS origination.
=======

We need to tell Ambassador Edge Stack to route to the `service:` over https and have the service listen on `443`. We also need to give tell Ambassador Edge Stack to use ALPN protocols when originating TLS with the application, the same way we did with TLS termination. This is done by setting `alpn_protocols: ["h2"]` under a tls-context name (like `upstream`) in the TLS module and telling the service to use that tls-context in the mapping by setting `tls: upstream`.
>>>>>>> 72234e7f

Refer to the [TLS document](/reference/core/tls) for more information on TLS origination.

### gRPC Headers

gRPC services use [HTTP/2 headers](https://github.com/grpc/grpc/blob/master/doc/PROTOCOL-HTTP2.md). This means that some header-based routing rules will need to be rewritten to support HTTP/2 headers. For example, `host: subdomain.host.com` needs to be rewitten using the `headers: ` attribute with the `:authority` header:

```
headers:
  :authority: subdomain.host.com
```

## Note

Some [Kubernetes ingress controllers](https://kubernetes.io/docs/concepts/services-networking/ingress/) do not support HTTP/2 fully. As a result, if you are running Ambassador with an ingress controller in front, you may find that gRPC requests fail even with correct Ambassador Edge Stack configuration.

A simple way around this is to use Ambassador Edge Stack with a `LoadBalancer` service, rather than an Ingress controller.<|MERGE_RESOLUTION|>--- conflicted
+++ resolved
@@ -186,8 +186,7 @@
 
 ![](/doc-images/gRPC-TLS.png)
 
-<<<<<<< HEAD
-If you want to add TLS encyrption to your gRPC calls, first you need to tell Ambassador to add [ALPN protocols](/reference/core/tls) which are required by HTTP/2 to do TLS.
+If you want to add TLS encyrption to your gRPC calls, first you need to tell Ambassador Edge Stack to add [ALPN protocols](/reference/core/tls) which are required by HTTP/2 to do TLS.
 
 Ex:
 ```yaml
@@ -203,10 +202,7 @@
   alpn_protocol: h2
 ```
 
-Next, you need to change the client code slightly and tell it to open a secure RPC channel with Ambassador.
-=======
-If you want to add TLS encyrption to your gRPC calls, first you need to tell Ambassador Edge Stack to add [ALPN protocols](/reference/core/tls) which are required by HTTP/2 to do TLS. Next, you need to change the client code slightly and tell it to open a secure RPC channel with Ambassador Edge Stack.
->>>>>>> 72234e7f
+Next, you need to change the client code slightly and tell it to open a secure RPC channel with Ambassador Edge Stack.
 
 ```diff
 - with grpc.insecure_channel(‘$AMBASSADORHOST:$PORT’) as channel:
@@ -300,16 +296,10 @@
   alpn_protocols: h2
   secret: ambassador-cert
 ```
-<<<<<<< HEAD
-We need to tell Ambassador to route to the `service:` over https and have the service listen on `443`. We also need to give tell Ambassador to use ALPN protocols when originating TLS with the application, the same way we did with TLS termination. This is done by setting `alpn_protocols: h2` in a `TLSContext` telling the service to use that tls-context in the mapping by setting `tls: upstream`.
+
+We need to tell Ambassador Edge Stack to route to the `service:` over https and have the service listen on `443`. We also need to give tell Ambassador Edge Stack to use ALPN protocols when originating TLS with the application, the same way we did with TLS termination. This is done by setting `alpn_protocols: ["h2"]` in a `TLSContext` telling the service to use that tls-context in the mapping by setting `tls: upstream`.
 
 Refer to the [TLS document](/reference/tls/origination/#advanced-configuration-using-a-tlscontext) for more information on TLS origination.
-=======
-
-We need to tell Ambassador Edge Stack to route to the `service:` over https and have the service listen on `443`. We also need to give tell Ambassador Edge Stack to use ALPN protocols when originating TLS with the application, the same way we did with TLS termination. This is done by setting `alpn_protocols: ["h2"]` under a tls-context name (like `upstream`) in the TLS module and telling the service to use that tls-context in the mapping by setting `tls: upstream`.
->>>>>>> 72234e7f
-
-Refer to the [TLS document](/reference/core/tls) for more information on TLS origination.
 
 ### gRPC Headers
 
