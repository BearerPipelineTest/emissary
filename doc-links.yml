- title: Welcome
  link: /docs/
  collapsable: false
  items:
    - title: Why the Ambassador Edge Stack?
      link: /about/why-ambassador
    - title: Need help?
      link: /about/support
        
- title: Install Ambassador Edge Stack
  link: /user-guide/install
  items: 
  - title: Quick Start Installation Guide
    link: /user-guide/getting-started
  - title: Edge Policy Console
    link: /about/edge-policy-console
  - title: Other Install & Upgrade Options
    items: 
    - title: Upgrade to the Ambassador Edge Stack
      link: /user-guide/upgrade-to-edge-stack
    - title: Upgrade to a Newer Version
      link: /reference/upgrading
    - title: Install the Ambassador API Gateway
      link: /user-guide/install-ambassador-oss    
    - title: Install with Helm
      link: /user-guide/helm
    - title: Install with Docker
      link: /about/quickstart
    - title: Install with Bare Metal
      link: /user-guide/bare-metal
    - title: Install Manually
      link: /user-guide/manual-install  
<<<<<<< HEAD
    - title: Ambassador Edge Stack Operator
      link: /user-guide/aes-operator   
=======
>>>>>>> e46a377c
    - title: Early Access Releases
      link: /user-guide/early-access

- title: Concepts
  link: /concepts/overview
  items: 
  - title: Features and Benefits
    link: /about/features-and-benefits
  - title: Using Ambassador Edge Stack in Your Organization
    link: /concepts/using-ambassador-in-org
  - title: Ambassador Edge Stack vs. Other Software
    link: /about/alternatives
  - title: Certified Builds
    link: /user-guide/certified-builds
  - title: Ambassador Edge Stack Architecture
    link: /concepts/architecture
  - title: Ambassador Edge Stack Deployment Architecture
    link: /concepts/ambassador-deployment
  - title: Continuous Delivery, Declarative Config, and GitOps
    link: /user-guide/cd-declarative-gitops
  - title: Microservices API Gateways
    link: /about/microservices-api-gateways
  - title: Rate Limiting Concepts
    link: /user-guide/rate-limiting
  - title: Self-Service Routing and Deployment Control
    link: /concepts/developers
  - title: Safely Testing in Production
    link: /docs/dev-guide/test-in-prod
  - title: OAuth & OIDC Overview
    link: /concepts/auth-overview
  - title: Why Ambassador Edge Stack Uses Envoy Proxy (External Link)
    link: https://blog.getambassador.io/envoy-vs-nginx-vs-haproxy-why-the-open-source-ambassador-api-gateway-chose-envoy-23826aed79ef

- title: Guides
  link: /docs/guides/
  items: 
    - title: Routing Services
      items:
      - title: Developing Custom Filters for Routing
        link: /docs/guides/filter-dev-guide
      - title: Using Knative
        link: /user-guide/knative
      - title: Using gRPC
        link: /user-guide/grpc
      - title: Using WebSockets
        link: /user-guide/websockets-ambassador
    - title: Security
      items:
      - title: Encryption and Authentication  
        link:  /user-guide/security
      - title: HTTPS and TLS Termination
        link: /user-guide/tls-termination
      - title: cert-manager with Ambassador Edge Stack
        link: /user-guide/cert-manager
      - title: Basic Authentication
        link: /user-guide/auth-tutorial
      - title: Single Sign-On with OAuth & OIDC
        link: /user-guide/oauth-oidc-auth
      - title: Basic Rate Limiting
        link: /user-guide/rate-limiting-tutorial
      - title: Advanced Rate Limiting
        link: /user-guide/advanced-rate-limiting
    - title: Service Mesh
      items:
      - title: Consul Integration
        link: /user-guide/consul
      - title: Istio Integration
        link: /user-guide/with-istio
      - title: Linkerd 2 Integration
        link: /user-guide/linkerd2
    - title: Best Practices
      items:
      - title: Implementing GitOps with Ambassador Edge Stack
        link: /user-guide/gitops-ambassador
      - title: Kubernetes Canary Releases
        link: /docs/dev-guide/canary-release-concepts
    - title: Observability
      items:
      - title: Distributed Tracing
        link: /user-guide/tracing-tutorial
      - title: DataDog Distributed Tracing
        link: /user-guide/tracing-tutorial-datadog
      - title: Zipkin Distributed Tracing
        link: /user-guide/tracing-tutorial-zipkin
      - title: Monitoring Ingress with Prometheus and Grafana
        link: /user-guide/monitoring

- title: Reference
  link: /reference/overview
  items: 
    - title: Configuring Ambassador Edge Stack
      link: /reference/configuration
    - title: Configuration Format
      items:
        - title: Format Overview
          link: /reference/config-format
        - title: Kubernetes Service Annotations  
          link: /reference/core/annotations/ 
        - title: Using Custom Resource Definitions
          link: /reference/core/crds
        - title: Ambassador as an Ingress Controller
          link: /reference/core/ingress-controller
        - title: Authentication and Identity Aware Proxy
          link: /reference/authentication
        - title: Environmental Variables
          link: /reference/environment  
    - title: Global Configuration
      items:
        - title: Modules Overview
          link: /reference/modules
        - title: ambassador Module Core Configuration
          link: /reference/core/ambassador
        - title: Gzip compression
          link: /reference/gzip
        - title: Load Balancing Configuration
          link: /reference/core/load-balancer
        - title: Service Discovery and Resolver Configuration
          link: /reference/core/resolvers
    - title: TLS & Cryptography
      items:
      - title: Transport Layer Security (TLS)
        link: /reference/core/tls
      - title: Client Certificate Validation
        link: /reference/tls/client-cert-validation
      - title: HTTP -> HTTPS Redirection
        link: /reference/tls/cleartext-redirection
      - title: Mutual TLS (mTLS)
        link: /reference/tls/mtls
      - title: Server Name Indication (SNI)
        link: /user-guide/sni
      - title: TLS Origination
        link: /reference/tls/origination
    - title: Configuring Kubernetes Services
      items:
        - title: Mapping Services
          link: /reference/mappings
        - title: Canary Releases
          link: /reference/canary
        - title: Circuit Breakers
          link: /reference/circuit-breakers
        - title: Cross Origin Resource Sharing
          link: /reference/cors
        - title: Header-based routing
          link: /reference/headers
        - title: Host Header
          link: /reference/host
        - title: Host CRD
          link: /reference/host-crd
        - title: Prefix Regex
          link: /reference/prefix_regex
        - title: Rate Limits
          link: /reference/rate-limits
        - title: Redirects
          link: /reference/redirects
        - title: Remove Request Headers
          link: /reference/remove_request_headers
        - title: Remove Response Headers
          link: /reference/remove_response_headers
        - title: Add Request Headers
          link: /reference/add_request_headers
        - title: Add Response Headers
          link: /reference/add_response_headers
        - title: Automatic Retries
          link: /reference/retries
        - title: Rewrites
          link: /reference/rewrites
        - title: Routing TCP Connections
          link: /reference/tcpmappings
        - title: Timeouts
          link: /reference/timeouts
        - title: Traffic Shadowing
          link: /reference/shadowing
    - title: Plugins
      items:
      - title: Available Plugins
        link: /reference/services/services
      - title: FilterPolicy Plugin for Access Control
        link: /reference/services/access-control
      - title: AuthService Plugin
        link: /reference/services/auth-service
      - title: LogService Plugin
        link: /reference/services/log-service
      - title: RateLimtingService Plugin
        link: /reference/services/rate-limit-service
      - title: TracingService Plugin
        link: /reference/services/tracing-service
    - title: IDP Support
      items:
      - title: Auth0
        link: /reference/idp-support/auth0
      - title: Azure AD
        link: /reference/idp-support/azure
      - title: Google Single Sign-on
        link: /reference/idp-support/google
      - title: Keycloak
        link: /reference/idp-support/keycloak
      - title: Okta
        link: /reference/idp-support/okta
      - title: OneLogin
        link: /reference/idp-support/onelogin  
      - title: Salesforce Single Sign-on
        link: /reference/idp-support/salesforce
      - title: User Account and Authentication (UAA)
        link: /reference/idp-support/uaa
    - title: Configuring Edge Control
      items: 
        - title: Download Edge Control
          link: /reference/edgectl-download
        - title: Edge Control Installation
          link: /reference/edge-control
        - title: Edge Control in CI
          link: /reference/edge-control-in-ci
    - title: Azure Configuration with the Ambassador Operator
      link: /reference/aks-architecture 
    - title: Developer Portal
      link: /reference/dev-portal    
    - title: Running Ambassador Edge Stack
      items:  
      - title: Running and Deployment 
        link: /reference/running
      - title: Ambassador Edge Stack on AWS
        link: /reference/ambassador-with-aws
      - title: Diagnostics
        link: /reference/diagnostics
      - title: Debugging
        link: /reference/debugging  
    - title: Filter Reference
      link: /reference/filter-reference
    - title: Statistics and Monitoring
      link: /reference/statistics

- title: Contributors
  items:
    - title: Building Ambassador Edge Stack (GitHub)
      link: https://github.com/datawire/ambassador/blob/master/BUILDING.md
    - title: Changelog (GitHub)
      link: https://github.com/datawire/ambassador/blob/master/CHANGELOG.md

<|MERGE_RESOLUTION|>--- conflicted
+++ resolved
@@ -30,11 +30,8 @@
       link: /user-guide/bare-metal
     - title: Install Manually
       link: /user-guide/manual-install  
-<<<<<<< HEAD
     - title: Ambassador Edge Stack Operator
       link: /user-guide/aes-operator   
-=======
->>>>>>> e46a377c
     - title: Early Access Releases
       link: /user-guide/early-access
 
