// Copyright 2020 Datawire.  All rights reserved
//
// Licensed under the Apache License, Version 2.0 (the "License");
// you may not use this file except in compliance with the License.
// You may obtain a copy of the License at
//
//     http://www.apache.org/licenses/LICENSE-2.0
//
// Unless required by applicable law or agreed to in writing, software
// distributed under the License is distributed on an "AS IS" BASIS,
// WITHOUT WARRANTIES OR CONDITIONS OF ANY KIND, either express or implied.
// See the License for the specific language governing permissions and
// limitations under the License.

///////////////////////////////////////////////////////////////////////////
// Important: Run "make update-yaml" to regenerate code after modifying
// this file.
///////////////////////////////////////////////////////////////////////////

package v2

import (
	"encoding/json"
	"errors"

	metav1 "k8s.io/apimachinery/pkg/apis/meta/v1"
)

// MappingSpec defines the desired state of Mapping
type MappingSpec struct {
	AmbassadorID AmbassadorID `json:"ambassador_id,omitempty"`

	// +kubebuilder:validation:Required
	Prefix      string `json:"prefix,omitempty"`
	PrefixRegex *bool  `json:"prefix_regex,omitempty"`
	PrefixExact *bool  `json:"prefix_exact,omitempty"`
	// +kubebuilder:validation:Required
	Service            string                 `json:"service,omitempty"`
	AddRequestHeaders  map[string]AddedHeader `json:"add_request_headers,omitempty"`
	AddResponseHeaders map[string]AddedHeader `json:"add_response_headers,omitempty"`
	AddLinkerdHeaders  *bool                  `json:"add_linkerd_headers,omitempty"`
	AutoHostRewrite    *bool                  `json:"auto_host_rewrite,omitempty"`
	CaseSensitive      *bool                  `json:"case_sensitive,omitempty"`
	Docs               *DocsInfo              `json:"docs,omitempty"`
	EnableIPv4         *bool                  `json:"enable_ipv4,omitempty"`
	EnableIPv6         *bool                  `json:"enable_ipv6,omitempty"`
	CircuitBreakers    []*CircuitBreaker      `json:"circuit_breakers,omitempty"`
	KeepAlive          *KeepAlive             `json:"keepalive,omitempty"`
	CORS               *CORS                  `json:"cors,omitempty"`
	RetryPolicy        *RetryPolicy           `json:"retry_policy,omitempty"`
	GRPC               *bool                  `json:"grpc,omitempty"`
	HostRedirect       *bool                  `json:"host_redirect,omitempty"`
	HostRewrite        string                 `json:"host_rewrite,omitempty"`
	Method             string                 `json:"method,omitempty"`
	MethodRegex        *bool                  `json:"method_regex,omitempty"`
	OutlierDetection   string                 `json:"outlier_detection,omitempty"`
	// Path replacement to use when generating an HTTP redirect. Used with `host_redirect`.
	PathRedirect string `json:"path_redirect,omitempty"`
	// Prefix rewrite to use when generating an HTTP redirect. Used with `host_redirect`.
	PrefixRedirect string `json:"prefix_redirect,omitempty"`
	// Prefix regex rewrite to use when generating an HTTP redirect. Used with `host_redirect`.
	RegexRedirect map[string]BoolOrString `json:"regex_redirect,omitempty"`
	// The response code to use when generating an HTTP redirect. Defaults to 301. Used with
	// `host_redirect`.
	// +kubebuilder:validation:Enum={301,302,303,307,308}
<<<<<<< HEAD
	RedirectResponseCode  *int                    `json:"redirect_response_code,omitempty"`
	Priority              string                  `json:"priority,omitempty"`
	Precedence            *int                    `json:"precedence,omitempty"`
	ClusterTag            string                  `json:"cluster_tag,omitempty"`
	RemoveRequestHeaders  StringOrStringList      `json:"remove_request_headers,omitempty"`
	RemoveResponseHeaders StringOrStringList      `json:"remove_response_headers,omitempty"`
	Resolver              string                  `json:"resolver,omitempty"`
	Rewrite               *string                 `json:"rewrite,omitempty"`
	RegexRewrite          map[string]BoolOrString `json:"regex_rewrite,omitempty"`
	Shadow                *bool                   `json:"shadow,omitempty"`
	ConnectTimeoutMs      *int                    `json:"connect_timeout_ms,omitempty"`
	ClusterIdleTimeoutMs  *int                    `json:"cluster_idle_timeout_ms,omitempty"`
	TimeoutMs             *int                    `json:"timeout_ms,omitempty"`
	IdleTimeoutMs         *int                    `json:"idle_timeout_ms,omitempty"`
	TLS                   *BoolOrString           `json:"tls,omitempty"`
=======
	RedirectResponseCode           *int                    `json:"redirect_response_code,omitempty"`
	Priority                       string                  `json:"priority,omitempty"`
	Precedence                     int                     `json:"precedence,omitempty"`
	ClusterTag                     string                  `json:"cluster_tag,omitempty"`
	RemoveRequestHeaders           StringOrStringList      `json:"remove_request_headers,omitempty"`
	RemoveResponseHeaders          StringOrStringList      `json:"remove_response_headers,omitempty"`
	Resolver                       string                  `json:"resolver,omitempty"`
	Rewrite                        *string                 `json:"rewrite,omitempty"`
	RegexRewrite                   map[string]BoolOrString `json:"regex_rewrite,omitempty"`
	Shadow                         bool                    `json:"shadow,omitempty"`
	ConnectTimeoutMs               int                     `json:"connect_timeout_ms,omitempty"`
	ClusterIdleTimeoutMs           int                     `json:"cluster_idle_timeout_ms,omitempty"`
	ClusterMaxConnectionLifetimeMs int                     `json:"cluster_max_connection_lifetime_ms,omitempty"`
	// The timeout for requests that use this Mapping. Overrides `cluster_request_timeout_ms` set on the Ambassador Module, if it exists.
	TimeoutMs     int           `json:"timeout_ms,omitempty"`
	IdleTimeoutMs int           `json:"idle_timeout_ms,omitempty"`
	TLS           *BoolOrString `json:"tls,omitempty"`
>>>>>>> 2c2e24eb

	// use_websocket is deprecated, and is equivlaent to setting
	// `allow_upgrade: ["websocket"]`
	UseWebsocket *bool `json:"use_websocket,omitempty"`

	// A case-insensitive list of the non-HTTP protocols to allow
	// "upgrading" to from HTTP via the "Connection: upgrade"
	// mechanism[1].  After the upgrade, Ambassador does not
	// interpret the traffic, and behaves similarly to how it does
	// for TCPMappings.
	//
	// [1]: https://tools.ietf.org/html/rfc7230#section-6.7
	//
	// For example, if your upstream service supports WebSockets,
	// you would write
	//
	//    allow_upgrade:
	//    - websocket
	//
	// Or if your upstream service supports upgrading from HTTP to
	// SPDY (as the Kubernetes apiserver does for `kubectl exec`
	// functionality), you would write
	//
	//    allow_upgrade:
	//    - spdy/3.1
	AllowUpgrade []string `json:"allow_upgrade,omitempty"`

	Weight     *int  `json:"weight,omitempty"`
	BypassAuth *bool `json:"bypass_auth,omitempty"`
	// If true, bypasses any `error_response_overrides` set on the Ambassador module.
	BypassErrorResponseOverrides *bool `json:"bypass_error_response_overrides,omitempty"`
	// Error response overrides for this Mapping. Replaces all of the `error_response_overrides`
	// set on the Ambassador module, if any.
	// +kubebuilder:validation:MinItems=1
	ErrorResponseOverrides []ErrorResponseOverride `json:"error_response_overrides,omitempty"`
	Modules                []UntypedDict           `json:"modules,omitempty"`
	Host                   string                  `json:"host,omitempty"`
	HostRegex              *bool                   `json:"host_regex,omitempty"`
	Headers                map[string]BoolOrString `json:"headers,omitempty"`
	RegexHeaders           map[string]BoolOrString `json:"regex_headers,omitempty"`
	Labels                 DomainMap               `json:"labels,omitempty"`
	EnvoyOverride          *UntypedDict            `json:"envoy_override,omitempty"`
	LoadBalancer           *LoadBalancer           `json:"load_balancer,omitempty"`
	QueryParameters        map[string]BoolOrString `json:"query_parameters,omitempty"`
	RegexQueryParameters   map[string]BoolOrString `json:"regex_query_parameters,omitempty"`
}

// DocsInfo provides some extra information about the docs for the Mapping
// (used by the Dev Portal)
type DocsInfo struct {
	Path    string `json:"path,omitempty"`
	URL     string `json:"url,omitempty"`
	Ignored *bool  `json:"ignored,omitempty"`
}

// These are separate types partly because it makes it easier to think about
// how `DomainMap` is built up, but also because it's pretty awful to read
// a type definition that's four or five levels deep with maps and arrays.

// A DomainMap is the overall Mapping.spec.Labels type. It maps domains (kind of
// like namespaces for Mapping labels) to arrays of label groups.
type DomainMap map[string]MappingLabelGroupsArray

// A MappingLabelGroupsArray is an array of MappingLabelGroups. I know, complex.
type MappingLabelGroupsArray []MappingLabelGroup

// A MappingLabelGroup is a single element of a MappingLabelGroupsArray: a second
// map, where the key is a human-readable name that identifies the group.
type MappingLabelGroup map[string]MappingLabelsArray

// A MappingLabelsArray is the value in the MappingLabelGroup: an array of label
// specifiers.
type MappingLabelsArray []MappingLabelSpecifier

// A MappingLabelSpecifier (finally!) defines a single label. There are multiple
// kinds of label, so this is more complex than we'd like it to be. See the remarks
// about schema on custom types in `./common.go`.
//
// +kubebuilder:validation:Type=""
type MappingLabelSpecifier struct {
	String  *string                  // source-cluster, destination-cluster, remote-address, or shorthand generic
	Header  MappingLabelSpecHeader   // header (NB: no need to make this a pointer because MappingLabelSpecHeader is already nil-able)
	Generic *MappingLabelSpecGeneric // longhand generic
}

// A MappingLabelSpecHeaderStruct is the value struct for MappingLabelSpecifier.Header:
// the form of MappingLabelSpecifier to use when you want to take the label value from
// an HTTP header. (If we make this an anonymous struct like the others, it breaks the
// generation of its deepcopy routine. Sigh.)
type MappingLabelSpecHeaderStruct struct {
	Header string `json:"header,omitifempty"`
	// XXX This is bool rather than *bool because it breaks zz_generated_deepcopy. ???!
	OmitIfNotPresent *bool `json:"omit_if_not_present,omitempty"`
}

// A MappingLabelSpecHeader is just the aggregate map of MappingLabelSpecHeaderStruct,
// above. The key in the map is the label key that it will set to that header value;
// there must be exactly one key in the map.
type MappingLabelSpecHeader map[string]MappingLabelSpecHeaderStruct

// func (in *MappingLabelSpecHeader) DeepCopyInfo(out *MappingLabelSpecHeader) {
// 	x := in.OmitIfNotPresent

// 	out = MappingLabelSpecHeader{
// 		Header:           in.Header,
// 		OmitIfNotPresent: &x,
// 	}

// 	return &out
// }

// A MappingLabelSpecGeneric is a longhand generic key: it states a string which
// will be included literally in the label.
type MappingLabelSpecGeneric struct {
	GenericKey string `json:"generic_key"`
}

// MarshalJSON is important both so that we generate the proper
// output, and to trigger controller-gen to not try to generate
// jsonschema for our sub-fields:
// https://github.com/kubernetes-sigs/controller-tools/pull/427
func (o MappingLabelSpecifier) MarshalJSON() ([]byte, error) {
	nonNil := 0

	if o.String != nil {
		nonNil++
	}
	if o.Header != nil {
		nonNil++
	}
	if o.Generic != nil {
		nonNil++
	}

	// If there's nothing set at all...
	if nonNil == 0 {
		// ...return nil.
		return json.Marshal(nil)
	}

	// OK, something is set -- is more than one thing?
	if nonNil > 1 {
		// Bzzzt.
		panic("invalid MappingLabelSpecifier")
	}

	// OK, exactly one thing is set. Marshal it.
	if o.String != nil {
		return json.Marshal(o.String)
	}
	if o.Header != nil {
		return json.Marshal(o.Header)
	}
	if o.Generic != nil {
		return json.Marshal(o.Generic)
	}

	panic("not reached")
}

// UnmarshalJSON is MarshalJSON's other half.
func (o *MappingLabelSpecifier) UnmarshalJSON(data []byte) error {
	// Handle "null" straight off...
	if string(data) == "null" {
		*o = MappingLabelSpecifier{}
		return nil
	}

	// ...and if it's anything else, try all the possibilities in turn.
	var err error

	var header MappingLabelSpecHeader

	if err = json.Unmarshal(data, &header); err == nil {
		*o = MappingLabelSpecifier{Header: header}
		return nil
	}

	var generic MappingLabelSpecGeneric

	if err = json.Unmarshal(data, &generic); err == nil {
		*o = MappingLabelSpecifier{Generic: &generic}
		return nil
	}

	var str string

	if err = json.Unmarshal(data, &str); err == nil {
		*o = MappingLabelSpecifier{String: &str}
		return nil
	}

	return errors.New("could not unmarshal MappingLabelSpecifier: invalid input")
}

// +kubebuilder:validation:Type="d6e-union:string,boolean,object"
type AddedHeader struct {
	String *string
	Bool   *bool
	Object *UntypedDict
}

// MarshalJSON is important both so that we generate the proper
// output, and to trigger controller-gen to not try to generate
// jsonschema for our sub-fields:
// https://github.com/kubernetes-sigs/controller-tools/pull/427
func (o AddedHeader) MarshalJSON() ([]byte, error) {
	switch {
	case o.String != nil:
		return json.Marshal(*o.String)
	case o.Bool != nil:
		return json.Marshal(*o.Bool)
	case o.Object != nil:
		return json.Marshal(*o.Object)
	default:
		return json.Marshal(nil)
	}
}

func (o *AddedHeader) UnmarshalJSON(data []byte) error {
	if string(data) == "null" {
		*o = AddedHeader{}
		return nil
	}

	var err error

	var str string
	if err = json.Unmarshal(data, &str); err == nil {
		*o = AddedHeader{String: &str}
		return nil
	}

	var b bool
	if err = json.Unmarshal(data, &b); err == nil {
		*o = AddedHeader{Bool: &b}
		return nil
	}

	var obj UntypedDict
	if err = json.Unmarshal(data, &obj); err == nil {
		*o = AddedHeader{Object: &obj}
		return nil
	}

	return err
}

type KeepAlive struct {
	Probes   *int `json:"probes,omitempty"`
	IdleTime *int `json:"idle_time,omitempty"`
	Interval *int `json:"interval,omitempty"`
}

type CORS struct {
	Origins        StringOrStringList `json:"origins,omitempty"`
	Methods        StringOrStringList `json:"methods,omitempty"`
	Headers        StringOrStringList `json:"headers,omitempty"`
	Credentials    *bool              `json:"credentials,omitempty"`
	ExposedHeaders StringOrStringList `json:"exposed_headers,omitempty"`
	MaxAge         string             `json:"max_age,omitempty"`
}

type RetryPolicy struct {
	// +kubebuilder:validation:Enum={"5xx","gateway-error","connect-failure","retriable-4xx","refused-stream","retriable-status-codes"}
	RetryOn       string `json:"retry_on,omitempty"`
	NumRetries    *int   `json:"num_retries,omitempty"`
	PerTryTimeout string `json:"per_try_timeout,omitempty"`
}

type LoadBalancer struct {
	// +kubebuilder:validation:Enum={"round_robin","ring_hash","maglev","least_request"}
	// +kubebuilder:validation:Required
	Policy   string              `json:"policy,omitempty"`
	Cookie   *LoadBalancerCookie `json:"cookie,omitempty"`
	Header   string              `json:"header,omitempty"`
	SourceIp *bool               `json:"source_ip,omitempty"`
}

type LoadBalancerCookie struct {
	// +kubebuilder:validation:Required
	Name string `json:"name,omitempty"`
	Path string `json:"path,omitempty"`
	Ttl  string `json:"ttl,omitempty"`
}

// MappingStatus defines the observed state of Mapping
type MappingStatus struct {
	// +kubebuilder:validation:Enum={"","Inactive","Running"}
	State string `json:"state,omitempty"`

	Reason string `json:"reason,omitempty"`
}

// Mapping is the Schema for the mappings API
//
// +kubebuilder:object:root=true
// +kubebuilder:subresource:status
// +kubebuilder:printcolumn:name="Prefix",type=string,JSONPath=`.spec.prefix`
// +kubebuilder:printcolumn:name="Service",type=string,JSONPath=`.spec.service`
// +kubebuilder:printcolumn:name="State",type=string,JSONPath=`.status.state`
// +kubebuilder:printcolumn:name="Reason",type=string,JSONPath=`.status.reason`
type Mapping struct {
	metav1.TypeMeta   `json:""`
	metav1.ObjectMeta `json:"metadata,omitempty"`

	Spec   MappingSpec    `json:"spec,omitempty"`
	Status *MappingStatus `json:"status,omitempty"`
}

// MappingList contains a list of Mappings.
//
// +kubebuilder:object:root=true
type MappingList struct {
	metav1.TypeMeta `json:""`
	metav1.ListMeta `json:"metadata,omitempty"`
	Items           []Mapping `json:"items"`
}

func init() {
	SchemeBuilder.Register(&Mapping{}, &MappingList{})
}<|MERGE_RESOLUTION|>--- conflicted
+++ resolved
@@ -63,41 +63,23 @@
 	// The response code to use when generating an HTTP redirect. Defaults to 301. Used with
 	// `host_redirect`.
 	// +kubebuilder:validation:Enum={301,302,303,307,308}
-<<<<<<< HEAD
-	RedirectResponseCode  *int                    `json:"redirect_response_code,omitempty"`
-	Priority              string                  `json:"priority,omitempty"`
-	Precedence            *int                    `json:"precedence,omitempty"`
-	ClusterTag            string                  `json:"cluster_tag,omitempty"`
-	RemoveRequestHeaders  StringOrStringList      `json:"remove_request_headers,omitempty"`
-	RemoveResponseHeaders StringOrStringList      `json:"remove_response_headers,omitempty"`
-	Resolver              string                  `json:"resolver,omitempty"`
-	Rewrite               *string                 `json:"rewrite,omitempty"`
-	RegexRewrite          map[string]BoolOrString `json:"regex_rewrite,omitempty"`
-	Shadow                *bool                   `json:"shadow,omitempty"`
-	ConnectTimeoutMs      *int                    `json:"connect_timeout_ms,omitempty"`
-	ClusterIdleTimeoutMs  *int                    `json:"cluster_idle_timeout_ms,omitempty"`
-	TimeoutMs             *int                    `json:"timeout_ms,omitempty"`
-	IdleTimeoutMs         *int                    `json:"idle_timeout_ms,omitempty"`
-	TLS                   *BoolOrString           `json:"tls,omitempty"`
-=======
 	RedirectResponseCode           *int                    `json:"redirect_response_code,omitempty"`
 	Priority                       string                  `json:"priority,omitempty"`
-	Precedence                     int                     `json:"precedence,omitempty"`
+	Precedence                     *int                    `json:"precedence,omitempty"`
 	ClusterTag                     string                  `json:"cluster_tag,omitempty"`
 	RemoveRequestHeaders           StringOrStringList      `json:"remove_request_headers,omitempty"`
 	RemoveResponseHeaders          StringOrStringList      `json:"remove_response_headers,omitempty"`
 	Resolver                       string                  `json:"resolver,omitempty"`
 	Rewrite                        *string                 `json:"rewrite,omitempty"`
 	RegexRewrite                   map[string]BoolOrString `json:"regex_rewrite,omitempty"`
-	Shadow                         bool                    `json:"shadow,omitempty"`
-	ConnectTimeoutMs               int                     `json:"connect_timeout_ms,omitempty"`
-	ClusterIdleTimeoutMs           int                     `json:"cluster_idle_timeout_ms,omitempty"`
+	Shadow                         *bool                   `json:"shadow,omitempty"`
+	ConnectTimeoutMs               *int                    `json:"connect_timeout_ms,omitempty"`
+	ClusterIdleTimeoutMs           *int                    `json:"cluster_idle_timeout_ms,omitempty"`
 	ClusterMaxConnectionLifetimeMs int                     `json:"cluster_max_connection_lifetime_ms,omitempty"`
 	// The timeout for requests that use this Mapping. Overrides `cluster_request_timeout_ms` set on the Ambassador Module, if it exists.
-	TimeoutMs     int           `json:"timeout_ms,omitempty"`
-	IdleTimeoutMs int           `json:"idle_timeout_ms,omitempty"`
+	TimeoutMs     *int          `json:"timeout_ms,omitempty"`
+	IdleTimeoutMs *int          `json:"idle_timeout_ms,omitempty"`
 	TLS           *BoolOrString `json:"tls,omitempty"`
->>>>>>> 2c2e24eb
 
 	// use_websocket is deprecated, and is equivlaent to setting
 	// `allow_upgrade: ["websocket"]`
