<<<<<<< HEAD
version: 1.0.0-ea1
aproVersion: 0.11.0
qotmVersion: 1.7
tourVersion: 0.2.6
=======
version: 0.86.0
aproVersion: 0.10.0
qotmVersion: 1.7
>>>>>>> 10078307
<|MERGE_RESOLUTION|>--- conflicted
+++ resolved
@@ -1,10 +1,3 @@
-<<<<<<< HEAD
 version: 1.0.0-ea1
 aproVersion: 0.11.0
-qotmVersion: 1.7
-tourVersion: 0.2.6
-=======
-version: 0.86.0
-aproVersion: 0.10.0
-qotmVersion: 1.7
->>>>>>> 10078307
+qotmVersion: 1.7