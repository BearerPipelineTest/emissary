--- conflicted
+++ resolved
@@ -12,18 +12,10 @@
 metadata:
   name:  ambassador
 spec:
-<<<<<<< HEAD
+# Use ambassador_id only if you are using multiple ambassadors in the same cluster.
+# For more information: https://www.getambassador.io/reference/running/#ambassador_id.
+  # ambassador_id: "<ambassador_id>"
   config:
-  # Use ambassador_id only if you are using multiple ambassadors in the same cluster.
-  # For more information: https://www.getambassador.io/reference/running/#ambassador_id.
-        # ambassador_id: "<ambassador_id>"
-  
-=======
-# Put the id if you are using multiple ambassadors in the same cluster.
-# For more information: https://www.getambassador.io/reference/running/#ambassador_id.
-# ambassador_id: "<ambassador_id>"
-  config: 
->>>>>>> b535ab35
   # admin_port is the port where Ambassador's Envoy will listen for
   # low-level admin requests. You should almost never need to change
   # this.
