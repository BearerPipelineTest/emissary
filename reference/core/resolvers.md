# Service discovery configuration

Service discovery is how applications and (micro)services are located on the network. In a cloud environment, services are ephemeral, so a real-time service discovery mechanism is critical. Ambassador Edge Stack uses information from service discovery to determine where to route incoming requests.

## Ambassador Edge Stack support for service discovery

Ambassador Edge Stack supports different mechanisms for service discovery. These mechanisms are:

* Kubernetes service-level discovery (default).
* Kubernetes endpoint-level discovery.
* Consul endpoint-level discovery.

### Kubernetes service-level discovery

By default, Ambassador Edge Stack uses Kubernetes DNS and service-level discovery. In a `Mapping` resource, specifying `service: foo` will prompt Ambassador Edge Stack to look up the DNS address of the `foo` Kubernetes service. Traffic will be routed to the `foo` service. Kubernetes will then load balance that traffic between multiple pods. For more details on Kubernetes networking and how this works, see https://blog.getambassador.io/session-affinity-load-balancing-controls-grpc-web-and-ambassador-0-52-2b916b396d0c.

### Kubernetes endpoint-level discovery

Ambassador Edge Stack can also watch Kubernetes endpoints. This bypasses the Kubernetes service routing layer, and enables the use of advanced load balancing controls such as session affinity and maglev. For more details, see the [load balancing reference](/reference/core/load-balancer).

### Consul endpoint-level discovery

Ambassador natively integrates with [Consul](https://www.consul.io) for endpoint-level service discovery. In this mode, Ambassador obtains endpoint information from Consul. One of the primary use cases for this architecture is in hybrid cloud environments that run a mixture of Kubernetes services as well as VMs, as Consul can serve as the single global registry for all services.

## The `Resolver` resource

The `Resolver` resource is used to configure the discovery service strategy for Ambassador Edge Stack.

### The Kubernetes Service Resolver

The Kubernetes Service Resolver configures Ambassador Edge Stack to use Kubernetes services. If no resolver is specified, this behavior is the default. When this resolver is used, the `service.namespace` value from a `Mapping` is handed to the Kubernetes cluster's DNS resolver to determine where requests are sent. 

```yaml
---
apiVersion: getambassador.io/v1
kind: KubernetesServiceResolver
metadata:
  name: kubernetes-service
```

### The Kubernetes Endpoint Resolver

The Kubernetes Endpoint Resolver configures Ambassador Edge Stack to resolve Kubernetes endpoints. This enables the use of more [advanced load balancing configuration](/reference/core/load-balancer). When this resolver is used, the endpoints for the `service` defined in a `Mapping` are resolved and used to determine where requests are sent.

```yaml
---
apiVersion: getambassador.io/v1
kind: KubernetesEndpointResolver
metadata:
  name: endpoint
```

### The Consul Resolver

The Consul Resolver configures Ambassador Edge Stack to use Consul for service discovery. When this resolver is used, the `service` defined in a `Mapping` is passed to Consul, along with the datacenter specified, to determine where requests are sent.

```yaml
---
apiVersion: getambassador.io/v1
kind: ConsulResolver
metadata:
  name: consul-dc1
spec:
  address: consul-server.default.svc.cluster.local:8500
  datacenter: dc1
```
- `address`: The fully-qualified domain name or IP address of your Consul server. This field also supports environment variable substitution.
- `datacenter`: The Consul data center where your services are registered

You may want to use an environment variable if you're running a Consul agent on each node in your cluster. In this setup, you could do the following:

```yaml
---
apiVersion: getambassador.io/v1
kind: ConsulResolver
metadata:
  name: consul-dc1
spec:
  address: "${HOST_IP}"
  datacenter: dc1
```

and then add the `HOST_IP` environment variable to your Kubernetes deployment:

```yaml
containers:
  - name: example
    image: quay.io/datawire/ambassador:$version$
    env:
      - name: HOST_IP
        valueFrom:
          fieldRef:
             fieldPath: status.hostIP
```

## Using Resolvers

Once a resolver is defined, you can use them in a given `Mapping`:


```yaml
---
apiVersion: getambassador.io/v1
kind: Mapping
metadata:
  name: tour-ui
spec:
  prefix: /
  service: tour
  resolver: endpoint
  load_balancer:
    policy: round_robin
---
apiVersion: getambassador.io/v1
kind: Mapping
metadata:
  name: bar
spec:
  prefix: /bar/
  service: https://bar:9000
  tls: client-context
  resolver: consul-dc1
  load_balancer:
    policy: round_robin
```

<<<<<<< HEAD
The YAML configuration above will configure Ambassador Edge Stack to use Kubernetes Service Discovery  to route to the qotm Kubernetes service on requests with `prefix: /qotm/` and use Consul Service Discovery to route to the `bar` service on requests with `prefix: /bar/`.
=======
The YAML configuration above will configure Ambassador to use Kubernetes Service Discovery to route to the tour Kubernetes service on requests with `prefix: /` and use Consul Service Discovery to route to the `bar` service on requests with `prefix: /bar/`.
>>>>>>> d0b5a3d6
<|MERGE_RESOLUTION|>--- conflicted
+++ resolved
@@ -124,8 +124,4 @@
     policy: round_robin
 ```
 
-<<<<<<< HEAD
-The YAML configuration above will configure Ambassador Edge Stack to use Kubernetes Service Discovery  to route to the qotm Kubernetes service on requests with `prefix: /qotm/` and use Consul Service Discovery to route to the `bar` service on requests with `prefix: /bar/`.
-=======
-The YAML configuration above will configure Ambassador to use Kubernetes Service Discovery to route to the tour Kubernetes service on requests with `prefix: /` and use Consul Service Discovery to route to the `bar` service on requests with `prefix: /bar/`.
->>>>>>> d0b5a3d6
+The YAML configuration above will configure Ambassador Edge Stack to use Kubernetes Service Discovery to route to the tour Kubernetes service on requests with `prefix: /` and use Consul Service Discovery to route to the `bar` service on requests with `prefix: /bar/`.