# Filter Reference

Filters are used to extend the Ambassador Edge Stack to modify or intercept an HTTP request before sending to your backend service. You may use any of the built-in Filter types, or use the `Plugin` filter type to run custom code written in the Go programming language, or use the `External` filter type to call run out to custom code written in a programming language of your choice.

Filters are created with the `Filter` resource type, which contains global arguments to that filter.  Which Filter(s) to use for which HTTP requests is then configured in `FilterPolicy` resources, which may contain path-specific arguments to the filter.

For more information about developing filters, see the [Filter Development Guide](../../docs/guides/filter-dev-guide).

## `Filter` Definition

Filters are created as `Filter` resources.  The body of the resource
spec depends on the filter type:

```yaml
---
apiVersion: getambassador.io/v2
kind: Filter
metadata:
  name:      "string"      # required; this is how to refer to the Filter in a FilterPolicy
  namespace: "string"      # optional; default is the usual `kubectl apply` default namespace
spec:
  ambassador_id:           # optional; default is ["default"]
  - "string"
  ambassador_id: "string"  # no need for a list if there's only one value
  FILTER_TYPE:
    GLOBAL_FILTER_ARGUMENTS
```

Currently, the Ambassador Edge Stack supports four filter types: `External`, `JWT`, `OAuth2`, and `Plugin`.

### Filter Type: `External`

The `External` filter calls out to an external service speaking the [`ext_authz` protocol](/reference/services/ext_authz), providing a highly flexible interface to plug in your own authentication, authorization, and filtering logic.

```yaml
---
apiVersion: getambassador.io/v2
kind: Filter
metadata:
  name: "example-external-filter"
  namespace: "example-namespace"
spec:
  External:
    auth_service:       "url-ish-string"    # required
    tls:                bool                # optional; default is true if `auth_service` starts with "https://" (case-insensitive), false otherwise
    proto:              "enum-string"       # optional; default is "http"
    timeout_ms:         integer             # optional; default is 5000
    allow_request_body: bool                # deprecated; use include_body instead
    include_body:                           # optional; default is null
      max_bytes:          integer             # required
      allow_partial:      bool                # required
    status_on_error:                        # optional
      code:               integer             # optional; default is 403
    failure_mode_allow: bool                # optional; default is false

    # the following are used only if `proto: http`; they are ignored if `proto: grpc`

    path_prefix:                   "/path"  # optional; default is ""
    allowed_request_headers:                # optional; default is []
    - "x-allowed-input-header"
    allowed_authorization_headers:          # optional; default is []
    - "x-input-headers"
    - "x-allowed-output-header"
    add_linkerd_headers:           bool     # optional; default is false
```

<<<<<<< HEAD
 - `auth_service` is of the format `[scheme://]host[:port]`.  The scheme-part may be `http://` or `https://`, which influences the default value of `tls`, and of the port-part.  If no scheme-part is given, it behaves as if `http://` was given.
 - `timeout` is the total timeout for the request to the upstream external filter, in milliseconds.
 - `proto` is either `"http"` or `"grpc"`.
=======
 - `auth_service` (required) is of the format `[scheme://]host[:port]`, and identifies the external auth service to talk to.  The scheme-part may be `http://` or `https://`, which influences the default value of `tls`, and of the port-part.  If no scheme-part is given, it behaves as if `http://` was given.

 - `tls` (optional) is whether to use TLS or cleartext when speaking to the external auth service.  The default is based on the scheme-part of the `auth_service`.

 - `proto` (optional) specifies which variant of the [`ext_authz` protocol][] to use when communicating with the external auth service.  Valid options are `http` (default) or `grpc`.

 - `timeout_ms` (optional) is the total maximum duration in milliseconds for the request to the external auth service, before triggering `status_on_error` or `failure_mode_allow`.

 - `allow_request_body` (optional, deprecated) controls whether to buffer the request body in order to pass to the external auth service.  Setting `allow_request_body: true` is exactly equivalent to `include_body: { max_bytes: 4096, allow_partial: true }`, and `allow_request_body: false` is exactly equivalent to `include_body: null`.  It is invalid to set both `allow_request_body` and `include_body`.

 - `include_body` (optional) controls how much to buffer the request body to pass to the external auth service, for use cases such as computing an HMAC or request signature.  If `include_body` is `null` or unset, then the request body is not buffered at all, and an empty body is passed to the external auth service.  If `include_body` is not `null`, both of its sub-fields are required:
    * `max_bytes` (required) controls the amount of body data that will be passed to the external auth service
    * `allow_partial` (required) controls what happens to requests with bodies larger than `max_bytes`:
       * if `allow_partial` is `true`, the first `max_bytes` of the body are sent to the external auth service.
       * if `false`, the message is rejected with HTTP 413 ("Payload Too Large").

   Unfortunately, in order for `include_body` to function properly, the `AuthService` in [`aes.yaml`](/yaml/aes.yaml) must be edited to have `include_body` set with `max_bytes` greater than the largest `max_bytes` used by any `External` filter (so if an `External` filter has `max_bytes: 4096`, then the `AuthService` will need `max_bytes: 4097`), and `allow_partial: true`.

 - `status_on_error` (optional) controls the status code returned when unable to communicate with external auth service.  This is ignored if `failure_mode_allow: true`.
    * `code` (optional) defaults to 403.
>>>>>>> 85021113

 - `failure_mode_allow` (optional) being set to `true` causes the request to be allowed through to the upstream backend service if there is an error communicating with the external auth service, instead of returning `status_on_error.code` to the client.  Defaults to false.

The following fields are only used if `proto: http`; they are ignored if `proto: grpc`:

 - `path_prefix` (optional) prepends a string to the request path of the request when sending it to the external auth service.  By default this is empty, and nothing is prepended.  For example, if the client makes a request to `/foo`, and `path_prefix: /bar`, then the path in the request made to the external auth service will be `/foo/bar`.

 - `allowed_request_headers` (optional) lists headers that will be sent copied from the incoming request to the request made to the external auth service (case-insensitive).  In addition to the headers listed in this field, the following headers are always included:
    * `Authorization`
    * `Cookie`
    * `From`
    * `Proxy-Authorization`
    * `User-Agent`
    * `X-Forwarded-For`
    * `X-Forwarded-Host`
    * `X-Forwarded-Proto`

 - `allowed_authorization_headers` (optional) lists headers that will be copied from the response from the external auth service to the request sent to the upstream backend service (if the external auth service indicates that the request to the upstream backend service should be allowed).  In addition to the headers listed in this field, the following headers are always included:
    * `Authorization`
    * `Location`
    * `Proxy-Authenticate`
    * `Set-cookie`
    * `WWW-Authenticate`

 - `add_linkerd_headers` (optional) when true, in the request to the external auth service, adds an `l5d-dst-override` HTTP header that is set to the hostname and port number of the external auth service.  Defaults to `false`.

This `.spec.External` is mostly identical to an [`AuthService`](../services/auth-service) `.spec`, with the following exceptions:

* In an `AuthService`, the `tls` field may either be a Boolean, or a string referring to a `TLSContext`. In an `External` filter, it may only be a Boolean; referring to a TLS context is not supported.
* In an `AuthService`, the `add_linkerd_headers` field defaults based on the [`ambassador Module`](../core/ambassador). In an `External` filter, it defaults to `false`. This may change in a future release.

[`ext_authz` protocol]: /reference/services/ext_authz

### Filter Type: `JWT`

The `JWT` filter type performs JWT validation on a [Bearer token] present in the HTTP header.  If the Bearer token JWT doesn't validate, or has insufficient scope, an RFC 6750-complaint error response with a `WWW-Authenticate` header is returned.  The list of acceptable signing keys is loaded from a JWK Set that is loaded over HTTP, as specified in `jwksURI`.  Only RSA and `none` algorithms are supported.

[Bearer token]: https://tools.ietf.org/html/rfc6750

#### `JWT` Global Arguments

```yaml
---
apiVersion: getambassador.io/v2
kind: Filter
metadata:
  name: "example-jwt-filter"
  namespace: "example-namespace"
spec:
  JWT:
    jwksURI:          "url-string"  # required, unless the only validAlgorithm is "none"
    insecureTLS:      bool          # optional; default is false
    renegotiateTLS:   "enum-string" # optional; default is "never"
    validAlgorithms:                # optional; default is "all supported algos except for 'none'"
    - "RS256"
    - "RS384"
    - "RS512"
    - "none"

    audience:         "string"      # optional, unless `requireAudience: true`
    requireAudience:  bool          # optional; default is false

    issuer:           "url-string"  # optional, unless `requireIssuer: true`
    requireIssuer:    bool          # optional; default is false

    requireIssuedAt:  bool          # optional; default is false
    requireExpiresAt: bool          # optional; default is false
    requireNotBefore: bool          # optional; default is false

    injectRequestHeaders:           # optional; default is []
    - name:   "header-name-string"    # required
      value:  "go-template-string"    # required

    realm:            "string"      # optional; default is "{{.metadata.name}}.{{.metadata.namespace}}"
       
    errorResponse:                  # optional
      contentType: "string"         # deprecated; use 'headers' instead
      headers:                      # optional; default is [{name: "Content-Type", value: "application/json"}]
      - name: "header-name-string"  # required
        value: "go-template-string" # required
      bodyTemplate: "string"        # optional; default is `{{ . | json "" }}`
```

 - `insecureTLS` disables TLS verification for the cases when `jwksURI` begins with `https://`.  This is discouraged in favor of either using plain `http://` or [installing a self-signed certificate](#installing-self-signed-certificates).
 - `renegotiateTLS` allows a remote server to request TLS renegotiation. Accepted values are "never", "onceAsClient", and "freelyAsClient".
 - `injectRequestHeaders` injects HTTP header fields in to the request before sending it to the upstream service; where the header value can be set based on the JWT value.  The value is specified as a [Go`text/template`][] string, with the following data made available to it:

    * `.token.Raw` → `string` the raw JWT
    * `.token.Header` → `map[string]interface{}` the JWT header, as parsed JSON
    * `.token.Claims` → `map[string]interface{}` the JWT claims, as parsed JSON
    * `.token.Signature` → `string` the token signature
    * `.httpRequestHeader` → [`http.Header`][] a copy of the header of the incoming HTTP request.  Any changes to `.httpRequestHeader` (such as by using using `.httpRequestHeader.Set`) have no effect.  It is recommended to use `.httpRequestHeader.Get` instead of treating it as a map, in order to handle capitalization correctly.

   Any headers listed will override (not append to) the original request header with that name.
 - `realm` allows specifying the realm to report in the `WWW-Authenticate` response header.
 - `errorResponse` allows templating the error response, overriding the default json error format.  Make sure you validate and test your template, not to generate server-side errors on top of client errors.
    * `contentType` is deprecated, and is equivalent to including a
      `name: "Content-Type"` item in `headers`.
    * `headers` sets extra HTTP header fields in the error response. The value is specified as a [Go `text/template`][] string, with the same data made available to it as `bodyTemplate` (below). It does not have access to the `json` function.
    * `bodyTemplate` specifies body of the error; specified as a [Go`text/template`][] string, with the following data made available to it:

       * `.status_code` → `integer` the HTTP status code to be returned
       * `.httpStatus` → `integer` an alias for `.status_code` (hidden from `{{ . | json "" }}`)
       * `.message` → `string` the error message string
       * `.error` → `error` the raw Go `error` object that generated `.message` (hidden from `{{ . | json "" }}`)
       * `.error.ValidationError` → [`jwt.ValidationError`][] the JWT validation error, will be `nil` if the error is not purely JWT validation (insufficient scope, malformed or missing `Authorization` header)
       * `.request_id` → `string` the Envoy request ID, for correlation (hidden from `{{ . | json "" }}` unless `.status_code` is in the 5XX range)
       * `.requestId` → `string` an alias for `.request_id` (hidden from `{{ . | json "" }}`)

      In addition to the [standard functions available to Go `text/template`s][Go `text/template` functions], there is a `json` function that arg2 as JSON, using the arg1 string as the starting indent level.

**Note**: If you are using a templating system for your YAML that also makes use of Go templating, then you will need to
escape the template strings meant to be interpreted by the Ambassador Edge Stack.

[Go `text/template`]: https://golang.org/pkg/text/template/
[Go `text/template` functions]: https://golang.org/pkg/text/template/#hdr-Functions
[`http.Header`]: https://golang.org/pkg/net/http/#Header
[`jwt.ValidationError`]: https://godoc.org/github.com/dgrijalva/jwt-go#ValidationError

#### `JWT` Path-Specific Arguments

```yaml
---
apiVersion: getambassador.io/v2
kind: FilterPolicy
metadata:
  name: "example-filter-policy"
  namespace: "example-namespace"
spec:
  rules:
  - host: "*"
    path: "*"
    filters:
    - name: "example-jwt-filter"
      arguments:
        scope:                    # optional; default is []
        - "scope-value-1"
        - "scope-value-2"
```

 - `scope`: A list of OAuth scope values required to be listed in the [`scope` claim][].  In addition to the normal of the `scope` claim (a JSON string containing a space-separated list of values), the JWT Filter also accepts a JSON array of values.

[`scope` claim]: https://tools.ietf.org/html/draft-ietf-oauth-token-exchange-19#section-4.2

#### Example `JWT` `Filter`

```yaml
# Example results are for the JWT:
#
#    eyJhbGciOiJub25lIiwidHlwIjoiSldUIiwiZXh0cmEiOiJzbyBtdWNoIn0.eyJzdWIiOiIxMjM0NTY3ODkwIiwibmFtZSI6IkpvaG4gRG9lIiwiaWF0IjoxNTE2MjM5MDIyfQ.
#
# To save you some time decoding that JWT:
#
#   header = {
#     "alg": "none",
#     "typ": "JWT",
#     "extra": "so much"
#   }
#   claims = {
#     "sub": "1234567890",
#     "name": "John Doe",
#     "iat": 1516239022
#   }
---
apiVersion: getambassador.io/v2
kind: Filter
metadata:
  name: example-jwt-filter
  namespace: example-namespace
spec:
  JWT:
    jwksURI: "https://getambassador-demo.auth0.com/.well-known/jwks.json"
    validAlgorithms:
      - "none"
    audience: "myapp"
    requireAudience: false
    injectRequestHeaders:
      - name: "X-Fixed-String"
        value: "Fixed String"
        # result will be "Fixed String"
      - name: "X-Token-String"
        value: "{{ .token.Raw }}"
        # result will be "eyJhbGciOiJub25lIiwidHlwIjoiSldUIiwiZXh0cmEiOiJzbyBtdWNoIn0.eyJzdWIiOiIxMjM0NTY3ODkwIiwibmFtZSI6IkpvaG4gRG9lIiwiaWF0IjoxNTE2MjM5MDIyfQ."
      - name: "X-Token-H-Alg"
        value: "{{ .token.Header.alg }}"
        # result will be "none"
      - name: "X-Token-H-Typ"
        value: "{{ .token.Header.typ }}"
        # result will be "JWT"
      - name: "X-Token-H-Extra"
        value: "{{ .token.Header.extra }}"
        # result will be "so much"
      - name: "X-Token-C-Sub"
        value: "{{ .token.Claims.sub }}"
        # result will be "1234567890"
      - name: "X-Token-C-Name"
        value: "{{ .token.Claims.name }}"
        # result will be "John Doe"
      - name: "X-Token-C-Iat"
        value: "{{ .token.Claims.iat }}"
        # result will be "1.516239022e+09" (don't expect JSON numbers
        # to always be formatted the same as input; if you care about
        # that, specify the formatting; see the next example)
      - name: "X-Token-C-Iat-Decimal"
        value: "{{ printf \"%.0f\" .token.Claims.iat }}"
        # result will be "1516239022"
      - name: "X-Token-S"
        value: "{{ .token.Signature }}"
        # result will be "" (since "alg: none" was used in this example JWT)
      - name: "X-Authorization"
        value: "Authenticated {{ .token.Header.typ }}; sub={{ .token.Claims.sub }}; name={{ printf \"%q\" .token.Claims.name }}"
        # result will be: "Authenticated JWT; sub=1234567890; name="John Doe""
      - name: "X-UA"
        value: "{{ .httpRequestHeader.Get \"User-Agent\" }}"
        # result will be: "curl/7.66.0" or
        # "Mozilla/5.0 (X11; Linux x86_64; rv:69.0) Gecko/20100101 Firefox/69.0"
        # or whatever the requesting HTTP client is
    errorResponse:
      headers:
      - name: "Content-Type"
        value: "application/json"
      - name: "X-Correlation-ID"
        value: "{{ .httpRequestHeader.Get \"X-Correlation-ID\" }}"
      # Regarding the "altErrorMessage" below:
      #   ValidationErrorExpired = 1<<4 = 16
      # https://godoc.org/github.com/dgrijalva/jwt-go#StandardClaims
      bodyTemplate: |-
        {
            "errorMessage": {{ .message | json "    " }},
            {{- if .error.ValidationError }}
            "altErrorMessage": {{ if eq .error.ValidationError.Errors 16 }}"expired"{{ else }}"invalid"{{ end }},
            "errorCode": {{ .error.ValidationError.Errors | json "    "}},
            {{- end }}
            "httpStatus": "{{ .status_code }}",
            "requestId": {{ .request_id | json "    " }}
        }
```

### Filter Type: `OAuth2`

The `OAuth2` filter type performs OAuth2 authorization against an identity provider implementing [OIDC Discovery](https://openid.net/specs/openid-connect-discovery-1_0.html).

#### `OAuth2` Global Arguments

```yaml
---
apiVersion: getambassador.io/v2
kind: Filter
metadata:
  name: "example-oauth2-filter"
  namespace: "example-namespace"
spec:
  OAuth2:
    authorizationURL:      "url-string"      # required
    grantType              "enum-string"     # optional; default is "AuthorizationCode"
    extraAuthorizationParameters:            # optional; default is {}
      "string": "string"

    accessTokenValidation: "enum-string"     # optional; default is "auto"
    accessTokenJWTFilter:                    # optional; default is null
      name: "string"                           # required
      namespace: "string"                      # optional; default is the same namespace as the Filter
      arguments: JWT-Filter-Arguments          # optional

    # Settings for grantType=="AuthorizationCode"
    clientURL:             "url-string"      # required
    stateTTL:              "duration-string" # optional; default is "5m"
    clientID:              "string"          # required
    # A client secret must be specified.
    # This can be done by including the raw secret as a string in "secret",
    # or by referencing Kubernetes secret with "secretName" (and "secretNamespace").
    # It is invalid to specify both "secret" and "secretName".
    secret:                "string"          # required (unless secretName is set)
    secretName:            "string"          # required (unless secret is set)
    secretNamespace:       "string"          # optional; default is the same namespace as the Filter

    # HTTP client settings for talking with the identity provider
    insecureTLS:           bool              # optional; default is false
    renegotiateTLS:        "enum-string"     # optional; default is "never"
    maxStale:              "duration-string" # optional; default is "0"
```

General settings:

 - `authorizationURL`: Identifies where to look for the `/.well-known/openid-configuration` descriptor to figure out how to talk to the OAuth2 provider.
 - `grantType`: Which type of OAuth 2.0 authorization grant to request from the identity provider.  Currently supported are:
   * `"AuthorizationCode"`: Authenticate by redirecting to a login page served by the identity provider.
   * `"ClientCredentials"`: Authenticate by requiring `X-Ambassador-Client-ID` and `X-Ambassador-Client-Secret` HTTP headers on incoming requests, and using them to authenticate to the identity provider.  Support for the `ClientCredentials` is currently preliminary, and only goes through limited testing.
 - `extraAuthorizationParameters`: Extra (non-standard or extension) OAuth authorization parameters to use.  It is not valid to specify a parameter used by OAuth itself ("response_type", "client_id", "redirect_uri", "scope", or "state").
 - `accessTokenValidation`: How to verify the liveness and scope of Access Tokens issued by the identity provider.  Valid values are either `"auto"`, `"jwt"`, or `"userinfo"`.  Empty or unset is equivalent to `"auto"`.
   * `"jwt"`: Validates the Access Token as a JWT.
     + By default: It accepts the RS256, RS384, or RS512 signature algorithms, and validates the signature against the JWKS from OIDC Discovery.  It then validates the `exp`, `iat`, `nbf`, `iss` (with the Issuer from OIDC Discovery), and `scope` claims: if present, none of the scopes are required to be present.  This relies on the identity provider using non-encrypted signed JWTs as Access Tokens, and configuring the signing appropriately
	 + This behavior can be modified by delegating to [`JWT` Filter](#filter-type-jwt) with `accessTokenJWTFilter`. The arguments are the same as the arguments when rerferring to a JWT Filter from a FilterPolicy.
   * `"userinfo"`: Validates the access token by polling the OIDC UserInfo Endpoint. This means that the Ambassador Edge Stack
     must initiate an HTTP request to the identity provider for each authorized request to a protected resource.  This performs
     poorly, but functions properly with a wider range of identity providers.  It is not valid to set `accessTokenJWTFilter` if `accessTokenValidation: userinfo`.
   * `"auto"` attempts to do `"jwt"` validation if `accessTokenJWTFilter` is set or if the Access Token parses as a
     JWT and the signature is valid, and otherwise falls back to`"userinfo"` validation.

Settings that are only valid when `grantType: "AuthorizationCode"`:

 - `clientURL`: (You determine this, and give it to your identity provider) Identifies a hostname that can appropriately set cookies for the application.  Only the scheme (`https://`) and authority (`example.com:1234`) parts are used; the path part of the URL is ignored.  You will also likely need to register `${clientURL}/callback` as an authorized callback endpoint with
   your identity provider.
 - `clientID`: The Client ID you get from your identity provider.
 - The client secret you get from your identity provider can be specified 2 different ways:
   * As a string, in the `secret` field.
   * As a Kubernetes `generic` Secret, named by `secretName`/`secretNamespace`.  The Kubernetes secret must of
     the `generic` type, with the value stored under the key`oauth2-client-secret`.  If `secretNamespace` is not given, it defaults to the namespace of the Filter resource.
   * **Note**: It is invalid to set both `secret` and `secretName`.
 - `stateTTL`: (You decide this) How long the Ambassador Edge Stack will wait for the user to submit credentials to the identity provider and receive a response to that effect from the identity provider

HTTP client settings for talking to the identity provider:

 - `maxStale`: How long to keep stale cached OIDC replies for. This sets the `max-stale` Cache-Control directive on requests, and also ignores the `no-store` and `no-cache` Cache-Control directives on responses.  This is useful for maintaining good performance when working with identity providers with mis-configured Cache-Control.
 - `insecureTLS` disables TLS verification when speaking to an identity provider with an `https://` `authorizationURL`.  This is
   discouraged in favor of either using plain `http://` or [installing a self-signed certificate](#installing-self-signed-certificates).
 - `renegotiateTLS` allows a remote server to request TLS renegotiation.  Accepted values are "never", "onceAsClient", and "freelyAsClient".

`"duration-string"` strings are parsed as a sequence of decimal numbers, each with optional fraction and a unit suffix, such as "300ms", "-1.5h" or "2h45m". Valid time units are "ns", "us" (or"µs"), "ms", "s", "m", "h".  See [Go `time.ParseDuration`](https://golang.org/pkg/time/#ParseDuration).

#### `OAuth2` Path-Specific Arguments

```yaml
---
apiVersion: getambassador.io/v2
kind: FilterPolicy
metadata:
  name: "example-filter-policy"
  namespace: "example-namespace"
spec:
  rules:
  - host: "*"
    path: "*"
    filters:
    - name: "example-oauth2-filter"
      arguments:
        scopes:                   # optional; default is ["openid"] for `grantType=="AuthorizationCode"`; [] for `grantType=="ClientCredentials"`
        - "scope1"
        - "scope2"
        insteadOfRedirect:        # optional; default is to do a redirect to the identity provider
          ifRequestHeader:        # optional; default is to return httpStatusCode for all requests that would redirect-to-identity-provider
            name: "string"        # required
            value: "string"       # optional; default is any non-empty string
          # option 1:
          httpStatusCode: integer # optional; default is 403 (unless `filters` is set)
          # option 2:
          filters:                # optional; default is to use `httpStatusCode` instead
          - name: "string"          # required
            namespace: "string"     # optional; default is the same namespace as the FilterPolicy
            ifRequestHeader:        # optional; default to apply this filter to all requests matching the host & path
              name: "string"          # required
              value: "string"         # optional; default is any non-empty string
            onDeny: "enum-string"   # optional; default is "break"
            onAllow: "enum-string"  # optional; default is "continue"
            arguments: DEPENDS      # optional
```

 - `scopes`: A list of OAuth scope values to include in the scope of the authorization request.  If one of the scope values for a path is not granted, then access to that resource is forbidden; if the `scopes` argument lists `foo`, but the authorization response from the provider does not include `foo` in the scope, then it will be taken to mean that the authorization server forbade access to this path, as the authenticated user does not have the `foo` resource scope.

   If `grantType: "AuthorizationCode"`, then the `openid` scope value is always included in the requested scope, even if it is not listed in the `FilterPolicy` argument.

   If `grantType: "ClientCredentials"`, then the default scope is empty. If your identity provider does not have a default scope, then you will need to configure one here.

   As a special case, if the `offline_access` scope value is requested, but not included in the response then access is not forbidden. With many identity providers, requesting the `offline_access` scope is necessary to receive a Refresh Token.

   The ordering of scope values does not matter, and is ignored.

 - `insteadOfRedirect`: An action to perform instead of redirecting the User-Agent to the identity provider.  By default, if the User-Agent does not have a currently-authenticated session, then the Ambassador Edge Stack will redirect the User-Agent to the identity provider. Setting `insteadOfRedirect` allows you to modify this behavior. `ifRequestHeader` does nothing when `grantType: "ClientCredentials"`, because the Ambassador Edge Stack will never redirect the User-Agent to the identity provider for the client credentials grant type.
    * If `insteadOfRedirect` is non-`null`, then by default it will apply to all requests that would cause the redirect; setting the `ifRequestHeader` sub-argument causes it to only apply to
      requests that have the HTTP header field `name`(case-insensitive) set to `value` (case-sensitive); or requests that have `name` set to any non-empty string if `value` is unset.
    * By default, it serves an authorization-denied error page; by default HTTP 403 ("Forbidden"), but this can be configured by the `httpStatusCode` sub-argument.
    * Instead of serving that simple error page, it can instead be configured to call out to a list of other Filters, by setting the `filters` list. The syntax and semantics of this list are the same as `.spec.rules[].filters` in a [`FilterPolicy`](#filterpolicy-definition). Be aware that if one of these filters modify the request rather than returning a response, then the request will be allowed through to the backend service, even though the `OAuth2` Filter denied it.
    * It is invalid to specify both `httpStatusCode` and `filters`.

### Filter Type: `Plugin`

The `Plugin` filter type allows you to plug in your own custom code. This code is compiled to a `.so` file, which you load into the Ambassador Edge Stack container at `/etc/ambassador-plugins/${NAME}.so`.

#### The Plugin Interface

This code is written in the Go programming language (Golang), and must be compiled with the exact same compiler settings as the Ambassador Edge Stack; and any overlapping libraries used must have their versions match exactly. This information is documented in the `/ambassador/aes-abi.txt` file in the AES docker image.

Plugins are compiled with `go build -buildmode=plugin -trimpath`, and must have a `main.PluginMain` function with the signature `PluginMain(w http.ResponseWriter, r *http.Request)`:

```go
package main

import (
	"net/http"
)

func PluginMain(w http.ResponseWriter, r *http.Request) { … }
```

`*http.Request` is the incoming HTTP request that can be mutated or intercepted, which is done by `http.ResponseWriter`.

Headers can be mutated by calling `w.Header().Set(HEADERNAME, VALUE)`.
Finalize changes by calling `w.WriteHeader(http.StatusOK)`.

If you call `w.WriteHeader()` with any value other than 200 (`http.StatusOK`) instead of modifying the request, the plugin has
taken over the request, and the request will not be sent to your backend service.  You can call `w.Write()` to write the body of an error page.

#### `Plugin` Global Arguments

```yaml
---
apiVersion: getambassador.io/v2
kind: Filter
metadata:
  name: "example-plugin-filter"
  namespace: "example-namespace"
spec:
  Plugin:
    name: "string" # required; this tells it where to look for the compiled plugin file; "/etc/ambassador-plugins/${NAME}.so"
```

#### `Plugin` Path-Specific Arguments

Path specific arguments are not supported for Plugin filters at this
time.

## `FilterPolicy` Definition

`FilterPolicy` resources specify which filters (if any) to apply to
which HTTP requests.

```yaml
---
apiVersion: getambassador.io/v2
kind: FilterPolicy
metadata:
  name: "example-filter-policy"
  namespace: "example-namespace"
spec:
  rules:
  - host: "glob-string"
    path: "glob-string"
    filters:                    # optional; omit or set to `null` or `[]` to apply no filters to this request
    - name: "string"              # required
      namespace: "string"         # optional; default is the same namespace as the FilterPolicy
      ifRequestHeader:            # optional; default to apply this filter to all requests matching the host & path
        name: "string"            # required
        value: "string"           # optional; default is any non-empty string
      onDeny: "enum-string"       # optional; default is "break"
      onAllow: "enum-string"      # optional; default is "continue"
      arguments: DEPENDS          # optional
```

The type of the `arguments` property is dependent on which Filter type is being referred to; see the "Path-Specific Arguments" documentation for each Filter type.

When multiple `Filter`s are specified in a rule:

 * The filters are gone through in order
 * Each filter may either
   1. return a direct HTTP *response*, intended to be sent back to the requesting HTTP client (normally *denying* the request from
      being forwarded to the upstream service); or
   2. return a modification to make to the HTTP *request* before sending it to other filters or the upstream service (normally
      *allowing* the request to be forwarded to the upstream service with modifications).
 * If a filter has an `ifRequestHeader` setting, the filter is skipped unless the request (including any modifications made by earlier filters) matches the described header; the request must have the HTTP header field `name` (case-insensitive) set to `value` (case-sensitive); or have `name` set to any non-empty string if `value` is unset.
 * `onDeny` identifies what to do when the filter returns an "HTTP response":
   - `"break"`: End processing, and return the response directly to
     the requesting HTTP client.  Later filters are not called.  The request is not forwarded to the upstream service.
   - `"continue"`: Continue processing.  The request is passed to the next filter listed; or if at the end of the list, it is forwarded
   - `"continue"`: Continue processing.  The request is passed to the
     next filter listed; or if at the end of the list, it is forwarded to the upstream service.  The HTTP response returned from the filter is discarded.
 * `onAllow` identifies what to do when the filter returns a
   "modification to the HTTP request":
   - `"break"`: Apply the modification to the request, then end filter processing, and forward the modified request to the upstream service.  Later filters are not called.
   - `"continue"`: Continue processing.  Apply the request modification, then pass the modified request to the next filter
     listed; or if at the end of the list, forward it to the upstream service.
 * Modifications to the request are cumulative; later filters have access to _all_ headers inserted by earlier filters.

### `FilterPolicy` Example

In the example below, the `param-filter` Filter Plugin is loaded, and configured to run on requests to `/httpbin/`.

```yaml
---
apiVersion: getambassador.io/v2
kind: Filter
metadata:
  name: param-filter # This is the name used in FilterPolicy
  namespace: standalone
spec:
  Plugin:
    name: param-filter # The plugin's `.so` file's base name

---
apiVersion: getambassador.io/v2
kind: FilterPolicy
metadata:
  name: httpbin-policy
spec:
  rules:
  # Don't apply any filters to requests for /httpbin/ip
  - host: "*"
    path: /httpbin/ip
    filters: null
  # Apply param-filter and auth0 to requests for /httpbin/
  - host: "*"
    path: /httpbin/*
    filters:
    - name: param-filter
    - name: auth0
  # Default to authorizing all requests with auth0
  - host: "*"
    path: "*"
    filters:
    - name: auth0
```

**Note:** The Ambassador Edge Stack will choose the first `FilterPolicy` rule that matches the incoming request. As in the above example, you must list your rules in the order of least to most generic.

## Installing self-signed certificates

The `JWT` and `OAuth2` filters speak to other services over HTTP or HTTPS.  If those services are configured to speak HTTPS using a self-signed certificate, attempting to talk to them will result in an error mentioning `ERR x509: certificate signed by unknown authority`. You can fix this by installing that self-signed certificate into the AES container following the standard procedure for Alpine Linux 3.8: Copy the certificate to `/usr/local/share/ca-certificates/` and then run `update-ca-certificates`.  Note that the `aes` image sets `USER 1000`, but that `update-ca-certificates` needs to be run as root.

```Dockerfile
FROM quay.io/datawire/aes:$version$
USER root
COPY ./my-certificate.pem /usr/local/share/ca-certificates/my-certificate.crt
RUN update-ca-certificates
USER 1000
```

When deploying the Ambassador Edge Stack, refer to that custom Docker image, rather than to `quay.io/datawire/aes:$version$`<|MERGE_RESOLUTION|>--- conflicted
+++ resolved
@@ -64,11 +64,6 @@
     add_linkerd_headers:           bool     # optional; default is false
 ```
 
-<<<<<<< HEAD
- - `auth_service` is of the format `[scheme://]host[:port]`.  The scheme-part may be `http://` or `https://`, which influences the default value of `tls`, and of the port-part.  If no scheme-part is given, it behaves as if `http://` was given.
- - `timeout` is the total timeout for the request to the upstream external filter, in milliseconds.
- - `proto` is either `"http"` or `"grpc"`.
-=======
  - `auth_service` (required) is of the format `[scheme://]host[:port]`, and identifies the external auth service to talk to.  The scheme-part may be `http://` or `https://`, which influences the default value of `tls`, and of the port-part.  If no scheme-part is given, it behaves as if `http://` was given.
 
  - `tls` (optional) is whether to use TLS or cleartext when speaking to the external auth service.  The default is based on the scheme-part of the `auth_service`.
@@ -89,8 +84,7 @@
 
  - `status_on_error` (optional) controls the status code returned when unable to communicate with external auth service.  This is ignored if `failure_mode_allow: true`.
     * `code` (optional) defaults to 403.
->>>>>>> 85021113
-
+    
  - `failure_mode_allow` (optional) being set to `true` causes the request to be allowed through to the upstream backend service if there is an error communicating with the external auth service, instead of returning `status_on_error.code` to the client.  Defaults to false.
 
 The following fields are only used if `proto: http`; they are ignored if `proto: grpc`:
