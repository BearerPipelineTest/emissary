# Global Configuration: Modules

Modules let you enable and configure special behaviors for Ambassador Edge Stack, in ways that may apply to Ambassador Edge Stack as a whole or which may apply only to some mappings. The actual configuration possible for a given module depends on the module.

## Module configuration

Modules can be added as annotations to an existing Kubernetes service, e.g., the Ambassador Edge Stack service. They can also be implemented as independent Kubernetes Custom Resource Definitions (CRDs). Here is a sample configuration of the core `ambassador Module`:

```yaml
---
apiVersion: getambassador.io/v2
kind: Module
metadata:
  name: ambassador
spec:
  config:
    enable_grpc_web: true
```

Here is the equivalent configuration as an annotation on the `ambassador` Kubernetes `service`:

```yaml
---
apiVersion: v1
kind: Service
metadata:
  name: ambassador
  annotations:
    getambassador.io/config: |
      ---
      apiVersion: getambassador.io/v2
      kind: Module
      name: ambassador
      config:
        enable_grpc_web: True
spec:
  type: LoadBalancer
  externalTrafficPolicy: Local
  ports:
   - name: http
     port: 80
     targetPort: 8080
   - name: https
     port: 443
     targetPort: 8443
  selector:
    service: ambassador
```

**Note:** Modules are named resources. A `Module` with `name: ambassador` is distinctly different than a `Module` with `name: my-module`.
 
## The `ambassador` module

The [`ambassador`](/reference/core/ambassador) module covers general configuration options for Ambassador Edge Stack as a whole. These configuration options generally pertain to routing, protocol support, and the like. Most of these options are likely of interest to operations.

## The `tls` module

<<<<<<< HEAD
The `tls` module is now deprecated. Use the [TLSContext](/reference/core/tls) manifest type instead.
=======
The ['tls'](/reference/core/tls) Module covers TLS configuration.
>>>>>>> e33b1c68

## The `authentication` Module

The `authentication` Module is now deprecated. Use the [AuthService](/reference/services/auth-service) manifest type instead.<|MERGE_RESOLUTION|>--- conflicted
+++ resolved
@@ -55,11 +55,7 @@
 
 ## The `tls` module
 
-<<<<<<< HEAD
 The `tls` module is now deprecated. Use the [TLSContext](/reference/core/tls) manifest type instead.
-=======
-The ['tls'](/reference/core/tls) Module covers TLS configuration.
->>>>>>> e33b1c68
 
 ## The `authentication` Module
 
