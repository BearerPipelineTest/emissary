--- conflicted
+++ resolved
@@ -70,20 +70,12 @@
 
 ## RELEASE NOTES
 
-<<<<<<< HEAD
-## Next Release
-
-### Emissary Ingress
-
-- Feature: Ambassador Agent reports sidecar process information and Mapping OpenAPI documentation to Ambassador Cloud to provide more visibility into services and clusters.
-=======
 ## [2.0.1-ea] (TBD)
 [2.0.1-ea]: https://github.com/emissary-ingress/emissary/compare/v2.0.0-ea...v2.0.1-ea
 
 ### Emissary Ingress
 
-(no changes yet)
->>>>>>> 534e5cfb
+- Feature: Ambassador Agent reports sidecar process information and Mapping OpenAPI documentation to Ambassador Cloud to provide more visibility into services and clusters.
 
 ## [2.0.0-ea] June 24, 2021
 [2.0.0-ea]: https://github.com/emissary-ingress/emissary/compare/v1.13.8...v2.0.0-ea
