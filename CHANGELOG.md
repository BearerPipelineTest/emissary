# Changelog

## AMBASSADOR EDGE STACK

Ambassador Edge Stack is a comprehensive, self-service solution for exposing,
securing, and managing the boundary between end users and your Kubernetes services.
The core of Ambassador Edge Stack is Emissary Ingress, the open-source API gateway
built on the Envoy proxy.

Ambassador Edge Stack provides all the capabilities of the Emissary Ingress,
as well as additional capabilities including:

- The Edge Policy Console, a graphical UI to visualize and manage all of your edge policies;
- Security features such as automatic TLS setup via ACME integration, OAuth/OpenID Connect
  integration, rate limiting, and fine-grained access control; and
- Developer onboarding assistance, including an API catalog, Swagger/OpenAPI documentation
  support, and a fully customizable developer portal.

Note: The Ambassador Edge Stack is free for all users, and includes all the functionality
of Emissary Ingress in addition to the additional capabilities mentioned above. Due to
popular demand, we’re offering a free tier of our core features as part of the Ambassador
Edge Stack, designed for startups.

In general, references to "Ambassador" in this CHANGELOG and the rest of the Ambassador
Edge Stack documentation refer both to the Ambassador Edge Stack and Emissary Ingress.

## UPCOMING BREAKING CHANGES

#### `Ingress` Resources and Namespaces

In a future version of Ambassador, *no sooner than Ambassador 1.14.0*, TLS secrets
in `Ingress` resources will not be able to use `.namespace` suffixes to cross namespaces.

#### Regex Matching

In a future version of Ambassador, *no sooner than Ambassador 1.14.0*, the `regex_type` and `regex_max_size`
fields will be removed from the `ambassador` `Module`, and Ambassador will support only Envoy `safe_regex`
matching. Note that `safe_regex` matching has been Ambassador's default since Ambassador v0.83.0.

This change is being made because the `regex` field for `HeaderMatcher`, `RouteMatch`, and `StringMatcher` was
[deprecated in favor of safe_regex] in Envoy v1.12.0, then removed entirely from the Envoy V3 APIs. Additionally,
setting [max_program_size was deprecated] in Envoy v1.15.0. As such, `regex_type: unsafe` and setting
`regex_max_size` are not supported when `AMBASSADOR_ENVOY_API_VERSION` is set to `V3`.

Please see the [Envoy documentation](https://www.envoyproxy.io/docs/envoy/latest/api-v3/type/matcher/v3/regex.proto.html) for more information.

[deprecated in favor of safe_regex]: https://www.envoyproxy.io/docs/envoy/latest/version_history/v1.12.0.html?highlight=regex#deprecated
[max_program_size was deprecated]: https://www.envoyproxy.io/docs/envoy/latest/version_history/v1.15.0.html?highlight=max_program_size

#### Zipkin Collector Versions

In a future version of Ambassador, *no sooner than Ambassador 1.14.0*, support for the [HTTP_JSON_V1] Zipkin
collector version will be removed.

This change is being made because the HTTP_JSON_V1 collector was deprecated in Envoy v1.12.0, then removed
entirely from the Envoy V3 APIs. As such, the HTTP_JSON_V1 collector is not supported when
`AMBASSADOR_ENVOY_API_VERSION` is set to `V3`: you will need to migrate to the HTTP_JSON or HTTP_PROTO
collectors before using V3 APIs.

Please see the [Envoy documentation](https://www.envoyproxy.io/docs/envoy/latest/api-v2/config/trace/v2/zipkin.proto#envoy-api-field-config-trace-v2-zipkinconfig-collector-endpoint-version) for more information.

[HTTP_JSON_V1]: https://www.envoyproxy.io/docs/envoy/latest/api-v2/config/trace/v2/zipkin.proto#envoy-api-field-config-trace-v2-zipkinconfig-collector-endpoint-version

## RELEASE NOTES

## Next Release

(no changes yet)

## [1.13.4] May 11, 2021
[1.13.4]: https://github.com/datawire/ambassador/compare/v1.13.3...v1.13.4

<<<<<<< HEAD
- Bugfix: Incorporate the Envoy 1.15.5 security update by adding the `reject_requests_with_escaped_slashes` option to the Ambassador module.
=======
- Change: `prune_unreachable_routes` now defaults to true, which should reduce Envoy memory requirements for installations with many `Host`s
- Bugfix: Fixed a regression in detecting the Ambassador Kubernetes service that could cause the wrong IP or hostname to be used in Ingress statuses
>>>>>>> 8ee9cfcf

## [1.13.3] May 03, 2021
[1.13.3]: https://github.com/datawire/ambassador/compare/v1.13.2...v1.13.3

- Bugfix: Fixed a regression that caused Ambassdor to crash when loading the Edge Policy Console when any RateLimit resources exist ([#3348])

## [1.13.2] April 29, 2021
[1.13.2]: https://github.com/datawire/ambassador/compare/v1.13.1...v1.13.2

- Bugfix: Fixed a regression that caused endpoint routing to not work when defining mappings in service annotations ([#3369])

[#3369]: https://github.com/datawire/ambassador/issues/3369

## [1.13.1] April 22, 2021
[1.13.1]: https://github.com/datawire/ambassador/compare/v1.13.0...v1.13.1

 - Bugfix: Potentially increased CPU Usage for deployments with large numbers of Hosts ([#3358])

[#3358]: https://github.com/datawire/ambassador/issues/3358

## [1.13.0] April 20, 2021
[1.13.0]: https://github.com/datawire/ambassador/compare/v1.12.4...v1.13.0

### Emissary Ingress and Ambassador Edge Stack

*Note*: Support for the deprecated `v2alpha` `protocol_version` has been removed from the `AuthService` and `RateLimitService`.

- Feature: Added support for the [Mapping AuthService setting] `auth_context_extensions`, allowing supplying custom per-mapping information to external auth services (thanks, [Giridhar Pathak](https://github.com/gpathak)!).
- Feature: Added support in ambassador-agent for reporting [Argo Rollouts] and [Argo Applications] to Ambassador Cloud
- Feature: The [Ambassador Module configuration] now supports the `diagnostics.allow_non_local` flag to expose admin UI internally only ([#3074] -- thanks, [Fabrice](https://github.com/jfrabaute)!)
- Feature: Ambassador will now use the Envoy v3 API internally when the AMBASSADOR_ENVOY_API_VERSION environment variable is set to "V3". By default, Ambassador will continue to use the v2 API.
- Feature: The [Ambassador Agent] is now available (and deployed by default) for the API Gateway (https://app.getambassador.io).
- Feature: The [Ambassador Module configuration] now supports `merge_slashes` which tells Ambassador to merge adjacent slashes when performing route matching. For example, when true, a request with URL '//foo/' would match a Mapping with prefix '/foo/'.
- Feature: Basic support for a subset of the [Kubernetes Gateway API] has been added.
- Feature: Ambassador now supports the `DD_ENTITY_ID` environment variable to set the `dd.internal.entity_id` statistics tag on metrics generated when using DogStatsD.
- Bugfix: Make Knative paths match on prefix instead of the entire path to better align to the Knative specification ([#3224]).
- Bugfix: The endpoint routing resolver will now properly watch services that include a scheme.
- Bugfix: Environment variable interpolation works again for `ConsulResolver.Spec.Address` without setting `AMBASSADOR_LEGACY_MODE` ([#3182], [#3317])
- Bugfix: Endpoint routing will now detect endpoint changes when your service field includes `.svc.cluster.local`. ([#3324])
- Bugfix: Upgrade PyYAML to 5.4.1 ([#3349])
- Change: The Helm chart has been moved into this repo, in the `charts/ambassador` directory.
- Change: The `Mapping` CRD has been modified so that `kubectl get mappings` now has a column for not just the source path-prefix (`.spec.prefix`), but the source host (`.spec.host`) too.
- Change: The yaml in yaml/docs is now generated from the contents of the helm chart in the `charts/ambassador` directory.
- Change: Support for the deprecated `v2alpha` `protocol_version` has been removed from the `AuthService` and `RateLimitService`.

[Ambassador Agent]: https://www.getambassador.io/docs/cloud/latest/service-catalog/quick-start/
[Ambassador Module configuration]: https://getambassador.io/docs/edge-stack/latest/topics/running/ambassador/
[Argo Applications]: https://www.getambassador.io/docs/argo/latest/quick-start/
[Argo Rollouts]: https://www.getambassador.io/docs/argo/latest/quick-start/
[Kubernetes Gateway API]: https://getambassador.io/docs/edge-stack/latest/topics/using/gateway-api/
[Mapping AuthService setting]: https://getambassador.io/docs/edge-stack/latest/topics/using/authservice

[#3074]: https://github.com/datawire/ambassador/issues/3074
[#3182]: https://github.com/datawire/ambassador/issues/3182
[#3224]: https://github.com/datawire/ambassador/issues/3224
[#3317]: https://github.com/datawire/ambassador/issues/3317
[#3324]: https://github.com/datawire/ambassador/issues/3324
[#3349]: https://github.com/datawire/ambassador/issues/3349

### Ambassador Edge Stack only

- Feature: DevPortal: Added doc.display_name attribute to the Mapping CRD. This value allows for a custom name and documentation URL path of the service in the DevPortal.
- Feature: DevPortal: Added `naming_scheme` enum to the DevPortal CRD. This enum controls the way services are displayed in the DevPortal. Supported values are `namespace.name` (current behavior) and `name.prefix`, which will use the Mapping name and Mapping prefix to display the services.
- Feature: DevPortal: `DEVPORTAL_DOCS_BASE_PATH` environment variable makes the base path of service API documentation configurable.
- Feature: DevPortal: DevPortal will now reload content on changes to Mapping and DevPortal resources.
- Feature: DevPortal: DevPortal now supports a search endpoint at `/docs/api/search`
- Feature: DevPortal search can be configured to only search over titles (with search.type=`title-only`in the DevPortal CRD) or to search over all content (search.type=`all-content`)
- Feature: DevPortal search supports deep linking to openapi spec entries (must set `search.type=all-content` and `search.enabled=true` on the DevPortal CRD)
- Feature: DevPortal: Trigger content refresh by hitting `/docs/api/refreshContent`
- Feature: The AES ratelimit preview service now supports [burst ratelimiting] (aka token bucket ratelimiting).
- Bugfix: The AES ratelimit preview no longer ignores LOCAL_CACHE_SIZE_IN_BYTES.
- Bugfix: The AES ratelimit preview no longer ignores NEAR_LIMIT_RATIO.
- Bugfix: The AES ratelimit preview no longer ignores EXPIRATION_JITTER_MAX_SECONDS.
- Change: Silence DevPortal warnings when DevPortal cannot parse a hostname from a Mapping. (#3341)

[burst ratelimiting]: https://getambassador.io/docs/edge-stack/latest/topics/using/rate-limits/rate-limits/

[#3341]: https://github.com/datawire/ambassador/issues/3341

## [1.12.4] April 19, 2021
[1.12.4]: https://github.com/datawire/ambassador/compare/v1.12.3...v1.12.4

Bugfix: Fix the Envoy base image build step and, as a result, correctly ship the Envoy 1.15.4 security updates.

## [1.12.3] April 15, 2021
[1.12.3]: https://github.com/datawire/ambassador/compare/v1.12.2...v1.12.3

Bugfix: Incorporate the Envoy 1.15.4 security update.

## [1.12.2] March 29, 2021
[1.12.2]: https://github.com/datawire/ambassador/compare/v1.12.1...v1.12.2

- Bugfix: Update OpenSSL to 1.1.1k to address CVE-2021-23840), CVE-2021-3450), CVE-2021-23841), CVE-2021-3449), CVE-2021-23839), CVE-2021-23840), CVE-2021-3450), CVE-2021-23841), CVE-2021-3449), and CVE-2021-23839)

## [1.12.1] March 12, 2021
[1.12.1]: https://github.com/datawire/ambassador/compare/v1.12.0...v1.12.1

- Bugfix: The endpoint routing resolver will now properly watch services with mappings that define the service field with an explicit port.
- Bugfix: Correctly manage cluster load assignments with very long cluster names and `AMBASSADOR_FAST_RECONFIGURE`

## [1.12.0] March 08, 2021
[1.12.0]: https://github.com/datawire/ambassador/compare/v1.11.2...v1.12.0

### Ambasssador API Gateway + Ambassador Edge Stack

- Feature: Endpoint routing is now much more performant, especially in situations where reconfigurations are frequent.
- Feature: A scrubbed ambassador snapshot is now accessible outside the pod at `:8005/snapshot-external`. This port is exposed on the ambassador-admin Kubernetes service.
- Feature: Ambassador now supports configuring the maximum lifetime of an upstream connection using `cluster_max_connection_lifetime_ms`. After the configured time, upstream connections are drained and closed, allowing an operator to set an upper bound on how long any upstream connection will remain open. This is useful when using Kubernetes Service resolvers (the default) and modifying label selectors for traffic shifting.
- Feature: The Ambassador Module configuration now supports `cluster_request_timeout_ms` to set a default request `timeout_ms` for Mappings. This allows an operator to update the default request timeout (currently 3000ms) without needing to update every Mapping.
- Feature: The Ambassador Module configuration now supports `suppress_envoy_headers` to prevent Ambassador from setting additional headers on requests and responses. These headers are typically used for diagnostic purposes and are safe to omit when they are not desired.
- Feature: All Kubernetes services managed by Ambassador are automatically instrumented with service catalog discovery annotations.
- Feature: [`headers_with_underscores_action`](https://www.envoyproxy.io/docs/envoy/latest/api-v2/api/v2/core/protocol.proto#enum-core-httpprotocoloptions-headerswithunderscoresaction) is now configurable in the Ambassador `Module`.
- Feature: The Ambassador Module configuration now supports `strip_matching_host_port` to control whether the port should be removed from the host/Authority header before any processing by request filters / routing. This behavior only applies if the port matches the associated Envoy listener port.
- Bugfix: Ambassador now does a better job of cleaning up gRPC connections when shutting down.
- Bugfix: Prevent potential reconcile loop when updating the status of an Ingress.
- Bugfix: Update Python requirements, including addressing CVE-2020-36242 ([#3233])
- Bugfix: Remove unnecessary logs about Kubernetes Secrets ([#3229])

[#3229]: https://github.com/datawire/ambassador/issues/3229
[#3233]: https://github.com/datawire/ambassador/issues/3233

### Ambassador Edge Stack only

- Feature: Added support for ambassador-agent deployment, reporting to Ambassador Cloud Service Catalog (https://app.getambassador.io)
- Feature: `edgectl login` will automatically open your browser, allowing you to login into Service Catalog (https://app.getambassador.io)
- Feature: `edgectl install` command allows you to install a new Ambassador Edge Stack automatically connected to Ambassador Cloud by passing a `--cloud-connect-token` argument.
- Feature: `AES_AUTH_TIMEOUT` now allows you to configure the timeout of the AES authentication service. Defaults to 4s.
- Bugfix: Prevent Dev Portal from sporadically responding with upstream connect timeout when loading content

## [1.11.2] March 01, 2021
[1.11.2]: https://github.com/datawire/ambassador/compare/v1.11.1...v1.11.2

### Ambasssador API Gateway + Ambassador Edge Stack

- Bugfix: Changes to endpoints when endpoint routing is not active will no longer cause reconfiguration
- Bugfix: Correctly differentiate int values of 0 and Boolean values of `false` from non-existent attributes in CRDs ([#3212])
- Bugfix: Correctly support Consul datacenters other than "dc1" without legacy mode.

[#3212]: https://github.com/datawire/ambassador/issues/3212

## [1.11.1] February 04, 2021
[1.11.1]: https://github.com/datawire/ambassador/compare/v1.11.0...v1.11.1

- Bugfix: Fix an issue that caused Dev Portal to sporadically respond with upstream connect timeout when loading content

## [1.11.0] January 26, 2021
[1.11.0]: https://github.com/datawire/ambassador/compare/v1.10.0...v1.11.0

### Ambasssador API Gateway + Ambassador Edge Stack

- Feature: Ambassador now reads the ENVOY_CONCURRENCY environment variable to optionally set the [--concurrency](https://www.envoyproxy.io/docs/envoy/latest/operations/cli#cmdoption-concurrency) command line option when launching Envoy. This controls the number of worker threads used to serve requests and can be used to fine-tune system resource usage.
- Feature: The %DOWNSTREAM_PEER_CERT_V_START% and %DOWNSTREAM_PEER_CERT_V_END% command operators now support custom date formatting, similar to %START_TIME%. This can be used for both header formatting and access log formatting.
- Feature: Eliminate the need to drain and recreate listeners when routing configuration is changed. This reduces both memory usage and disruption of in-flight requests.
- Bugfix: Make sure that `labels` specifying headers with extra attributes are correctly supported again ([#3137]).
- Bugfix: Support Consul services when the `ConsulResolver` and the `Mapping` aren't in the same namespace, and legacy mode is not enabled.
- Bugfix: Fix failure to start when one or more IngressClasses are present in a cluster ([#3142]).
- Bugfix: Properly handle Kubernetes 1.18 and greater when RBAC prohibits access to IngressClass resources.
- Bugfix: Support `TLSContext` CA secrets with fast validation ([#3005]).
- Bugfix: Dev Portal correctly handles transient failures when fetching content
- Bugfix: Dev Portal sidebar pages have a stable order
- Bugfix: Dev Portal pages are now marked cacheable

### Ambassador Edge Stack only

- Feature: RateLimit CRDs now suport specifying an `action` for each limit. Possible values include "Enforce" and "LogOnly", case insensitive. LogOnly may be used to implement dry run rules that do not actually enforce.
- Feature: RateLimit CRDs now support specifying a symbolic `name` for each limit. This name can later be used in the access log to know which RateLimit, if any, applied to a request.
- Feature: RateLimit metadata is now available using the `DYNAMIC_METADATA(envoy.http.filters.ratelimit: ... )` command operator in the Envoy access logs. See [Envoy Documentation](https://www.envoyproxy.io/docs/envoy/latest/configuration/observability/access_log/usage) for more on using dynamic metadata in the access log.
- Feature: OAuth2 Filter: The SameSite cookie attribute is now configurable.

[#3005]: https://github.com/datawire/ambassador/issues/3005
[#3137]: https://github.com/datawire/ambassador/issues/3137
[#3142]: https://github.com/datawire/ambassador/issues/3142

## [1.10.0] January 04, 2021
[1.10.0]: https://github.com/datawire/ambassador/compare/v1.9.1...v1.10.0

### Ambasssador API Gateway + Ambassador Edge Stack

- Feature: The redirect response code returned by Ambassador is now configurable using `redirect_reponse_code` on `Mappings` that use `host_redirect`.
- Feature: The redirect location header returned by Ambassador now supports prefix rewrites using `prefix_redirect` on `Mappings` that use `host_redirect`.
- Feature: The redirect location header returned by Ambassador now supports regex rewrites using `regex_redirect` on `Mappings` that use `host_redirect`.
- Feature: Expose `max_request_headers_kb` in the Ambassador `Module`. This directly exposes the same value in Envoy; see [Envoy documentation](https://www.envoyproxy.io/docs/envoy/latest/api-v2/config/filter/network/http_connection_manager/v2/http_connection_manager.proto) for more information.
- Feature: Support Istio mTLS certification rotation for Istio 1.5 and higher. See the [howto](https://www.getambassador.io/docs/edge-stack/latest/howtos/istio/) for details.
- Feature: The Ambassador Module's `error_response_overrides` now support configuring an empty response body using `text_format`. Previously, empty response bodies could only be configured by specifying an empty file using `text_format_source`.
- Feature: OAuth2 Filter: Support injecting HTTP header fields in to the request before passing on to the upstream service. Enables passing along `id_token` information to the upstream if it was returned by the IDP.
- Bugfix: Fix the grpc external filter to properly cache grpc clients thereby avoiding initiating a separate connection to the external filter for each filtered request.
- Bugfix: Fix a bug in the Mapping CRD where the `text_format_source` field was incorrectly defined as type `string` instead of an object, as documented.
- Bugfix: The RBAC requirements when `AMBASSADOR_FAST_RECONFIGURE` is enabled now more-closely match the requirements when it's disabled.
- Bugfix: Fix error reporting and required-field checks when fast validation is enabled. Note that fast validation is now the default; see below.
- Change: **Fast validation is now the default**, so the `AMBASSADOR_FAST_VALIDATION` variable has been removed. The Golang boot sequence is also now the default. Set `AMBASSADOR_LEGACY_MODE=true` to disable these two behaviors.
- Change: ambassador-consul-connect resources now get deployed into the `ambassador` namespace instead of the active namespace specified in the user's kubernetes context (usually `default`). Old resource cleanup is documented in the Ambassador Consul integration documentation.

### Ambassador Edge Stack only

- Default-off early access: Ratelimiting now supports redis clustering, local caching of exceeded ratelimits, and an upgraded redis client with improved scalability. Must set AES_RATELIMIT_PREVIEW=true to access these improvements.
- Bugfix: OAuth2 Filter: Fix `insufficient_scope` error when validating Azure access tokens.
- Bugfix: Filters: Fix a capitalization-related bug where sometimes existing headers are appended to when they should be overwritten.

## [1.9.1] November 19, 2020
[1.9.1]: https://github.com/datawire/ambassador/compare/v1.9.0...v1.9.1

### Ambassador Edge Stack only

- Bugfix: DevPortal: fix a crash when the `host` cannot be parsed as a valid hostname.

## [1.9.0] November 12, 2020
[1.9.0]: https://github.com/datawire/ambassador/compare/v1.8.1...v1.9.0

### Ambasssador API Gateway + Ambassador Edge Stack

- Feature: Support configuring the gRPC Statistics Envoy filter to enable telemetry of gRPC calls (see the `grpc_stats` configuration flag -- thanks, [Felipe Roveran](https://github.com/feliperoveran)!)
- Feature: The `RateLimitService` and `AuthService` configs now support switching between gRPC protocol versions `v2` and `v2alpha` (see the `protocol_version` setting)
- Feature: The `TracingService` Zipkin config now supports setting `collector_hostname` to tell Envoy which host header to set when sending spans to the collector
- Feature: Ambassador now supports custom error response mapping
- Bugfix: Ambassador will no longer mistakenly post notices regarding `regex_rewrite` and `rewrite` directive conflicts in `Mapping`s due to the latter's implicit default value of `/` (thanks, [obataku](https://github.com/obataku)!)
- Bugfix: The `/metrics` endpoint will no longer break if invoked before configuration is complete (thanks, [Markus Jevring](https://github.com/markusjevringsesame)!)
- Bugfix: Update Python requirements to address CVE-2020-25659
- Bugfix: Prevent mixing `Mapping`s with `host_redirect` set with `Mapping`s that don't in the same group
- Bugfix: `ConsulResolver` will now fallback to the `Address` of a Consul service if `Service.Address` is not set.
- Docs: Added instructions for building ambassador from source, within a docker container (thanks, [Rahul Kumar Saini](https://github.com/rahul-kumar-saini)!)
- Update: Upgrade Alpine 3.10→3.12, GNU libc 2.30→2.32, and Python 3.7→3.8
- Update: Knative serving tests were bumped from version 0.11.0 to version 0.18.0 (thanks, [Noah Fontes](https://github.com/impl)!)

### Ambassador Edge Stack only

- Change: The DevPortal no longer looks for documentation at `/.ambassador-internal/openapi-docs`.  A new field in `Mappings`, `docs`, must be used for specifying the source for documentation.  This can result in an empty Dev Portal after upgrading if `Mappings` do not include a `docs` attribute.
- Feature: How the `OAuth2` Filter authenticates itself to the identity provider is now configurable with the `clientAuthentication` setting.
- Feature: The `OAuth2` Filter can now use RFC 7523 JWT assertions to authenticate itself to the identity provider; this is usable with all grant types.
- Feature: When validating a JWT's scope, the `JWT` and `OAuth2` Filters now support not just RFC 8693 behavior, but also the behavior of various drafts leading to it, making JWT scope validation usable with more identity providers.
- Feature: The `OAuth2` Filter now has `inheritScopeArgument` and `stripInheritedScope` settings that can further customize the behavior of `accessTokenJWTFilter`.
- Feature: DevPortal: default configuration using the `ambassador` `DevPortal` resource.
- Change: The `OAuth2` Filter argument `scopes` has been renamed to `scope`, for consistency.  The name `scopes` is deprecated, but will continue to work for backward compatibility.
- Bugfix: `OAuth2` Filter: Don't have `accessTokenValidation: auto` fall back to "userinfo" validation for a client_credentials grant; it doesn't make sense there and only serves to obscure a more useful error message.

## [1.8.1] October 16, 2020
[1.8.1]: https://github.com/datawire/ambassador/compare/v1.8.0...v1.8.1

### Ambasssador API Gateway + Ambassador Edge Stack

- Bugfix: Ambassador no longer fails to configure Envoy listeners when a TracingService or LogService has a service name whose underlying cluster name has over 40 charcters.
- Bugfix: The Ambassador diagnostics page no longer returns HTTP 500 when a TracingService or LogService has a service name whose underlying cluster name has over 40 characters.

## [1.8.0] October 08, 2020
[1.8.0]: https://github.com/datawire/ambassador/compare/v1.7.4...v1.8.0

### Ambasssador API Gateway + Ambassador Edge Stack

- Feature: HTTP IP Allow/Deny ranges are supported.
- Bugfix: Ambassador's health checks don't claim that Envoy has failed when reconfiguration taking a long time (thanks, [Fabrice](https://github.com/jfrabaute), for contributions here!).
- Bugfix: The `edgectl connect` command now works properly when using zsh on a Linux platform.
- Bugfix: The container no longer exits "successfully" when the Deployment specifies an invalid `command`.

### Ambassador Edge Stack only

- Feature: `RateLimit` CRDs now support setting a response body, configurable with the `errorResponse` setting.
- Bugfix: `External` `Filter` can now properly proxy the body to the configured `auth_service`
- Bugfix: The RBAC for AES now grants permission to "patch" `Events.v1.core` (previously it granted "create" but not "patch")

## [1.7.4] October 06, 2020
[1.7.4]: https://github.com/datawire/ambassador/compare/v1.7.3...v1.7.4

### Ambasssador API Gateway + Ambassador Edge Stack

- Bugfix: Several regressions in the 1.7.x series are resolved by removing the ability to set `insecure.action` on a per-`Host`-resource basis, which was an ability added in 1.7.0.  This reverts to the pre-1.7.0 behavior of having one `Host`'s insecure action "win" and be used for all `Host`s.
- Bugfix: Ambassador will no longer generate invalid Envoy configuration with duplicate clusters in certain scenarios when `AMBASSADOR_FAST_RECONFIGURE=true`.
- Enhancement: When `AMBASSADOR_FAST_RECONFIGURE=true` is set, Ambassador now logs information about memory usage.

## [1.7.3] September 29, 2020
[1.7.3]: https://github.com/datawire/ambassador/compare/v1.7.2...v1.7.3

### Ambasssador API Gateway + Ambassador Edge Stack

- Incorporate the Envoy 1.15.1 security update.
- Bugfix: A regression introduced in 1.7.2 when `AMBASSADOR_FAST_RECONFIGURE=true` has been fixed where Host resources `tls.ca_secret` didn't work correctly.
- Bugfix: `TLSContext` resources and `spec.tls` in `Host` resources now correctly handle namespaces with `.` in them.
- Bugfix: Fix `spec.requestPolicy.insecure.action` for `Host` resources with a `*` wildcard in the hostname.
- Bugfix: Reduce lock contention while generating diagnostics.

## [1.7.2] September 16, 2020
[1.7.2]: https://github.com/datawire/ambassador/compare/v1.7.1...v1.7.2

### Ambasssador API Gateway + Ambassador Edge Stack

- Bugfix: A regression introduced in 1.7.0 with the various `Host` resource `spec.requestPolicy.insecure.action` behaviors, including handling of X-Forwarded-Proto, has been fixed.
- Bugfix: Host resources no longer perform secret namespacing when the `AMBASSADOR_FAST_RECONFIGURE` flag is enabled.

## [1.7.1] September 08, 2020
[1.7.1]: https://github.com/datawire/ambassador/compare/v1.7.0...v1.7.1

### Ambasssador API Gateway + Ambassador Edge Stack

- Bugfix: Support `envoy_validation_timeout` in the Ambassador Module to set the timeout for validating new Envoy configurations

### Ambassador Edge Stack only

- Bugfix: `consul_connect_integration` is now built correctly.
- Bugfix: The developer portal again supports requests for API documentation

## [1.7.0] August 27, 2020
[1.7.0]: https://github.com/datawire/ambassador/compare/v1.6.2...v1.7.0

### Ambassador API Gateway + Ambassador Edge Stack

- Feature: Upgrade from Envoy 1.14.4 to 1.15.0.
- Bugfix: Correctly handle a `Host` object with incompatible manually-specified `TLSContext`
- Feature: The Ambassador control-plane now publishes Prometheus metrics alongside the existing Envoy data-plane metrics under the `/metrics` endpoint on port 8877.
- Default-off early access: Experimental changes to allow Ambassador to more quickly process configuration changes (especially with larger configurations) have been added. The `AMBASSADOR_FAST_RECONFIGURE` env var must be set to enable this. `AMBASSADOR_FAST_VALIDATION` should also be set for maximum benefit.
- Bugfix: Fixed insecure route action behavior. Host security policies no longer affect other Hosts.

### Ambassador API Gateway only

- Bugfix: Fixes regression in 1.5.1 that caused it to not correctly know its own version number, leading to notifications about an available upgrade despite being on the most recent version.

### Ambassador Edge Stack only

- Feature: DevPortal can now discover openapi documentation from `Mapping`s that set `host` and `headers`
- Feature: `edgectl install` will automatically enable Service Preview with a Preview URL on the Host resource it creates.
- Feature: Service Preview will inject an `x-service-preview-path` header in filtered requests with the original request prefix to allow for context propagation.
- Feature: Service Preview can intercept gRPC requests using the `--grpc` flag on the `edgectl intercept add` command and the `getambassador.io/inject-traffic-agent-grpc: "true"` annotation when using automatic Traffic-Agent injection.
- Feature: The `TracingService` Zipkin config now supports setting `collector_endpoint_version` to tell Envoy to use Zipkin v2.
- Feature: You can now inject request and/or response headers from a `RateLimit`.
- Bugfix: Don't crash during startup if Redis is down.
- Bugfix: Service Preview correctly uses the Host default `Path` value for the `spec.previewUrl.type` field.
- Bugfix: The `JWT`, `OAuth2`, and other Filters are now better about reusing connections for outgoing HTTP requests.
- Bugfix: Fixed a potential deadlock in the HTTP cache used for fetching JWKS and such for `Filters`.
- Bugfix: Internal Ambassador data is no longer exposed to the `/.ambassador-internal/` endpoints used by the DevPortal.
- Bugfix: Problems with license key limits will no longer trigger spurious HTTP 429 errors.  Using the `RateLimit` resource beyond 5rps without any form of license key will still trigger 429 responses, but now with a `X-Ambassador-Message` header indicating that's what happned.
- Bugfix: When multiple `RateLimit`s overlap, it is supposed to enforce the strictest limit; but the strictness comparison didn't correctly handle comparing limits with different units.
- Change: The Redis settings have been adjusted to default to the pre-1.6.0 behavior, and have been adjusted to be easier to understand.
- Feature: `consul_connect_integration` is now part of the AES image.
- Bugfix: `consul_connect_integration` now correctly handles certificates from Hashicorp Vault.

## [1.6.2] July 30, 2020
[1.6.2]: https://github.com/datawire/ambassador/compare/v1.6.1...v1.6.2

### Ambassador API Gateway + Ambassador Edge Stack

- Bugfix: The (new in 1.6.0) `Host.spec.tls` and `Host.spec.tlsContext` fields now work when `AMBASSADOR_FAST_VALIDATION=fast` is not set.
- Bugfix: Setting `use_websocket: true` on a `Mapping` now only affects routes generated from that `Mapping`, instead of affecting all routes on that port.
- Feature: It is now possible to "upgrade" to non-HTTP protocols other than WebSocket; the new `allow_upgrade` is a generalization of `use_websocket`.

### Ambassador Edge Stack only

- Bugfix: The `Host.spec.requestPolicy.insecure.additionalPort` field works again.
- Bugfix: The `Host.spec.ambassadorId` is once again handled in addition to `.ambassador_id`; allowing hosts written by older versions AES prior to 1.6.0 to continue working.
- Bugfix: Fix a redirect loop that could occur when using using multiple `protectedOrigins` in a `Host`.

## [1.6.1] July 23, 2020
[1.6.1]: https://github.com/datawire/ambassador/compare/v1.6.0...v1.6.1

### Ambassador API Gateway + Ambassador Edge Stack

- Bugfix: Mapping with `https` scheme for service are correctly parsed.
- Bugfix: Mapping with both a scheme and a hostname of `localhost` is now handled correctly.
- Bugfix: ConsulResolver now works again for Mappings outside of Ambassador's namespace.

## [1.6.0] July 21, 2020
[1.6.0]: https://github.com/datawire/ambassador/compare/v1.5.5...v1.6.0

### Ambassador API Gateway + Ambassador Edge Stack

- Incorporate the Envoy 1.14.4 security update.
- API CHANGE: Turning off the Diagnostics UI via the Ambassador Module now disables access to the UI from both inside and outside the Ambassador Pod.
- API CHANGE: Default changes updating `Mapping` status from default-on to default-off; see below.
- Feature: Add support for circuit breakers in TCP mapping (thanks, [Pierre Fersing](https://github.com/PierreF)!)
- Feature: Ambassador CRDs now include schema. This enables validation by `kubectl apply`.
- Feature: Advanced TLS configuration can be specified in `Host` resource via `tlsContext` and `tls` fields.
- Feature: Implement sampling percentage in tracing service.
- Performance improvement: Diagnostics are generated on demand rather than on every reconfig.
- Performance improvement: Experimental fast validation of the contents of Ambassador resources has been added. The `AMBASSADOR_FAST_VALIDATION` env var must be set to enable this.
- Internal: Configuration endpoints used internally by Ambassador are no longer accessible from outside the Ambassador Pod.
- Bugfix: `envoy_log_format` can now be set with `envoy_log_type: json`.
- Docs: Fixed OAuth2 documentation spelling errors (thanks, [Travis Byrum](https://github.com/travisbyrum)!)

As previously announced, the default value of `AMBASSADOR_UPDATE_MAPPING_STATUS`
has now changed from `true` to `false`; Ambassador will no longer attempt to
update the `Status` of a `Mapping` unless you explicitly set
`AMBASSADOR_UPDATE_MAPPING_STATUS=true` in the environment.  If you do not have
tooling that relies on `Mapping` status updates, we do not recommend setting
`AMBASSADOR_UPDATE_MAPPING_STATUS`.

*In Ambassador 1.7*, TLS secrets in `Ingress` resources will not be able to use
`.namespace` suffixes to cross namespaces.

### Ambassador Edge Stack only

- Feature: The Edge Policy Console's Debugging page now has a "Log Out" button to terminate all EPC sessions.
- Feature: `X-Content-Type-Options: nosniff` to response headers are now set for the Edge Policy Console, to prevent MIME confusion attacks.
- Feature: The `OAuth2` Filter now has a `allowMalformedAccessToken` setting to enable use with IDPs that generate access tokens that are not compliant with RFC 6750.
- Bugfix: All JWT Filter errors are now formatted per the specified `errorResponse`.
- Feature: Options for making Redis connection pooling configurable.
- Bugfix: User is now directed to the correct URL after clicking in Microsoft Office.
- Feature: The Console's Dashboard page has speedometer gauges to visualize Rate Limited and Authenticated traffic.

## [1.5.5] June 30, 2020
[1.5.5]: https://github.com/datawire/ambassador/compare/v1.5.4...v1.5.5

### Ambassador API Gateway + Ambassador Edge Stack

- Incorporate the Envoy 1.14.3 security update.

## [1.5.4] June 23, 2020
[1.5.4]: https://github.com/datawire/ambassador/compare/v1.5.3...v1.5.4

### Ambassador API Gateway + Ambassador Edge Stack

- Bugfix: Allow disabling `Mapping`-status updates (RECOMMENDED: see below)
- Bugfix: Logging has been made _much_ quieter; the default Envoy log level has been turned down from "warning" to "error"
- Ambassador now logs timing information about reconfigures

We recommend that users set `AMBASSADOR_UPDATE_MAPPING_STATUS=false`
in the environment to tell Ambassador not to update `Mapping` statuses
unless you have some script that relies on `Mapping` status updates.
The default value of `AMBASSADOR_UPDATE_MAPPING_STATUS` will change to
`false` in Ambassador 1.6.

## [1.5.3] June 16, 2020
[1.5.3]: https://github.com/datawire/ambassador/compare/v1.5.2...v1.5.3

### Ambassador API Gateway + Ambassador Edge Stack

- Bugfix: Restore Envoy listener drain time to its pre-Ambassador 1.3.0 default of 10 minutes.
- Bugfix: Read Knative ingress generation from the correct place in the Kubernetes object

### Ambassador Edge Stack only

- Bugfix: Allow deletion of ProjectControllers.
- Bugfix: Fix regression introduced in 1.4.2 where the `OAuth2` AuthorizationCode filter no longer works when behind another gateway that rewrites the request hostname.  The behavior here is now controllable via the `internalOrigin` sub-field.

## [1.5.2] June 10, 2020
[1.5.2]: https://github.com/datawire/ambassador/compare/v1.5.1...v1.5.2

### Ambassador API Gateway + Ambassador Edge Stack

- Incorporate the [Envoy 1.14.2](https://www.envoyproxy.io/docs/envoy/v1.14.2/intro/version_history#june-8-2020) security update.
- Upgrade the base Docker images used by several tests (thanks, [Daniel Sutton](https://github.com/ducksecops)!).

### Ambassador Edge Stack only

- Feature (BETA): Added an in-cluster micro CI/CD system to enable building, staging, and publishing of GitHub projects from source.  This has been included in previous versions as an alpha, but disabled by default. It is now in BETA.
- Bugfix: The `DEVPORTAL_CONTENT_URL` environment variable now properly handles `file:///` URLs to refer to volume-mounted content.
- Bugfix: `acmeProvider.authority: none` is no longer case sensitive
- Bugfix: `edgectl connect` works again on Ubuntu and other Linux setups with old versions of nss-mdns (older than version 0.11)
- Bugfix: `edgectl` works again on Windows
- Bugfix: The Edge Policy Console now correctly creates FilterPolicy resources

## [1.5.1] June 05, 2020
[1.5.1]: https://github.com/datawire/ambassador/compare/v1.5.0...v1.5.1

### Ambassador API Gateway + Ambassador Edge Stack

- Bugfix: Logging has been made _much_ quieter
- Bugfix: A service that somehow has no hostname should no longer cause an exception

## [1.5.0] May 28, 2020
[1.5.0]: https://github.com/datawire/ambassador/compare/v1.4.3...v1.5.0

### Ambassador API Gateway + Ambassador Edge Stack

- Change: Switched from quay.io back to DockerHub as our primary publication point. **If you are using your own Kubernetes manifests, you will have to update them!** Datawire's Helm charts and published YAML have already been updated.
- Feature: switch to Envoy 1.14.1
- Feature: Allow defaults for `add_request_header`, `remove_request_header`, `add_response_header`, and `remove_response_header`
- Feature: Inform Knative of the route to the Ambassador service if available (thanks, [Noah Fontes](https://github.com/impl)!)
- Feature: Support the path and timeout options of the Knative ingress path rules (thanks, [Noah Fontes](https://github.com/impl)!)
- Feature: Allow preserving `X-Request-ID` on requests from external clients (thanks, [Prakhar Joshi](https://github.com/prakharjoshi)!)
- Feature: Mappings now support query parameters (thanks, [Phil Peble](https://github.com/ppeble)!)
- Feature: Allow setting the Envoy shared-memory base ID (thanks, [Phil Peble](https://github.com/ppeble)!)
- Feature: Additional security configurations not set on default YAMLs
- Feature: Let Ambassador configure `regex_rewrite` for advanced forwarding
- Bugfix: Only update Knative ingress CRDs when the generation changes (thanks, [Noah Fontes](https://github.com/impl)!)
- Bugfix: Now behaves properly when `AMBASSADOR_SINGLE_NAMESPACE` is set to an empty string; rather than getting in to a weird in-between state
- Bugfix: The websocket library used by the test suite has been upgraded to incorporate security fixes (thanks, [Andrew Allbright](https://github.com/aallbrig)!)
- Bugfix: Fixed evaluation of label selectors causing the wrong IP to be put in to Ingress resource statuses
- Bugfix: The `watt` (port 8002) and `ambex` (port 8003) components now bind to localhost instead of 0.0.0.0, so they are no longer erroneously available from outside the Pod

### Ambassador Edge Stack only

- Feature: `edgectl upgrade` allows upgrading API Gateway installations to AES
- Feature: `edgectl intercept` can generate preview-urls for Host resources that enabled the feature
- Feature: `edgectl install` will now automatically install the Service Preview components (ambassador-injector, telepresence-proxy) and scoped RBAC
- Feature: Rate-limited 429 responses now include the `Retry-After` header
- Feature: The `JWT` Filter now makes `hasKey` and `doNotSet` functions available to header field templates; in order to facilitate only conditionally setting a header field.
- Feature: The `OAuth2` Filter now has an `expirationSafetyMargin` setting that will cause an access token to be treated as expired sooner, in order to have a safety margin of time to send it to the upstream Resource Server that grants insufficient leeway.
- Feature: The `JWT` Filter now has `leewayFor{ExpiresAt,IssuedAt,NotBefore}` settings for configuring leeway when validating the timestamps of a token.
- Feature: The environment variables `REDIS{,_PERSECOND}_{USERNAME,PASSWORD,TLS_ENABLED,TLS_INSECURE}` may now be used to further configure how the Ambassador Edge Stack communicates with Redis.
- Bugfix: Don't start the dev portal running if `POLL_EVERY_SECS` is 0
- Bugfix: Now no longer needs cluster-wide RBAC when running with `AMBASSADOR_SINGLE_NAMESPACE`.
- Bugfix: The `OAuth2` Filter now validates the reported-to-Client scope of an Access Token even if a separate `accessTokenJWTFilter` is configured.
- Bugfix: The `OAuth2` Filter now sends the user back to the identity provider to upgrade the scope if they request an endpoint that requires broader scope than initially requested; instead of erroring.
- Bugfix: The `OAuth2` Filter will no longer send RFC 7235 challenges back to the user agent if it would not accept RFC 7235 credentials (previously it only avoided sending HTTP 401 challenges, but still sent 400 or 403 challenges).
- Bugfix: The `amb-sidecar` (port 8500) component now binds to localhost instead of 0.0.0.0, so it is no longer erroneously available from outside the Pod

## [1.4.3] May 14, 2020
[1.4.3]: https://github.com/datawire/ambassador/compare/v1.4.2...v1.4.3

### Ambassador Edge Stack only

- Bugfix: Don't generate spurious 403s in the logs when using the Edge Policy Console.

## [1.4.2] April 22, 2020
[1.4.2]: https://github.com/datawire/ambassador/compare/v1.4.1...v1.4.2

### Ambassador Edge Stack only

- Bugfix: The Traffic Agent binds to port 9900 by default. That port can be configured in the Agent's Pod spec.
   - For more about using the Traffic Agent, see the [Service Preview documentation](https://www.getambassador.io/docs/edge-stack/latest/topics/using/edgectl/#configuring-service-preview).
- Bugfix: The `OAuth2` Filter redirection-endpoint now handles various XSRF errors more consistently (the way we meant it to in 1.2.1)
- Bugfix: The `OAuth2` Filter now supports multiple authentication domains that share the same credentials.
   - For more about using multiple domains, see the [OAuth2 `Filter` documentation](https://www.getambassador.io/docs/edge-stack/1.4/topics/using/filters/oauth2/).
- Bugfix: The ACME client now obeys `AMBASSADOR_ID`
- Feature (ALPHA): Added an in-cluster micro CI/CD system to enable building, staging, and publishing of GitHub projects from source.  This is disabled by default.

## [1.4.1] April 15, 2020
[1.4.1]: https://github.com/datawire/ambassador/compare/v1.4.0...v1.4.1

### Ambassador Edge Stack only

- Internal: `edgectl install` uses Helm under the hood

## [1.4.0] April 08, 2020
[1.4.0]: https://github.com/datawire/ambassador/compare/v1.3.2...v1.4.0

### Ambassador API Gateway + Ambassador Edge Stack

- Feature: Support Ingress Path types improvements from networking.k8s.io/v1beta1 on Kubernetes 1.18+
- Feature: Support Ingress hostname wildcards
- Feature: Support for the IngressClass Resource, added to networking.k8s.io/v1beta1 on Kubernetes 1.18+
   - For more about new Ingress support, see the [Ingress Controller documentation](https://getambassador.io/docs/edge-stack/1.4/topics/running/ingress-controller).
- Feature: `Mapping`s support the `cluster_tag` attribute to control the name of the generated Envoy cluster (thanks, [Stefan Sedich](https://github.com/stefansedich)!)
   - See the [Advanced Mapping Configuration documentation](https://getambassador.io/docs/edge-stack/1.4/topics/using/mappings) for more.
- Feature: Support Envoy's ability to force response headers to canonical HTTP case (thanks, [Puneet Loya](https://github.com/puneetloya)!)
   - See the [Ambassador Module documentation](https://getambassador.io/docs/edge-stack/1.4/topics/running/ambassador) for more.
- Bugfix: Correctly ignore Kubernetes services with no metadata (thanks, [Fabrice](https://github.com/jfrabaute)!)

### Ambassador Edge Stack only

- Feature: `edgectl install` output has clearer formatting
- Feature: `edgectl install` offers help when installation does not succeed
- Feature: `edgectl install` uploads installer and AES logs to a private area upon failure so Datawire support can help
- Bugfix: The "Filters" tab in the webui no longer renders the value of OAuth client secrets that are stored in Kubernetes secrets.
- Bugfix: The ACME client of of one Ambassador install will no longer interfere with the ACME client of another Ambassador install in the same namespace with a different AMBASSADOR_ID.
- Bugfix: `edgectl intercept` supports matching headers values against regular expressions once more
- Bugfix: `edgectl install` correctly handles more local and cluster environments
   - For more about `edgectl` improvements, see the [Service Preview and Edge Control documentation](https://getambassador.io/docs/edge-stack/1.4/topics/using/edgectl).

## [1.3.2] April 01, 2020
[1.3.2]: https://github.com/datawire/ambassador/compare/v1.3.1...v1.3.2

### Ambassador Edge Stack only

- Bugfix: `edgectl install` correctly installs on Amazon EKS and other clusters that provide load balancers with fixed DNS names
- Bugfix: `edgectl install` when using Helm once again works as documented
- Bugfix: `edgectl install` console logs are improved and neatened
- Bugfix: `edgectl install --verbose` output is improved
- Bugfix: `edgectl install` automatically opens documentation pages for some errors
- Bugfix: `edgectl install` help text is improved

## [1.3.1] March 24, 2020
[1.3.1]: https://github.com/datawire/ambassador/compare/v1.3.0...v1.3.1

### Ambassador Edge Stack only

- Bugfix: `edgectl install` will not install on top of a running Ambassador
- Bugfix: `edgectl install` can detect and report if `kubectl` is missing
- Bugfix: `edgectl install` can detect and report if it cannot talk to a Kubernetes cluster
- Bugfix: When using the `Authorization Code` grant type for `OAuth2`, expired tokens are correctly handled so that the user will be prompted to renew
- Bugfix: When using the `Password` grant type for `OAuth2`, authentication sessions are properly associated with each user
- Bugfix: When using the `Password` grant type for `OAuth2`, you can set up multiple `Filter`s to allow requesting different scopes for different endpoints

## [1.3.0] March 17, 2020
[1.3.0]: https://github.com/datawire/ambassador/compare/v1.2.2...v1.3.0

### Ambassador Edge Stack only

- Feature: Support username and password as headers for OAuth2 authentication (`grantType: Password`)
- Feature: `edgectl install` provides better feedback for clusters that are unreachable from the public Internet
- Feature: `edgectl install` supports KIND clusters (thanks, [@factorypreset](https://github.com/factorypreset)!)
- Feature: `edgectl intercept` supports HTTPS
- Feature: Ambassador Edge Stack Docker image is ~150MB smaller
- Feature: The Edge Policy Console can be fully disabled with the `diagnostics.enabled` element in the `ambassador` Module
- Feature: `aes-plugin-runner` now allows passing in `docker run` flags after the main argument list.
- Bugfix: Ambassador Edge Stack doesn't crash if the Developer Portal content URL is not accessible
- Bugfix: `edgectl connect` does a better job handling clusters with many services
- Bugfix: The `Plugin` Filter now correctly sets `request.TLS` to nil/non-nil based on if the original request was encrypted or not.
- Change: There is no longer a separate traffic-proxy image; that functionality is now part of the main AES image. Set `command: ["traffic-manager"]` to use it.

## [1.2.2] March 04, 2020
[1.2.2]: https://github.com/datawire/ambassador/compare/v1.2.1...v1.2.2

### Ambassador Edge Stack only

- Internal: Fix an error in Edge Stack update checks

## [1.2.1] March 03, 2020
[1.2.1]: https://github.com/datawire/ambassador/compare/v1.2.0...v1.2.1

Edge Stack users SHOULD NOT use this release, and should instead use 1.2.2.

### Ambassador API Gateway + Ambassador Edge Stack

- Bugfix: re-support PROXY protocol when terminating TLS ([#2348])
- Bugfix: Incorporate the Envoy 1.12.3 security update

### Ambassador Edge Stack only

- Bugfix: The `aes-plugin-runner` binary for GNU/Linux is now statically linked (instead of being linked against musl libc), so it should now work on either musl libc or GNU libc systems
- Feature (ALPHA): An `aes-plugin-runner` binary for Windows is now produced.  (It is un-tested as of yet.)
- Bugfix: The `OAuth2` Filter redirection-endpoint now handles various XSRF errors more consistently
- Change: The `OAuth2` Filter redirection-endpoint now handles XSRF errors by redirecting back to the identity provider

[#2348]: https://github.com/datawire/ambassador/issues/2348

## [1.2.0] February 24, 2020
[1.2.0]: https://github.com/datawire/ambassador/compare/v1.1.1...v1.2.0

### Ambassador API Gateway + Ambassador Edge Stack

- Feature: add idle_timeout_ms support for common HTTP listener (thanks, Jordan Neufeld!) ([#2155])
- Feature: allow override of bind addresses, including for IPv6! (thanks to [Josue Diaz](https://github.com/josuesdiaz)!) ([#2293])
- Bugfix: Support Istio mTLS secrets natively (thanks, [Phil Peble](https://github.com/ppeble)!) ([#1475])
- Bugfix: TLS custom secret with period in name doesn't work (thanks, [Phil Peble](https://github.com/ppeble)!) ([#1255])
- Bugfix: Honor ingress.class when running with Knative
- Internal: Fix CRD-versioning issue in CI tests (thanks, [Ricky Taylor](https://github.com/ricky26)!)
- Bugfix: Stop using deprecated Envoy configuration elements
- Bugfix: Resume building a debuggable Envoy binary

### Ambassador Edge Stack only

- Change: The `ambassador` service now uses the default `externalTrafficPolicy` of `Cluster` rather than explicitly setting it to `Local`. This is a safer setting for GKE where the `Local` policy can cause outages when ambassador is updated. See https://stackoverflow.com/questions/60121956/are-hitless-rolling-updates-possible-on-gke-with-externaltrafficpolicy-local for details.
- Feature: `edgectl install` provides a much cleaner, quicker experience when installing Ambassador Edge Stack
- Feature: Ambassador Edge Stack supports the Ambassador operator for automated management and upgrade
- Feature: `ifRequestHeader` can now have `valueRegex` instead of `value`
- Feature: The `OAuth2` Filter now has `useSessionCookies` option to have cookies expire when the browser closes, rather than at a fixed duration
- Feature: `ifRequestHeader` now has `negate: bool` to invert the match
- Bugfix: The RBAC for `Ingress` now supports the `networking.k8s.io` `apiGroup`
- Bugfix: Quiet Dev Portal debug logs
- Bugfix: The Edge Policy Console is much less chatty when logged out
- Change: The intercept agent is now incorporated into the `aes` image
- Change: The `OAuth2` Filter no longer sets cookies when `insteadOfRedirect` triggers
- Change: The `OAuth2` Filter more frequently adjusts the cookies

[#1475]: https://github.com/datawire/ambassador/issues/1475
[#1255]: https://github.com/datawire/ambassador/issues/1255
[#2155]: https://github.com/datawire/ambassador/issues/2155
[#2293]: https://github.com/datawire/ambassador/issues/2293

## [1.1.1] February 12, 2020
[1.1.1]: https://github.com/datawire/ambassador/compare/v1.1.0...v1.1.1

### Ambassador API Gateway + Ambassador Edge Stack

- Bugfix: Load explicitly referenced secrets in another namespace, even when `AMBASSADOR_SINGLE_NAMESPACE` (thanks, [Thibault Cohen](https://github.com/titilambert)!) ([#2202])
- Bugfix: Fix Host support for choosing cleartext or TLS ([#2279])
- Bugfix: Fix intermittent error when rendering `/ambassador/v0/diag/`
- Internal: Various CLI tooling improvements

[#2202]: https://github.com/datawire/ambassador/issues/2202
[#2279]: https://github.com/datawire/ambassador/pull/2279

### Ambassador Edge Stack only

- Feature: The Policy Console can now set the log level to "trace" (in addition to "info" or "debug")
- Bugfix: Don't have the Policy Console poll for snapshots when logged out
- Bugfix: Do a better job of noticing when the license key changes
- Bugfix: `aes-plugin-runner --version` now works properly
- Bugfix: Only serve the custom CONGRATULATIONS! 404 page on `/`
- Change: The `OAuth2` Filter `stateTTL` setting is now ignored; the lifetime of state-tokens is now managed automatically

## [1.1.0] January 28, 2020
[1.1.0]: https://github.com/datawire/ambassador/compare/v1.0.0...v1.1.0

(Note that Ambassador 1.1.0 is identical to Ambassador 1.1.0-rc.0, from January 24, 2020.
 Also, we're now using "-rc.N" rather than just "-rcN", for better compliance with
 [SemVer](https://www.semver.org/).

### Ambassador API Gateway + Ambassador Edge Stack

- Feature: support resources with the same name but in different namespaces ([#2226], [#2198])
- Feature: support DNS overrides in `edgectl`
- Bugfix: Reduce log noise about "kubestatus" updates
- Bugfix: manage the diagnostics snapshot cache more aggressively to reduce memory footprint
- Bugfix: re-enable Docker demo mode (and improve the test to make sure we don't break it again!) ([#2227])
- Bugfix: correct potential issue with building edgectl on Windows
- Internal: fix an error with an undefined Python type in the TLS test (thanks, [Christian Clauss](https://github.com/cclauss)!)

### Ambassador Edge Stack only

- Feature: make the `External` filter type fully compatible with the `AuthService` type
- Docs: add instructions for what to do after downloading `edgectl`
- Bugfix: make it much faster to apply the Edge Stack License
- Bugfix: make sure the ACME terms-of-service link is always shown
- Bugfix: make the Edge Policy Console more performant

[#2198]: https://github.com/datawire/ambassador/issues/2198
[#2226]: https://github.com/datawire/ambassador/issues/2226
[#2227]: https://github.com/datawire/ambassador/issues/2227

## [1.0.0] January 15, 2020
[1.0.0]: https://github.com/datawire/ambassador/compare/v0.86.1...v1.0.0

### Caution!

All of Ambassador's CRDs have been switched to `apiVersion: getambassador.io/v2`, and
**your resources will be upgraded when you apply the new CRDs**. We recommend that you
follow the [migration instructions](https://getambassador.io/early-access/user-guide/upgrade-to-edge-stack/) and check your installation's
behavior before upgrading your CRDs.

## Ambassador API Gateway + Ambassador Edge Stack

### Breaking changes

- When a resource specifies a service or secret name without a corresponding namespace, Ambassador will now
  look for the service or secret in the namespace of the resource that mentioned it. In the past, Ambassador
  would look in the namespace in which Ambassador was running.

### Features

- The Host CR provides an easy way to tell Ambassador about domains it should expect to handle, and
  how it should handle secure and insecure requests for those domains
- Redirection from HTTP to HTTPS defaults to ON when termination contexts are present
- Mapping and Host CRs, as well as Ingress resources, get Status updates to provide better feedback
- Improve performance of processing events from Kubernetes
- Automatic HTTPS should work with any ACME clients doing the http-01 challenge

### Bugfixes

- CORS now happens before rate limiting
- The reconfiguration engine is better protected from exceptions
- Don’t try to check for upgrades on every UI snapshot update
- Reduced reconfiguration churn
- Don't force SNI routes to be lower-priority than non-SNI routes
- Knative mappings fallback to the Ambassador namespace if no namespace is specified
- Fix `ambassador_id` handling for Knative resources
- Treat `ambassadorId` as a synonym for `ambassador_id` (`ambassadorId` is the Protobuf 3 canonical form of `ambassador_id`)

### Ambassador Edge Stack

Ambassador Edge Stack incorporates the functionality of the old Ambassador Pro product.

- Authentication and ratelimiting are now available under a free community license
- Given a Host CR, Ambassador can manage TLS certificates using ACME (or you can manage them by hand)
- There is now an `edgectl` program that you can use for interacting with Ambassador from the command line
- There is a web user-interface for Ambassador
- BREAKING CHANGE: `APP_LOG_LEVEL` is now `AES_LOG_LEVEL`

See the [`CHANGELOG.old-pro.md`](./CHANGELOG.old-pro.md) file for the changelog of
the old Ambassador Pro product.

## [1.0.0-rc6] January 15, 2020
[1.0.0-rc6]: https://github.com/datawire/ambassador/compare/v1.0.0-rc4...v1.0.0-rc6

 - AES: Bugfix: Fix ACME client with multiple replicas
 - AES: Bugfix: Fix ACME client race conditions with the API server and WATT
 - AES: Bugfix: Don't crash in the ACME client if Redis is unavailable

## [1.0.0-rc4] January 13, 2020
[1.0.0-rc4]: https://github.com/datawire/ambassador/compare/v1.0.0-rc1...v1.0.0-rc4

- Change: Less verbose yet more useful Ambassador pod logs
- Bugfix: Various bugfixes for listeners and route rejection
- Bugfix: Don't append the service namespace for `localhost`
- AES: Bugfix: Fix rendering mapping labels YAML in the webui
- AES: Bugfix: Organize help output from `edgectl` so it is easier to read
- AES: Bugfix: Various bugfixes around ACME support with manually-configured TLSContexts
- AES: Change: Don't disable scout or enable extra-verbose logging when migrating from OSS
- AES: BREAKING CHANGE: `APP_LOG_LEVEL` is now `AES_LOG_LEVEL`

## [1.0.0-rc1] January 11, 2020
[1.0.0-rc1]: https://github.com/datawire/ambassador/compare/v1.0.0-rc0...v1.0.0-rc1

- Internal: Improvements to release machinery
- Internal: Fix the dev shell
- Internal: Adjust KAT tests to work with the Edge Stack

## [1.0.0-rc0] January 10, 2020
[1.0.0-rc0]: https://github.com/datawire/ambassador/compare/v1.0.0-ea13...v1.0.0-rc0

- BREAKING CHANGE: Rename Host CR status field `reason` to `errorReason`
- Feature: Host CRs now default `.spec.hostname` to `.metadata.name`
- Feature: Host CRs now have a `requestPolicy` field to control redirecting from cleartext to TLS
- Feature: Redirecting from cleartext to TLS no longer interferes with ACME http-01 challenges
- Feature: Improved `edgectl` help and informational messages
- Bugfix: Host CR status is now a sub-resource
- Bugfix: Have diagd snapshot JSON not include "serialization" keys (which could potentially leak secrets)
- Bugfix: Fix `ambassador_id` handling for Knative resources
- Bugfix: Use the correct namespace for resources found via annotations
- Bugfix: Treat `ambassadorId` as a synonym for `ambassador_id` (`ambassadorId` is the Protobuf 3 canonical form of `ambassador_id`)
- Internal: Allow passing a `DOCKER_NETWORK` variable to the build-system

## [1.0.0-ea13] January 09, 2020
[1.0.0-ea13]: https://github.com/datawire/ambassador/compare/v1.0.0-ea12...v1.0.0-ea13

- Bugfix: Knative mappings populate and fallback to the Ambassador namespace if unspecified
- Internal: Knative tests for versions 0.7.1 and 0.8.0 were removed
- Internal: Knative tests for version 0.11.0 were added
- Internal: Improved performance with Edge Stack using /ambassador/v0/diag/ with an optional `patch_client` query param to send a partial representation in JSON Patch format, reducing the memory and network traffic for large deployments
- Internal: Silencing warnings from `which` in docs preflight-check

## [1.0.0-ea12] January 08, 2020
[1.0.0-ea12]: https://github.com/datawire/ambassador/compare/v1.0.0-ea9...v1.0.0-ea12

- BREAKING CHANGE: When a resource specifies a service or secret name without a corresponding namespace, Ambassador uses the namespace of the resource. In the past, Ambassador would use its own namespace.
- Bugfix: Add the appropriate label so Ingress works with Edge Stack
- Bugfix: Remove superfluous imagePullSecret
- Bugfix: Fix various admin UI quirks, especially in Firefox
  - Bogus warnings about duplicate resources
  - Drag-and-drop reordering of rate limit configuration
  - Missing icons
- Internal: Drop duplicated resources earlier in the processing chain
- Internal: Streamline code generation from protobufs
- Internal: Automated broken-link checks in the documentation

## [1.0.0-ea9] December 23, 2019
[1.0.0-ea9]: https://github.com/datawire/ambassador/compare/v1.0.0-ea7...v1.0.0-ea9

- Bugfix: Use proper executable name for Windows edgectl
- Bugfix: Don't force SNI routes to be lower-priority than non-SNI routes
- Bugfix: Prevent the self-signed fallback context from conflicting with a manual context

## [1.0.0-ea7] December 19, 2019
[1.0.0-ea7]: https://github.com/datawire/ambassador/compare/v1.0.0-ea6...v1.0.0-ea7

- Bugfix: UI buttons can hide themselves
- Bugfix: Developer Portal API acquisition
- Bugfix: Developer Portal internal routing
- Internal: Better JS console usage
- Internal: Rationalize usage reporting for Edge Stack

## [1.0.0-ea6] December 18, 2019
[1.0.0-ea6]: https://github.com/datawire/ambassador/compare/v1.0.0-ea5...v1.0.0-ea6

- Feature: Improve performance of processing events from Kubernetes
- Feature: Automatic HTTPS should work with any ACME clients doing the http-01 challenge
- Internal: General improvements to test infrastructure
- Internal: Improved the release process

`ambassador-internal-access-control` `Filter` and `FilterPolicy` are now
created internally. Remove them from your cluster if upgrading from a
previous version.

## [1.0.0-ea5] December 17, 2019
[1.0.0-ea5]: https://github.com/datawire/ambassador/compare/v1.0.0-ea3...v1.0.0-ea5

- Internal: Improved the reliability of CI
- Internal: Improved the release process

## [1.0.0-ea3] December 16, 2019
[1.0.0-ea3]: https://github.com/datawire/ambassador/compare/v1.0.0-ea1...v1.0.0-ea3

- Feature: initial edgectl support for Windows!
- UX: be explicit that seeing the license applied can take a few minutes
- Bugfix: don’t try to check for upgrades on every UI snapshot update
- Bugfix: don’t activate the fallback TLSContext if its secret is not available
- Bugfix: first cut at reducing reconfiguration churn

## [1.0.0-ea1] December 10, 2019
[1.0.0-ea1]: https://github.com/datawire/ambassador/compare/v0.85.0...v1.0.0-ea1

### Caution!

All of Ambassador's CRDs have been switched to `apiVersion: getambassador.io/v2`, and
**your resources will be upgraded when you apply the new CRDs**. We recommend that you
follow the [migration instructions](https://getambassador.io/early-access/user-guide/upgrade-to-edge-stack/) and check your installation's
behavior before upgrading your CRDs.

### Features

- Authentication and ratelimiting are now available under a free community license
- The Host CRD provides an easy way to tell Ambassador about domains it should expect to handle
- Given a Host CRD, Ambassador can manage TLS certificates using ACME (or you can manage them by hand)
- Redirection from HTTP to HTTPS defaults to ON when termination contexts are present
- Mapping and Host CRDs, as well as Ingress resources, get Status updates to provide better feedback

### Bugfixes

- CVE-2019–18801, CVE-2019–18802, and CVE-2019–18836 are fixed by including Envoy 1.12.2
- CORS now happens before rate limiting
- The reconfiguration engine is better protected from exceptions

## [0.86.1] December 10, 2019
[0.86.1]: https://github.com/datawire/ambassador/compare/v0.84.1...v0.86.1

- Envoy updated to 1.12.2 for security fixes
- Envoy TCP keepalives are now supported (thanks, [Bartek Kowalczyk](https://github.com/KowalczykBartek)!)
- Envoy remote access logs are now supported
- Correctly handle upgrades when the `LogService` CRD is not present

(Ambassador 0.86.0 was superseded by Ambassador 0.86.1.)

## [0.85.0] October 22, 2019
[0.85.0]: https://github.com/datawire/ambassador/compare/v0.84.1...v0.85.0

### Features

- Support configuring the Envoy access log format (thanks to [John Esmet](https://github.com/esmet)!)

## [0.84.1] October 20, 2019
[0.84.1]: https://github.com/datawire/ambassador/compare/v0.84.0...v0.84.1

### Major changes:
- Bugfix: Fix /ambassador permissions to allow running as non-root - Thanks @dmayle (https://github.com/dmayle) for reporting the bug.

## [0.84.0] October 18, 2019
[0.84.0]: https://github.com/datawire/ambassador/compare/v0.83.0...v0.84.0

### Features:

- Support setting window_bits for the GZip filter (thanks to [Florent Delannoy](https://github.com/Pluies)!)
- Correctly support tuning the regex_max_size, and bump its default to 200 (thanks to [Paul Salaberria](https://github.com/psalaberria002)!)
- Support setting redirect_cleartext_from in a TLSContext

### Bugfixes:

- Correctly update loadbalancer status of Ingress resources
- Don't enable diagd debugging in the test suite unless explicitly requested (thanks to [Jonathan Suever](https://github.com/suever)!)
- Switch to an Envoy release build

### Developer Notes:

- Many many things about the build system have changed under the hood!
   - Start with `make help`, and
   - Join our [Slack channel](https://d6e.co/slack) for more help!

## [0.83.0] October 08, 2019
[0.83.0]: https://github.com/datawire/ambassador/compare/v0.82.0...v0.83.0

### Major changes:
- Update Ambassador to address CVE-2019-15225 and CVE-2019-15226.

NOTE: this switches the default regex engine! See the documentation for the `ambassador` `Module` for more.

## [0.82.0] October 02, 2019
[0.82.0]: https://github.com/datawire/ambassador/compare/v0.81.0...v0.82.0

### Major changes:
- Feature: Arrange for the Prometheus metrics endpoint to also return associated headers (thanks, [Jennifer Wu](https://github.com/jhsiaomei)!)
- Feature: Support setting a TLS origination context when doing TLS to a RateLimitService (thanks, [Phil Peble](https://github.com/ppeble)!)
- Feature: Allow configuring Envoy's access log path (thanks, [Jonathan Suever](https://github.com/suever)!)
- Update: Switch to Python 3.7 and Alpine 3.10

### Developer notes:
- Switch back to the latest mypy (currently 0.730)
- Environment variable KAT_IMAGE_PULL_POLICY can override the imagePullPolicy when running KAT tests
- Updated Generated Envoy Golang APIs

## [0.81.0] September 26, 2019
[0.81.0]: https://github.com/datawire/ambassador/compare/v0.80.0...v0.81.0

### Major changes:
- Feature: ${} environment variable interpolation is supported in all Ambassador configuration resources (thanks, [Stefan Sedich](https://github.com/stefansedich)!)
- Feature: DataDog APM tracing is now supported (thanks again, [Stefan Sedich](https://github.com/stefansedich)!)
- Bugfix: Fix an error in the TLSContext schema (thanks, [@georgekaz](https://github.com/georgekaz)!)

### Developer notes:
- Test services can now be built, deployed, and tested more easily (see BUILDING.md)
- `mypy` is temporarily pinned to version 0.720.

## [0.80.0] September 20, 2019
[0.80.0]: https://github.com/datawire/ambassador/compare/v0.78.0...v0.80.0

### Major changes:
- Feature: Basic support for the Kubernetes Ingress resource
- Feature: Basic reporting for some common configuration errors (lack of Mappings, lack of TLS contexts)
- Bugfix: Update Envoy to prevent crashing when updating AuthService under load

### Developer notes
- Golang components now use Go 1.13
- Ambassador build now _requires_ clean type hinting
- KAT client and server have been pulled back into the Ambassador repo

## [0.78.0] September 11, 2019
[0.78.0]: https://github.com/datawire/ambassador/compare/v0.77.0...v0.78.0

### Major changes:
- Feature: Support setting cipher_suites and ecdh_curves in TLSContext - #1782 (Thanks @teejaded)
- Feature: Make 128-bits traceids the default - #1794 (Thanks @Pluies)
- Feature: Set cap_net_bind_service to allow binding to low ports - #1720 (Thanks @swalberg)

### Minor changes:
- Testing: Add test that ambassador cli does not crash when called with --help - #1806 (Thanks @rokostik)

## [0.77.0] September 05, 2019
[0.77.0]: https://github.com/datawire/ambassador/compare/v0.76.0...v0.77.0

- (Feature) Support the `least_request` load balancer policy (thanks, [Steve Flanders](https://github.com/flands)!)
- (Misc) Many test and release-engineering improvements under the hood

## [0.76.0] August 26, 2019
[0.76.0]: https://github.com/datawire/ambassador/compare/v0.75.0...v0.76.0

- circuit breakers now properly handle overriding a global circuit breaker within a Mapping ([#1767])
- support for Knative 0.8.0 ([#1732])

[#1767]: https://github.com/datawire/ambassador/issues/1767
[#1732]: https://github.com/datawire/ambassador/issues/1732

## [0.75.0] August 13, 2019
[0.75.0]: https://github.com/datawire/ambassador/compare/0.74.1...0.75.0

- (Feature) Update to Envoy 1.11.1, including security fixes
- (Feature) You can use a `TLSContext` without a `secret` to set origination options ([#1708])
- (Feature) Canary deployments can now use multiple `host_rewrite` values ([#1159])
- (Bugfix) Make sure that Ambassador won't mistakenly complain about the number of RateLimit and Tracing services (thanks, [Christian Claus](https://github.com/cclauss)!)

[#1159]: https://github.com/datawire/ambassador/issues/1159
[#1708]: https://github.com/datawire/ambassador/issues/1708

## [0.74.1] August 06, 2019
[0.74.1]: https://github.com/datawire/ambassador/compare/0.74.0...0.74.1

- (bugfix) Make sure that updates properly trigger reconfigures ([#1727])
- (misc) Arrange for startup logging to have timestamps

[#1727]: https://github.com/datawire/ambassador/issues/1727

## [0.74.0] July 30, 2019
[0.74.0]: https://github.com/datawire/ambassador/compare/0.73.0...0.74.0

- Bugfix: Make sure that the pod dies if Envoy dies
- Bugfix: Correctly allow setting `timeout_ms` for `AuthService` (thanks, [John Esmet!](https://www.github.com/esmet)!)
- Feature: Permit configuring `cluster_idle_timeout_ms` for upstream services (thanks, [John Esmet!](https://www.github.com/esmet)!) ([#1542])

[#1542]: https://github.com/datawire/ambassador/issues/1542

## [0.73.0] July 11, 2019
[0.73.0]: https://github.com/datawire/ambassador/compare/0.72.0...0.73.0

- Feature: Experimental native support for Knative! ([#1579])
- Feature: Better Linkerd interoperability! ([#1578], [#1594])

- Feature: Add a legend for the colors of service names on the diagnostic overview (thanks, [Wyatt Pearsall](https://github.com/wpears)!)
- Feature: Allow switching Envoy to output JSON logs (thanks, [Pedro Tavares](https://github.com/ServerlessP)!)
- Feature: Allow setting `AMBASSADOR_LABEL_SELECTOR` and `AMBASSADOR_FIELD_SELECTOR` to let Ambassador use Kubernetes selectors to determine which things to read (thanks, [John Esmet](https://github.com/esmet)!) ([#1292])
- Feature: Allow configuring retries for `AuthService` (thanks, [Kevin Dagostino](https://github.com/TonkWorks)!) ([#1622], [#1461])

- Bugfix: Allow Ambassador to ride through Envoy-validation timeouts (thanks, [John Morrisey](https://github.com/jwm)!)
- Bugfix: Allow Ambassador to ride through parse errors on input resources (thanks, [Andrei Predoiu](https://github.com/Andrei-Predoiu)!) ([#1625])
- Bugfix: Allow '.' in a `secret` name to just be a '.' ([#1255])

- Bugfix: Allow manually defining an Ambassador `Service` resource, same as any other resource
- Bugfix: Prevent spurious duplicate-resource errors when loading config from the filesystem

[#1255]: https://github.com/datawire/ambassador/issues/1255
[#1292]: https://github.com/datawire/ambassador/issuse/1292
[#1461]: https://github.com/datawire/ambassador/issues/1461
[#1578]: https://github.com/datawire/ambassador/issuse/1578
[#1579]: https://github.com/datawire/ambassador/issuse/1579
[#1594]: https://github.com/datawire/ambassador/issuse/1594
[#1622]: https://github.com/datawire/ambassador/issues/1622
[#1625]: https://github.com/datawire/ambassador/issues/1625

## [0.72.0] June 13, 2019
[0.72.0]: https://github.com/datawire/ambassador/compare/0.71.0...0.72.0

- Envoy: Update Envoy to commit 8f57f7d765
- Bugfix: Auth spans are now properly connected to requests ([#1414])
- Bugfix: `include_body` now works correctly ([#1531], [#1595])
- Bugfix: `x_forwarded_proto_redirect` works again (thanks to [Kyle Martin](https://github.com/KyleMartin901)!) ([#1571])
- Bugfix: Ambassador works correctly with read-only filesystems (thanks, [Niko Kurtti](https://github.com/n1koo)!) ([#1614], [#1619])
- Bugfix: Correctly render groups associated with a given resolver in diagnostics JSON output
- Feature: Give the Ambassador CLI a way to specify the directory into which to write secrets.

[#1414]: https://github.com/datawire/ambassador/issues/1414
[#1531]: https://github.com/datawire/ambassador/issues/1531
[#1571]: https://github.com/datawire/ambassador/issues/1571
[#1595]: https://github.com/datawire/ambassador/issues/1595
[#1614]: https://github.com/datawire/ambassador/issues/1614
[#1619]: https://github.com/datawire/ambassador/issues/1619

## [0.71.0] June 06, 2019
[0.71.0]: https://github.com/datawire/ambassador/compare/0.70.1...0.71.0

- Feature: GZIP support [#744]
- Feature: diag UI shows active Resolvers [#1453]
- Feature: CRDs exist for Resolvers [#1563]
- Feature: Resolvers with custom names work, even as CRDs [#1497]
- Feature: The `/metrics` endpoint provides direct access to Prometheus-format stats (thanks to [Rotem Tamir](https://github.com/rotemtam)!)
- Bugfix: `statsd-exporter` now correctly defaults to port 8125 (thanks to [Jonathan Suever](https://github.com/suever)!)
- Bugfix: redirect_cleartext_from no longer strips the URL path [#1463]
- Bugfix: canary weights of 0 and 100 work correctly [#1379]
- Bugfix: `docker run` works again for the Ambassador demo, and is part of our tests now [#1569]
- Bugfix: Scout `DEBUG` messages don’t get leaked into the diag UI [#1573]
- Maintenance: warn of upcoming protocol version changes
- Maintenance: check in with Scout every 24 hours, but no more than twice per day

[#744]: https://github.com/datawire/ambassador/issues/744
[#1379]: https://github.com/datawire/ambassador/issues/1379
[#1453]: https://github.com/datawire/ambassador/issues/1453
[#1463]: https://github.com/datawire/ambassador/issues/1463
[#1497]: https://github.com/datawire/ambassador/issues/1497
[#1563]: https://github.com/datawire/ambassador/issues/1563
[#1569]: https://github.com/datawire/ambassador/issues/1569
[#1573]: https://github.com/datawire/ambassador/issues/1573

## [0.70.1] May 24, 2019
[0.70.1]: https://github.com/datawire/ambassador/compare/0.70.0...0.70.1

### Minor changes:
- Bugfix: Disable CRD support if Ambassador cannot access them
- Upgrade: Upgrade to watt 0.5.1

## [0.70.0] May 20, 2019
[0.70.0]: https://github.com/datawire/ambassador/compare/0.61.0...0.70.0

### Major changes:
- Feature: Support CRDs in the `getambassador.io` API group for configuration ([#482])
- Feature: Update to Envoy 1.10

### Minor changes:
- Feature: Support removing request headers (thanks @ysaakpr!)
- Bugfix: `watt` should better coalesce calls to the watch hook on startup
- Bugfix: Ambassador no longer uses ports 7000 or 18000 ([#1526], [#1527])

[#482]: https://github.com/datawire/ambassador/issues/482
[#1526]: https://github.com/datawire/ambassador/issues/1526
[#1527]: https://github.com/datawire/ambassador/issues/1527

## [0.61.1] May 16, 2019
[0.61.1]: https://github.com/datawire/ambassador/compare/0.61.0...0.61.1

- Bugfix: Make sure that Consul discovery properly handles the datacenter name ([#1533])
- Bugfix: Make sure that the feature-walk code is protected against clusters with no endpoints at all ([#1532])

[#1532]: https://github.com/datawire/ambassador/issues/1532
[#1533]: https://github.com/datawire/ambassador/issues/1533

## [0.61.0] May 08, 2019
[0.61.0]: https://github.com/datawire/ambassador/compare/0.60.3...0.61.0

Ambassador 0.61.0 metadata

### Changes:
- Feature: Support for minimum and maximum TLS versions (#689)
- Feature: Allow choosing whether to append or overwrite when adding request or response headers (#1481) - thanks to @ysaakpr
- Feature: Support for circuit breakers (#360)
- Feature: Support for automatic retries (#1127) - thanks to @l1v3
- Feature: Support for shadow traffic weighting - thanks to @nemo83
- Feature: Support for HTTP/1.0 (#988) - thanks to @cyrus-mc
- Bugfix: Problem with local Consul agent resolver and non-standard HTTP port (#1508)
- Bugfix: Round each mapping's weight to an integer to prevent invalid Envoy configurations when using weights (#1289) - thanks to @esmet
- Bugfix: Fix deadlock on invalid Envoy configuration (#1491) - thanks to @esmet
- Bugfix: Fixed LightStep gRPC TracingService (#1189) - thanks to @sbaum1994
## [0.60.3] May 01, 2019
[0.60.3]: https://github.com/datawire/ambassador/compare/0.60.2...0.60.3

### Changes since 0.60.2

- When scanning its configuration for secrets and endpoints that must be watched, 0.60.2 could fail with certain configurations if TLS termination but not origination was active. Those failures are fixed now.

## [0.60.2] April 29, 2019
[0.60.2]: https://github.com/datawire/ambassador/compare/0.60.1...0.60.2

### Changes since 0.60.1

- Ambassador is now much more careful about which endpoints and secrets it pays attention to. ([#1465] again -- thanks to [@flands](https://github.com/flands) and @seandon for the help here!)

[#1465]: https://github.com/datawire/ambassador/issues/1465

## [0.60.1] April 25, 2019
[0.60.1]: https://github.com/datawire/ambassador/compare/0.60.0...0.60.1

### Changes since 0.60.0

- Speed up initial parsing of WATT snapshots considerably ([#1465])
- Don't look at secrets in the kube-system namespace, or for service-account tokens.
- Make sure that secrets we do look at are correctly associated with their namespaces ([#1467] -- thanks to @flands and @derrickburns for their contributions here!)
- Allow tuning the number of input snapshots retained for debugging
- Include the grab-snapshots.py script to help with debuggability

[#1465]: https://github.com/datawire/ambassador/issues/1465
[#1467]: https://github.com/datawire/ambassador/issues/1467

## [0.60.0] April 23, 2019
[0.60.0]: https://github.com/datawire/ambassador/compare/0.53.1...0.60.0

### Changes since 0.53.1

- BREAKING CHANGE: Ambassador listens on 8080 and 8443 by default so it does not need to run as root
- Ambassador natively supports using Consul for service discovery
- `AMBASSADOR_ENABLE_ENDPOINTS` is no longer needed; configure using the `Resolver` resource instead
- Support for the Maglev load balancing algorithm
- Support `connect_timeout_ms`. Thanks to Pétur Erlingsson.
- Support for `idle_timeout_ms` Thanks to Aaron Triplett.
- Ambassador will properly reload renewed Let's Encrypt certificates (#1416). Thanks to Matthew Ceroni.
- Ambassador will now properly redirect from HTTP to HTTPS based on `x-forwarded-proto` (#1233).
- The `case_sensitive` field now works when `host_redirect` is set to true (#699). Thanks to Peter Choi and Christopher Coté.

## [0.53.1] April 05, 2019
[0.53.1]: https://github.com/datawire/ambassador/compare/0.52.1...0.53.1

(0.53.0 was immediately supplanted by 0.53.1.)

## SECURITY FIXES

Ambassador 0.53.1 addresses two security issues in Envoy Proxy, CVE-2019-9900 and CVE-2019-9901:

- CVE-2019-9900 (Score 8.3/High). When parsing HTTP/1.x header values, Envoy 1.9 and before does not reject embedded zero characters (NUL, ASCII 0x0).

- CVE-2019-9901 (Score 8.3/High). Envoy does not normalize HTTP URL paths in Envoy 1.9 and before.

Since these issues can potentially allow a remote attacker to use maliciously-crafted URLs to bypass
authentication, anyone running an Ambassador prior to 0.53.1 should upgrade.

### UPCOMING CHANGES

Ambassador 0.60 will listen on ports 8080/8443 by default. The diagnostics service in Ambassador 0.52.0
will try to warn you if your configuration will be affected by this change.

## Other changes since 0.52.1

- `AuthService` version `ambassador/v1` can now explicitly configure how much body data is sent
  to the external authentication service.

## [0.52.1] March 26, 2019
[0.52.1]: https://github.com/datawire/ambassador/compare/0.52.0...0.52.1

### Changes since 0.52.0

- You can specify the `AMBASSADOR_NO_SECRETS` environment variable to prevent Ambassador from
  watching Kubernetes secrets at all (thanks [@esmet](https://github.com/esmet)!) ([#1293])
- The services used when you do `docker run ambassador --demo` have been moved into the Docker image,
  to remove external dependencies from the Ambassador quickstart.

[#1293]: https://github.com/datawire/ambassador/issues/1293

## [0.52.0] March 21, 2019
[0.52.0]: https://github.com/datawire/ambassador/compare/0.51.2...0.52.0

### Changes since 0.51.2

- Initial support for endpoint routing, rather than relying on `kube-proxy` ([#1031])
   - set `AMBASSADOR_ENABLE_ENDPOINTS` in the environment to allow this
- Initial support for Envoy ring hashing and session affinity (requires endpoint routing!)
- Support Lua filters (thanks to [@lolletsoc](https://github.com/lolletsoc)!)
- Support gRPC-Web (thanks to [@gertvdijk](https://github.com/gertvdijk)!) ([#456])
- Support for gRPC HTTP 1.1 bridge (thanks to [@rotemtam](https://github.com/rotemtam)!)
- Allow configuring `num-trusted-hosts` for `X-Forwarded-For`
- External auth services using gRPC can now correctly add new headers ([#1313])
- External auth services correctly add trace spans
- Ambassador should respond to changes more quickly now ([#1294], [#1318])
- Ambassador startup should be faster now

[#456]: https://github.com/datawire/ambassador/issues/456
[#1031]: https://github.com/datawire/ambassador/issues/1031
[#1294]: https://github.com/datawire/ambassador/issues/1294
[#1313]: https://github.com/datawire/ambassador/issues/1313
[#1318]: https://github.com/datawire/ambassador/issues/1318

## [0.51.2] March 12, 2019
[0.51.2]: https://github.com/datawire/ambassador/compare/0.51.1...0.51.2

### Changes since 0.51.1

- Cookies are now correctly handled when using external auth services... really. ([#1211])

[#1211]: https://github.com/datawire/ambassador/issues/1211

## [0.51.1] March 11, 2019
[0.51.1]: https://github.com/datawire/ambassador/compare/0.51.0...0.51.1

### Changes since 0.51.0

- Ambassador correctly handles services in namespaces other than the one Ambassador is running in.

## [0.51.0] March 08, 2019
[0.51.0]: https://github.com/datawire/ambassador/compare/0.50.3...0.51.0

**0.51.0 is not recommended: upgrade to 0.51.1.**

### Changes since 0.50.3

- Ambassador can now route any TCP connection, using the new `TCPMapping` resource. ([#420])
- Cookies are now correctly handled when using external auth services ([#1211])
- Lots of work in docs and testing under the hood

[#420]: https://github.com/datawire/ambassador/issues/420
[#1211]: https://github.com/datawire/ambassador/issues/1211

### Limitations in 0.51.0

At present, you cannot mix HTTP and HTTPS upstream `service`s in any Ambassador resource. This restriction will be lifted in a future Ambassador release.

## [0.50.3] February 21, 2019
[0.50.3]: https://github.com/datawire/ambassador/compare/0.50.2...0.50.3

### Fixes since 0.50.2

- Ambassador saves configuration snapshots as it manages configuration changes. 0.50.3 keeps only 5 snapshots,
  to bound its disk usage. The most recent snapshot has no suffix; the `-1` suffix is the next most recent, and
  the `-4` suffix is the oldest.
- Ambassador will not check for available updates more often than once every four hours.

### Limitations in 0.50.3

At present, you cannot mix HTTP and HTTPS upstream `service`s in any Ambassador resource. This restriction will be lifted in a future Ambassador release.

## [0.50.2] February 15, 2019
[0.50.2]: https://github.com/datawire/ambassador/compare/0.50.1...0.50.2

### Important fixes since 0.50.1

- Ambassador no longer requires annotations in order to start -- with no configuration, it will launch with only the diagnostics service available. ([#1203])
- If external auth changes headers, routing will happen based on the changed values. ([#1226])

### Other changes since 0.50.1

- Ambassador will no longer log errors about Envoy statistics being unavaible before startup is complete ([#1216])
- The `tls` attribute is again available to control the client certificate offered by an `AuthService` ([#1202])

### Limitations in 0.50.2

At present, you cannot mix HTTP and HTTPS upstream `service`s in any Ambassador resource. This restriction will be lifted in a future Ambassador release.

[#1202]: https://github.com/datawire/ambassador/issues/1202
[#1203]: https://github.com/datawire/ambassador/issues/1203
[#1216]: https://github.com/datawire/ambassador/issues/1216
[#1226]: https://github.com/datawire/ambassador/issues/1226

## [0.50.1] February 07, 2019
[0.50.1]: https://github.com/datawire/ambassador/compare/0.50.0...0.50.1

**0.50.1 is not recommended: upgrade to 0.52.0.**

### Changes since 0.50.0

- Ambassador defaults to only doing IPv4 DNS lookups. IPv6 can be enabled in the Ambassador module or in a Mapping. ([#944])
- An invalid Envoy configuration should not cause Ambassador to hang.
- Testing using `docker run` and `docker compose` is supported again. ([#1160])
- Configuration from the filesystem is supported again, but see the "Running Ambassador" documentation for more.
- Datawire's default Ambassador YAML no longer asks for any permissions for `ConfigMap`s.

[#944]: https://github.com/datawire/ambassador/issues/944
[#1160]: https://github.com/datawire/ambassador/issues/1160

## [0.50.0] January 29, 2019
[0.50.0]: https://github.com/datawire/ambassador/compare/0.50.0-rc6...0.50.0

**Ambassador 0.50.0 is a major rearchitecture of Ambassador onto Envoy V2 using the ADS. See the "BREAKING NEWS"
section above for more information.**

(Note that Ambassador 0.50.0-rc7 and -rc8 were internal releases.)

### Changes since 0.50.0-rc6

- `AMBASSADOR_SINGLE_NAMESPACE` is finally correctly supported and properly tested ([#1098])
- Ambassador won't throw an exception for name collisions between resources ([#1155])
- A TLS `Module` can now coexist with SNI (the TLS `Module` effectively defines a fallback cert) ([#1156])
- `ambassador dump --diag` no longer requires you to explicitly state `--v1` or `--v2`

### Limitations in 0.50.0 GA

- Configuration from the filesystem is not supported in 0.50.0. It will be resupported in 0.50.1.
- A `TLSContext` referencing a `secret` in another namespace will not function when `AMBASSADOR_SINGLE_NAMESPACE` is set.

[#1098]: https://github.com/datawire/ambassador/issues/1098
[#1155]: https://github.com/datawire/ambassador/issues/1155
[#1156]: https://github.com/datawire/ambassador/issues/1156

## [0.50.0-rc6] January 28, 2019
[0.50.0-rc6]: https://github.com/datawire/ambassador/compare/0.50.0-rc5...0.50.0-rc6

**Ambassador 0.50.0-rc6 is a release candidate**.

### Changes since 0.50.0-rc5

- Ambassador watches certificates and automatically updates TLS on certificate changes ([#474])
- Ambassador no longer saves secrets it hasn't been told to use to disk ([#1093])
- Ambassador correctly honors `AMBASSADOR_SINGLE_NAMESPACE` rather than trying to access all namespaces ([#1098])
- Ambassador correctly honors the `AMBASSADOR_CONFIG_BASE_DIR` setting again ([#1118])
- Configuration changes take effect much more quickly than in RC5 ([#1148])
- `redirect_cleartext_from` works with no configured secret, to support TLS termination at a downstream load balancer ([#1104])
- `redirect_cleartext_from` works with the `PROXY` protocol ([#1115])
- Multiple `AuthService` resources (for canary deployments) work again ([#1106])
- `AuthService` with `allow_request_body` works correctly with an empty body and no `Content-Length` header ([#1140])
- `Mapping` supports the `bypass_auth` attribute to bypass authentication (thanks, @patricksanders! [#174])
- The diagnostic service no longer needs to re-parse the configuration on every page load ([#483])
- Startup is now faster and more stable
- The Makefile should do the right thing if your PATH has spaces in it (thanks, @er1c!)
- Lots of Helm chart, statsd, and doc improvements (thanks, @Flydiverny, @alexgervais, @bartlett, @victortv7, and @zencircle!)

[#174]: https://github.com/datawire/ambassador/issues/174
[#474]: https://github.com/datawire/ambassador/issues/474
[#483]: https://github.com/datawire/ambassador/issues/483
[#1093]: https://github.com/datawire/ambassador/issues/1093
[#1098]: https://github.com/datawire/ambassador/issues/1098
[#1104]: https://github.com/datawire/ambassador/issues/1104
[#1106]: https://github.com/datawire/ambassador/issues/1106
[#1115]: https://github.com/datawire/ambassador/issues/1115
[#1118]: https://github.com/datawire/ambassador/issues/1118
[#1140]: https://github.com/datawire/ambassador/issues/1140
[#1148]: https://github.com/datawire/ambassador/issues/1148

## [0.50.0-rc5] January 14, 2019
[0.50.0-rc5]: https://github.com/datawire/ambassador/compare/0.50.0-rc4...0.50.0-rc5

**Ambassador 0.50.0-rc5 is a release candidate**.

### Changes since 0.50.0-rc4

- Websocket connections will now be authenticated if an AuthService is configured [#1026]
- Client certificate authentication should function whether configured from a TLSContext resource or from the the old-style TLS module (this is the full fix for [#993])
- Ambassador can now switch listening ports without a restart (e.g. switching from cleartext to TLS) [#1100]
- TLS origination certificates (including Istio mTLS) should now function [#1071]
- The diagnostics service should function in all cases. [#1096]
- The Ambassador image is significantly (~500MB) smaller than RC4.

[#933]: https://github.com/datawire/ambassador/issues/993
[#1026]: https://github.com/datawire/ambassador/issues/1026
[#1071]: https://github.com/datawire/ambassador/issues/1071
[#1096]: https://github.com/datawire/ambassador/issues/1096
[#1100]: https://github.com/datawire/ambassador/issues/1100

## [0.50.0-rc4] January 09, 2019
[0.50.0-rc4]: https://github.com/datawire/ambassador/compare/0.50.0-rc3...0.50.0-rc4

**Ambassador 0.50.0-rc4 is a release candidate**, and fully supports running under Microsoft Azure.

### Changes since 0.50.0-rc3

- Ambassador fully supports running under Azure [#1039]
- The `proto` attribute of a v1 `AuthService` is now optional, and defaults to `http`
- Ambassador will warn about the use of v0 configuration resources.

[#1039]: https://github.com/datawire/ambassador/issues/1039

## [0.50.0-rc3] January 03, 2019
[0.50.0-rc3]: https://github.com/datawire/ambassador/compare/0.50.0-rc2...0.50.0-rc3

**Ambassador 0.50.0-rc3 is a release candidate**, but see below for an important warning about Azure.

### Microsoft Azure

There is a known issue with recently-created Microsoft Azure clusters where Ambassador will stop receiving service
updates after running for a short time. This will be fixed in 0.50.0-GA.

### Changes since 0.50.0-rc2

- The `Location` and `Set-Cookie` headers should always be allowed from the auth service when using an `ambassador/v0` config [#1054]
- `add_response_headers` (parallel to `add_request_headers`) is now supported (thanks, @n1koo!)
- `host_redirect` and `shadow` both now work correctly [#1057], [#1069]
- Kat is able to give better information when it cannot parse a YAML specification.

[#1054]: https://github.com/datawire/ambassador/issues/1054
[#1057]: https://github.com/datawire/ambassador/issues/1057
[#1069]: https://github.com/datawire/ambassador/issues/1069

## [0.50.0-rc2] December 24, 2018
[0.50.0-rc2]: https://github.com/datawire/ambassador/compare/0.50.0-rc1...0.50.0-rc2

**Ambassador 0.50.0-rc2 fixes some significant TLS bugs found in RC1.**

### Changes since 0.50.0-rc1:

- TLS client certificate verification should function correctly (including requiring client certs).
- TLS context handling (especially with multiple contexts and origination contexts) has been made more consistent and correct.
    - Ambassador is now much more careful about reporting errors in TLS configuration (especially around missing keys).
    - You can reference a secret in another namespace with `secret: $secret_name.$namespace`.
    - Ambassador will now save certificates loaded from Kubernetes to `$AMBASSADOR_CONFIG_BASE_DIR/$namespace/secrets/$secret_name`.
- `use_proxy_proto` should be correctly supported [#1050].
- `AuthService` v1 will default its `proto` to `http` (thanks @flands!)
- The JSON diagnostics service supports filtering: requesting `/ambassador/v0/diag/?json=true&filter=errors`, for example, will return only the errors element from the diagnostic output.

[#1050]: https://github.com/datawire/ambassador/issues/1050

## [0.50.0-rc1] December 19, 2018
[0.50.0-rc1]: https://github.com/datawire/ambassador/compare/0.50.0-ea7...0.50.0-rc1

**Ambassador 0.50.0-rc1 is a release candidate.**

### Changes since 0.50.0-ea7:

- Websockets should work happily with external authentication [#1026]
- A `TracingService` using a long cluster name works now [#1025]
- TLS origination certificates are no longer offered to clients when Ambassador does TLS termination [#983]
- Ambassador will listen on port 443 only if TLS termination contexts are present; a TLS origination context will not cause the switch
- The diagnostics service is working, and correctly reporting errors, again. [#1019]
- `timeout_ms` in a `Mapping` works correctly again [#990]
- Ambassador sends additional anonymized usage data to help Datawire prioritize bug fixes, etc.
  See `docs/ambassador/running.md` for more information, including how to disable this function.

[#983]: https://github.com/datawire/ambassador/issues/983
[#990]: https://github.com/datawire/ambassador/issues/990
[#1019]: https://github.com/datawire/ambassador/issues/1019
[#1025]: https://github.com/datawire/ambassador/issues/1025
[#1026]: https://github.com/datawire/ambassador/issues/1026

## [0.50.0-ea7] November 19, 2018
[0.50.0-ea7]: https://github.com/datawire/ambassador/compare/0.50.0-ea6...0.50.0-ea7

**Ambassador 0.50.0-ea7 is an EARLY ACCESS release! IT IS NOT SUPPORTED FOR PRODUCTION USE.**

### Upcoming major changes:

- **API version `ambassador/v0` will be officially deprecated in Ambassador 0.50.0.**
  API version `ambassador/v1` will the minimum recommended version for resources in Ambassador 0.50.0.

- Some resources will change between `ambassador/v0` and `ambassador/v1`.
   - For example, the `Mapping` resource will no longer support `rate_limits` as that functionality will
     be subsumed by `labels`.

### Changes since 0.50.0-ea6:

- Ambassador now supports `labels` for all `Mapping`s.
- Configuration of rate limits for a `Mapping` is now handled by providing `labels` in the domain configured
  for the `RateLimitService` (by default, this is "ambassador").
- Ambassador, once again, supports `statsd` for statistics gathering.
- The Envoy `buffer` filter is supported.
- Ambassador can now use GRPC to call the external authentication service, and also include the message body
  in the auth call.
- It's now possible to use environment variables to modify the configuration directory (thanks @n1koo!).
- Setting environment variable `AMBASSADOR_KUBEWATCH_NO_RETRY` will cause the Ambassador pod to exit, and be
  rescheduled, if it loses its connection to the Kubernetes API server.
- Many dependencies have been updated, most notably including switching to kube-client 8.0.0.

## [0.50.0-ea6] November 19, 2018
[0.50.0-ea6]: https://github.com/datawire/ambassador/compare/0.50.0-ea5...0.50.0-ea6

**Ambassador 0.50.0-ea6 is an EARLY ACCESS release! IT IS NOT SUPPORTED FOR PRODUCTION USE.**

### Changes since 0.50.0-ea5:

- `alpn_protocols` is now supported in the `TLS` module and `TLSContext`s
- Using `TLSContext`s to provide TLS termination contexts will correctly switch Ambassador to listening on port 443.
- `redirect_cleartext_from` is now supported with SNI
- Zipkin `TracingService` configuration now supports 128-bit trace IDs and shared span contexts (thanks, @alexgervais!)
- Zipkin should correctly trace calls to external auth services (thanks, @alexgervais!)
- `AuthService` configurations now allow separately configuring headers allowed from the client to the auth service, and from the auth service upstream
- Ambassador won't endlessly append `:annotation` to K8s resources
- The Ambassador CLI no longer requires certificate files to be present when dumping configurations
- `make mypy` will run full type checks on Ambassador to help developers

## [0.50.0-ea5] November 06, 2018
[0.50.0-ea5]: https://github.com/datawire/ambassador/compare/0.50.0-ea4...0.50.0-ea5

**Ambassador 0.50.0-ea5 is an EARLY ACCESS release! IT IS NOT SUPPORTED FOR PRODUCTION USE.**

### Changes since 0.50.0-ea4:

- **`use_remote_address` is now set to `true` by default.** If you need the old behavior, you will need to manually set `use_remote_address` to `false` in the `ambassador` `Module`.
- Ambassador 0.50.0-ea5 **supports SNI!**  See the docs for more here.
- Header matching is now supported again, including `host` and `method` headers.

## [0.50.0-ea4] October 31, 2018
[0.50.0-ea4]: https://github.com/datawire/ambassador/compare/0.50.0-ea3...0.50.0-ea4

**Ambassador 0.50.0-ea4 is an EARLY ACCESS release! IT IS NOT SUPPORTED FOR PRODUCTION USE.**

### Changes since 0.50.0-ea3:

- Ambassador 0.50.0-ea4 uses Envoy 1.8.0.
- `RateLimitService` is now supported. **You will need to restart Ambassador if you change the `RateLimitService` configuration.** We expect to lift this restriction in a later release; for now, the diag service will warn you when a restart is required.
   - The `RateLimitService` also has a new `timeout_ms` attribute, which allows overriding the default request timeout of 20ms.
- GRPC is provisionally supported, but still needs improvements in test coverage.
- Ambassador will correctly include its EA number when checking for updates.

## [0.50.0-ea3] October 21, 2018
[0.50.0-ea3]: https://github.com/datawire/ambassador/compare/0.50.0-ea2...0.50.0-ea3

**Ambassador 0.50.0-ea3 is an EARLY ACCESS release! IT IS NOT SUPPORTED FOR PRODUCTION USE.**

### Changes since 0.50.0-ea2:

- `TracingService` is now supported. **You will need to restart Ambassador if you change the `TracingService` configuration.** We expect to lift this restriction in a later release; for now, the diag service will warn you when a restart is required.
- Websockets are now supported, **including** mapping the same websocket prefix to multiple upstream services for canary releases or load balancing.
- KAT supports full debug logs by individual `Test` or `Query`.

**Ambassador 0.50.0 is not yet feature-complete. Read the Limitations and Breaking Changes sections in the 0.50.0-ea1 section below for more information.**

## [0.50.0-ea2] October 16, 2018
[0.50.0-ea2]: https://github.com/datawire/ambassador/compare/0.50.0-ea1...0.50.0-ea2

**Ambassador 0.50.0-ea2 is an EARLY ACCESS release! IT IS NOT SUPPORTED FOR PRODUCTION USE.**

### Changes since 0.50.0-ea1:

- Attempting to enable TLS termination without supplying a valid cert secret will result in HTTP on port 80, rather than HTTP on port 443. **No error will be displayed in the diagnostic service yet.** This is a bug and will be fixed in `-ea3`.
- CORS is now supported.
- Logs are no longer full of accesses from the diagnostic service.
- KAT supports isolating OptionTests.
- The diagnostics service now shows the V2 config actually in use, not V1.
- `make` will no longer rebuild the Python venv so aggressively.

**Ambassador 0.50.0 is not yet feature-complete. Read the Limitations and Breaking Changes sections in the 0.50.0-ea1 section below for more information.**

## [0.50.0-ea1] October 11, 2018
[0.50.0-ea1]: https://github.com/datawire/ambassador/compare/0.40.0...0.50.0-ea1

**Ambassador 0.50.0-ea1 is an EARLY ACCESS release! IT IS NOT SUPPORTED FOR PRODUCTION USE.**

### Ambassador 0.50.0 is not yet feature-complete. Limitations:

- `RateLimitService` and `TracingService` resources are not currently supported.
- WebSockets are not currently supported.
- CORS is not currently supported.
- GRPC is not currently supported.
- TLS termination is not
- `statsd` integration has not been tested.
- The logs are very cluttered.
- Configuration directly from the filesystem isn’t supported.
- The diagnostics service cannot correctly drill down by source file, though it can drill down by route or other resources.
- Helm installation has not been tested.
- `AuthService` does not currently have full support for configuring headers to be sent to the extauth service. At present it sends all the headers listed in `allowed_headers` plus:
   - `Authorization`
   - `Cookie`
   - `Forwarded`
   - `From`
   - `Host`
   - `Proxy-Authenticate`
   - `Proxy-Authorization`
   - `Set-Cookie`
   - `User-Agent`
   - `X-Forwarded-For`
   - `X-Forwarded-Host`
   - `X-Forwarded`
   - `X-Gateway-Proto`
   - `WWW-Authenticate`

### **BREAKING CHANGES** from 0.40.0

- Configuration from a `ConfigMap` is no longer supported.
- The authentication `Module` is no longer supported; use `AuthService` instead (which you probably already were).
- External authentication now uses the core Envoy `envoy.ext_authz` filter, rather than the custom Datawire auth filter.
   - `ext_authz` speaks the same protocol, and your existing external auth services should work, however:
   - `ext_authz` does _not_ send all the request headers to the external auth service (see above in `Limitations`).
- Circuit breakers and outlier detection are not supported. They will be reintroduced in a later Ambassador release.
- Ambassador now _requires_ a TLS `Module` to enable TLS termination, where previous versions would automatically enable termation if the `ambassador-certs` secret was present. A minimal `Module` for the same behavior is:

        ---
        kind: Module
        name: tls
        config:
          server:
            secret: ambassador-certs

## [0.40.2] November 26, 2018
[0.40.2]: https://github.com/datawire/ambassador/compare/0.40.1...0.40.2

### Minor changes:
- Feature: Support using environment variables to modify the configuration directory (thanks @n1koo!)
- Feature: In Helmfile, support `volumeMounts` (thanks @kyschouv!)
- Bugfix: In Helmfile, correctly quote `.Values.namespace.single` (thanks @bobby!)
- Bugfix: In Helmfile, correctly support `Nodeport` in HTTP and HTTPS (thanks @n1koo!)

## [0.40.1] October 29, 2018
[0.40.1]: https://github.com/datawire/ambassador/compare/0.40.0...0.40.1

### Minor changes:
- Feature: Support running Ambassador as a `Daemonset` via Helm (thanks @DipeshMitthalal!)
- Feature: Switch to Envoy commit 5f795fe2 to fix a crash if attempting to add headers after using an AuthService (#647, #680)

## [0.40.0] September 25, 2018
[0.40.0]: https://github.com/datawire/ambassador/compare/0.39.0...0.40.0

### Minor changes:

- Feature: Allow users to override the `STATSD_HOST` value (#810). Thanks to @rsyvarth.
- Feature: Support LightStep distributed tracing (#796). Thanks to @alexgervais.
- Feature: Add service label in Helm chart (#778). Thanks to @sarce.
- Feature: Add support for load balancer IP in Helm chart (#765). Thanks to @larsha.
- Feature: Support prometheus mapping configurations (#746). Thanks to @bcatcho.
- Feature: Add support for `loadBalancerSourceRanges` to Helm chart (#764). Thanks to @mtbdeano.
- Feature: Support for namespaces and Ambassador ID in Helm chart (#588, #643). Thanks to @MichielDeMey and @jstol.
- Bugfix: Add AMBASSADOR_VERIFY_SSL_FALSE flag (#782, #807). Thanks to @sonrier.
- Bugfix: Fix Ambassador single namespace in Helm chart (#827). Thanks to @sarce.
- Bugfix: Fix Helm templates and default values (#826).
- Bugfix: Add `stats-sink` back to Helm chart (#763).
- Bugfix: Allow setting `timeout_ms` to 0 for gRPC streaming services (#545). Thanks to @lovers36.
- Bugfix: Update Flask to 0.12.3.

## [0.39.0] August 30, 2018
[0.39.0]: https://github.com/datawire/ambassador/compare/0.38.0...0.39.0

### Major Changes:

- Bugfix: The statsd container has been removed by default in order to avoid DoSing Kubernetes DNS. The functionality can be re-enabled by setting the `STATSD_ENABLED` environment variable to `true` in the Ambassador deployment YAML (#568).
- Docs: Added detailed Ambassador + Istio Integration Documentation on monitoring and distributed tracing. - @feitnomore

### Minor Changes:

- Docs: Added instructions for running Ambassador with Docker Compose. - @bcatcho
- Bugfix: Fix Ambassador to more aggressively reconnect to Kubernetes (#554). - @nmatsui
- Feature: Diagnostic view displays AuthService, RateLimitService, and TracingService (#730). - @alexgervais
- Feature: Enable Ambassador to tag tracing spans with request headers via `tag_headers`. - @alexgervais

## [0.38.0] August 08, 2018
[0.38.0]: https://github.com/datawire/ambassador/compare/0.37.0...0.38.0

### Major changes:
- Feature: Default CORS configuration can now be set - @KowalczykBartek
- Bugfix: Ambassador does not crash with empty YAML config anymore - @rohan47

### Minor changes:
- DevEx: `master` is now latest, `stable` tracks the latest released version
- DevEx: release-prep target added to Makefile to facilitate releasing process
- DevEx: all tests now run in parallel, consuming lesser time
- Bugfix: Ambassador SIGCHLD messages are less scary looking now

## [0.37.0] July 31, 2018:
[0.37.0]: https://github.com/datawire/ambassador/compare/0.36.0...0.37.0

### Major changes:
- Feature: Added support for request tracing (by Alex Gervais)

## [0.36.0] July 26, 2018:
[0.36.0]: https://github.com/datawire/ambassador/compare/0.35.3...0.36.0

### Major changes:
- Fix: HEAD requests no longer cause segfaults
- Feature: TLS can now be configured with arbitrary secret names, instead of predefined secrets
- Change: The Envoy dynamic header value `%CLIENT_IP%` is no longer supported. Use `%DOWNSTREAM_REMOTE_ADDRESS_WITHOUT_PORT%` instead. (This is due to a change in Envoy 1.7.0.)

## [0.35.3] July 18, 2018: **READ THE WARNING ABOVE**
[0.35.3]: https://github.com/datawire/ambassador/compare/0.35.2...0.35.3

### Changed

Major changes:
- Ambassador is now based on Envoy v1.7.0
- Support for X-FORWARDED-PROTO based redirection, generally used with Layer 7 load balancers
- Support for port based redirection using `redirect_cleartext_from`, generally used with Layer 4 load balancers
- Specifying HTTP and HTTPS target ports in Helm chart

Other changes:
- End-to-end tests can now be run with `make e2e` command
- Helm release automation has been fixed
- Mutliple end-to-end tests are now executed in parallel, taking lesser time
- Huge revamp to documentation around unit tests
- Documentation changes

## [0.35.2] July 05, 2018: **READ THE WARNING ABOVE**
[0.35.2]: https://github.com/datawire/ambassador/compare/0.35.1...0.35.2

### Changed

- 0.35.2 is almost entirely about updates to Datawire testing infrastructure.
- The only user-visible change is that Ambassador will do a better job of showing which Kubernetes objects define Ambassador configuration objects when using `AMBASSADOR_ID` to run multiple Ambassadors in the same cluster.

## [0.35.1] June 25, 2018: **READ THE WARNING ABOVE**
[0.35.1]: https://github.com/datawire/ambassador/compare/0.35.0...0.35.1

### Changed

- Properly support supplying additional TLS configuration (such as `redirect_cleartext_from`) when using certificates from a Kubernetes `Secret`
- Update Helm chart to allow customizing annotations on the deployed `ambassador` Kubernetes `Service` (thanks @psychopenguin!)

## [0.35.0] June 25, 2018: **READ THE WARNING ABOVE**
[0.35.0]: https://github.com/datawire/ambassador/compare/0.34.3...0.35.0

### Changed

- 0.35.0 re-supports websockets, but see the **BREAKING NEWS** for an important caveat.
- 0.35.0 supports running as non-root. See the **BREAKING NEWS** above for more information.
- Make sure regex matches properly handle backslashes, and properly display in the diagnostics service (thanks @alexgervais!).
- Prevent kubewatch from falling into an endless spinloop (thanks @mechpen!).
- Support YAML array syntax for CORS array elements.

## [0.34.3] June 13, 2018: **READ THE WARNING ABOVE**
[0.34.3]: https://github.com/datawire/ambassador/compare/0.34.2...0.34.3

### Changed

- **0.34.3 cannot support websockets**: see the **WARNING** above.
- Fix a possible crash if no annotations are found at all (#519).
- Improve logging around service watching and such.

## [0.34.2] June 11, 2018: **READ THE WARNING ABOVE**
[0.34.2]: https://github.com/datawire/ambassador/compare/0.34.1...0.34.2

### Changed

- **0.34.2 cannot support websockets**: see the **WARNING** above.
- Ambassador is now based on Envoy 1.6.0!
- Ambassador external auth services can now modify existing headers in place, as well as adding new headers.
- Re-support the `ambassador-cacert` secret for configuring TLS client-certificate authentication. **Note well** that a couple of things have changed in setting this up: you'll use the key `tls.crt`, not `fullchain.pem`. See https://www.getambassador.io/reference/auth-tls-certs for more.

## [0.34.1] June 04, 2018
[0.34.1]: https://github.com/datawire/ambassador/compare/0.34.0...0.34.1

### Bugfixes

- Unbuffer log output for better diagnostics.
- Switch to gunicorn instead of Werkzeug for the diag service.
- Use the YAML we release as the basis for end-to-end testing.

## [0.34.0] May 16, 2018
[0.34.0]: https://github.com/datawire/ambassador/compare/0.33.1...0.34.0

### Changed

- When originating TLS, use the `host_rewrite` value to set outgoing SNI. If no `host_rewrite` is set, do not use SNI.
- Allow disabling external access to the diagnostics service (with thanks to @alexgervais and @dougwilson).

## [0.33.1] May 16, 2018
[0.33.1]: https://github.com/datawire/ambassador/compare/0.33.0...0.33.1

### Changed

- Fix YAML error on statsd pod.

## [0.33.0] May 14, 2018
[0.33.0]: https://github.com/datawire/ambassador/compare/v0.32.2...0.33.0

### Changed

- Fix support for `host_redirect` in a `Mapping`. **See the `Mapping` documentation** for more details: the definition of the `host_redirect` attribute has changed.

## [0.32.2] May 02, 2018
[0.32.2]: https://github.com/datawire/ambassador/compare/v0.32.0...v0.32.2

(Note that 0.32.1 was an internal release.)

### Changed

- Fix a bad bootstrap CSS inclusion that would cause the diagnostic service to render incorrectly.

## [0.32.0] April 27, 2018
[0.32.0]: https://github.com/datawire/ambassador/compare/v0.31.0...v0.32.0

### Changed

- Traffic shadowing is supported using the `shadow` attribute in a `Mapping`
- Multiple Ambassadors can now run more happily in a single cluster
- The diagnostic service will now show you what `AuthService` configuration is active
- The `tls` keyword now works for `AuthService` just like it does for `Mapping` (thanks @dvavili!)

## [0.31.0] April 12, 2018
[0.31.0]: https://github.com/datawire/ambassador/compare/v0.30.2...v0.31.0

### Changed

- Rate limiting is now supported (thanks, @alexgervais!) See the docs for more detail here.
- The `statsd` container has been quieted down yet more (thanks again, @alexgervais!).

## [0.30.2] March 26, 2018
[0.30.2]: https://github.com/datawire/ambassador/compare/v0.30.1...v0.30.2

### Changed

- drop the JavaScript `statsd` for a simple `socat`-based forwarder
- ship an Ambassador Helm chart (thanks @stefanprodan!)
   - Interested in testing Helm? See below!
- disable Istio automatic sidecar injection (thanks @majelbstoat!)
- clean up some doc issues (thanks @lavoiedn and @endrec!)

To test Helm, make sure you have `helm` installed and that you have `tiller` properly set up for your RBAC configuration. Then:

```
helm repo add datawire https://www.getambassador.io

helm upgrade --install --wait my-release datawire/ambassador
```

You can also use `adminService.type=LoadBalancer`.

## [0.30.1] March 26, 2018
[0.30.1]: https://github.com/datawire/ambassador/compare/v0.30.0...v0.30.1

### Fixed

- The `tls` module is now able to override TLS settings probed from the `ambassador-certs` secret

## [0.30.0] March 23, 2018
[0.30.0]: https://github.com/datawire/ambassador/compare/v0.29.0...v0.30.0

### Changed

- Support regex matching for `prefix` (thanks @radu-c!)
- Fix docs around `AuthService` usage

## [0.29.0] March 15, 2018
[0.29.0]: https://github.com/datawire/ambassador/compare/v0.28.2...v0.29.0

### Changed

- Default restart timings have been increased. **This will cause Ambassador to respond to service changes less quickly**; by default, you'll see changes appear within 15 seconds.
- Liveness and readiness checks are now enabled after 30 seconds, rather than 3 seconds, if you use our published YAML.
- The `statsd` container is now based on `mhart/alpine-node:9` rather than `:7`.
- `envoy_override` has been reenabled in `Mapping`s.

## [0.28.1] March 05, 2018 (and [0.28.0] on March 02, 2018)
[0.28.1]: https://github.com/datawire/ambassador/compare/v0.26.0...v0.28.1
[0.28.0]: https://github.com/datawire/ambassador/compare/v0.26.0...v0.28.1

(Note that 0.28.1 is identical to 0.28.0, and 0.27.0 was an internal release. These are related to the way CI generates tags, which we'll be revamping soon.)

### Changed

- Support tuning Envoy restart parameters
- Support `host_regex`, `method_regex`, and `regex_headers` to allow regular expression matches in `Mappings`
- Support `use_proxy_proto` and `use_remote_address` in the `ambassador` module
- Fine-tune the way we sort a `Mapping` based on its constraints
- Support manually setting the `precedence` of a `Mapping`, so that there's an escape hatch when the automagic sorting gets it wrong
- Expose `alpn_protocols` in the `tls` module (thanks @technicianted!)
- Make logs a lot quieter
- Reorganize and update documentation
- Make sure that `ambassador dump --k8s` will work correctly
- Remove a dependency on a `ConfigMap` for upgrade checks

## [0.26.0] February 13, 2018
[0.26.0]: https://github.com/datawire/ambassador/compare/v0.25.0...v0.26.0

### Changed

- The `authentication` module is deprecated in favor of the `AuthService` resource type.
- Support redirecting cleartext connections on port 80 to HTTPS on port 443
- Streamline end-to-end tests and, hopefully, allow them to work well without Kubernaut
- Clean up some documentation (thanks @lavoiedn!)

## [0.25.0] February 06, 2018
[0.25.0]: https://github.com/datawire/ambassador/compare/v0.23.0...v0.25.0

(Note that 0.24.0 was an internal release.)

### Changed

- CORS support (thanks @alexgervais!)
- Updated docs for
  - GKE
  - Ambassador + Istio
  - Ordering of `Mappings`
  - Prometheus with Ambassador
- Support multiple external authentication service instances, so that canarying `extauth` services is possible
- Correctly support `timeout_ms` in a `Mapping`
- Various build tweaks and end-to-end test speedups

## [0.23.0] January 17, 2018
[0.23.0]: https://github.com/datawire/ambassador/compare/v0.22.0...v0.23.0

### Changed

- Clean up build docs (thanks @alexgervais!)
- Support `add_request_headers` for, uh, adding requests headers (thanks @alexgervais!)
- Make end-to-end tests and Travis build process a bit more robust
- Pin to Kubernaut 0.1.39
- Document the use of the `develop` branch
- Don't default to `imagePullAlways`
- Switch to Alpine base with a stripped Envoy image

## [0.22.0] January 17, 2018
[0.22.0]: https://github.com/datawire/ambassador/compare/v0.21.1...v0.22.0

### Changed

- Switched to using `quay.io` rather than DockerHub. **If you are not using Datawire's published Kubernetes manifests, you will have to update your manifests!**
- Switched to building over Alpine rather than Ubuntu. (We're still using an unstripped Envoy; that'll change soon.)
- Switched to a proper production configuration for the `statsd` pod, so that it hopefully chews up less memory.
- Make sure that Ambassador won't generate cluster names that are too long for Envoy.
- Fix a bug where Ambassador could crash if there were too many egregious errors in its configuration.

## [0.21.1] January 11, 2018
[0.21.1]: https://github.com/datawire/ambassador/compare/v0.21.0...v0.21.1

### Changed

- Ambassador will no longer generate cluster names that exceed Envoy's 60-character limit.

## [0.21.0] January 03, 2018
[0.21.0]: https://github.com/datawire/ambassador/compare/v0.20.1...v0.21.0

### Changed

- If `AMBASSADOR_SINGLE_NAMESPACE` is present in the environment, Ambassador will only look for services in its own namespace.
- Ambassador `Mapping` objects now correctly support `host_redirect`, `path_redirect`, `host_rewrite`, `auto_host_rewrite`, `case_sensitive`, `use_websocket`, `timeout_ms`, and `priority`.

## [0.20.1] December 22, 2017
[0.20.1]: https://github.com/datawire/ambassador/compare/v0.20.0...v0.20.1

### Changed

- If Ambassador finds an empty YAML document, it will now ignore it rather than raising an exception.
- Includes the namespace of a service from an annotation in the name of its generated YAML file.
- Always process inputs in the same order from run to run.

## [0.20.0] December 18, 2017
[0.20.0]: https://github.com/datawire/ambassador/compare/v0.19.2...v0.20.0

### Changed

- Switch to Envoy 1.5 under the hood.
- Refocus the diagnostic service to better reflect what's actually visible when you're working at Ambassador's level.
- Allow the diagnostic service to display, and change, the Envoy log level.

## [0.19.2] December 12, 2017
[0.19.2]: https://github.com/datawire/ambassador/compare/v0.19.1...v0.19.2

### Changed

- Arrange for logs from the subsystem that watches for Kubernetes service changes (kubewatch) to have timestamps and such.
- Only do new-version checks every four hours.

## [0.19.1] December 04, 2017
[0.19.1]: https://github.com/datawire/ambassador/compare/v0.19.0...v0.19.1

### Changed

- Allow the diag service to look good (well, OK, not too horrible anyway) when Ambassador is running with TLS termination.
- Show clusters on the overview page again.
- The diag service now shows you the "health" of a cluster by computing it from the number of requests to a given service that didn't involve a 5xx status code, rather than just forwarding Envoy's stat, since we don't configure Envoy's stat in a meaningful way yet.
- Make sure that the tests correctly reported failures (sigh).
- Allow updating out-of-date diagnostic reports without requiring multiple test runs.

## [0.19.0] November 30, 2017
[0.19.0]: https://github.com/datawire/ambassador/compare/v0.18.2...v0.19.0

### Changed

- Ambassador can now use HTTPS upstream services: just use a `service` that starts with `https://` to enable it.
  - By default, Ambassador will not offer a certificate when using HTTPS to connect to a service, but it is possible to configure certificates. Please [contact us on Slack](https://d6e.co/slack) if you need to do this.
- HTTP access logs appear in the normal Kubernetes logs for Ambassador.
- It’s now possible to tell `ambassador config` to read Kubernetes manifests from the filesystem and build a configuration from the annotations in them (use the `--k8s` switch).
- Documentation on using Ambassador with Istio now reflects Ambassador 0.19.0 and Istio 0.2.12.

## [0.18.2] November 28, 2017
[0.18.2]: https://github.com/datawire/ambassador/compare/v0.18.0...v0.18.2

### Changed

- The diagnostics service will now tell you when updates are available.

## [0.18.0] November 20, 2017
[0.18.0]: https://github.com/datawire/ambassador/compare/v0.17.0...v0.18.0

### Changed

- The Host header is no longer overwritten when Ambassador talks to an external auth service. It will now retain whatever value the client passes there.

### Fixed

- Checks for updates weren’t working, and they have been restored. At present you’ll only see them in the Kubernetes logs if you’re using annotations to configure Ambassador — they’ll start showing up in the diagnostics service in the next release or so.

## [0.17.0] November 14, 2017
[0.17.0]: https://github.com/datawire/ambassador/compare/v0.16.0...v0.17.0

### Changed

- Allow Mappings to require matches on HTTP headers and `Host`
- Update tests, docs, and diagnostic service for header matching

### Fixed

- Published YAML resource files will no longer overwrite annotations on the Ambassador `service` when creating the Ambassador `deployment`

## [0.16.0] November 10, 2017
[0.16.0]: https://github.com/datawire/ambassador/compare/v0.15.0...v0.16.0

### Changed

- Support configuring Ambassador via `annotations` on Kubernetes `service`s
- No need for volume mounts! Ambassador can read configuration and TLS-certificate information directly from Kubernetes to simplify your Kubernetes YAML
- Expose more configuration elements for Envoy `route`s: `host_redirect`, `path_redirect`, `host_rewrite`, `auto_host_rewrite`, `case_sensitive`, `use_websocket`, `timeout_ms`, and `priority` get transparently copied

### Fixed

- Reenable support for gRPC

## [0.15.0] October 16, 2017
[0.15.0]: https://github.com/datawire/ambassador/compare/v0.14.2...v0.15.0

### Changed

- Allow `docker run` to start Ambassador with a simple default configuration for testing
- Support `host_rewrite` in mappings to force the HTTP `Host` header value for services that need it
- Support `envoy_override` in mappings for odd situations
- Allow asking the diagnostic service for JSON output rather than HTML

## [0.14.2] October 12, 2017
[0.14.2]: https://github.com/datawire/ambassador/compare/v0.14.0...v0.14.2

### Changed

- Allow the diagnostic service to show configuration errors.

## [0.14.0] October 05, 2017
[0.14.0]: https://github.com/datawire/ambassador/compare/v0.13.0...v0.14.0

### Changed

- Have a diagnostic service!
- Support `cert_required` in TLS config

## [0.13.0] September 25, 2017
[0.13.0]: https://github.com/datawire/ambassador/compare/v0.12.1...v0.13.0

### Changed

- Support using IP addresses for services.
- Check for collisions, so that trying to e.g. map the same prefix twice will report an error.
- Enable liveness and readiness probes, and have Kubernetes perform them by default.
- Document the presence of the template-override escape hatch.

## [0.12.1] September 22, 2017
[0.12.1]: https://github.com/datawire/ambassador/compare/v0.12.0...v0.12.1

### Changed

- Notify (in the logs) if a new version of Ambassador is available.

## [0.12.0] September 21, 2017
[0.12.0]: https://github.com/datawire/ambassador/compare/v0.11.2...v0.12.0

### Changed

- Support for non-default Kubernetes namespaces.
- Infrastructure for checking if a new version of Ambassador is available.

## [0.11.2] September 20, 2017
[0.11.2]: https://github.com/datawire/ambassador/compare/v0.11.1...v0.11.2

### Changed

- Better schema verification.

## [0.11.1] September 18, 2017
[0.11.1]: https://github.com/datawire/ambassador/compare/v0.11.0...v0.11.1

### Changed

- Do schema verification of input YAML files.

## [0.11.0] September 18, 2017
[0.11.0]: https://github.com/datawire/ambassador/compare/v0.10.14...v0.11.0

### Changed

- Declarative Ambassador! Configuration is now via YAML files rather than REST calls
- The `ambassador-store` service is no longer needed.

## [0.10.14] September 15, 2017
[0.10.14]: https://github.com/datawire/ambassador/compare/v0.10.13...v0.10.14

### Fixed

- Update `demo-qotm.yaml` with the correct image tag.

## [0.10.13] September 05, 2017
[0.10.13]: https://github.com/datawire/ambassador/compare/v0.10.12...v0.10.13

### Changed

- Properly support proxying all methods to an external authentication service, with headers intact, rather than moving request headers into the body of an HTTP POST.

## [0.10.12] August 02, 2017
[0.10.12]: https://github.com/datawire/ambassador/compare/v0.10.10...v0.10.12

### Changed

- Make TLS work with standard K8s TLS secrets, and completely ditch push-cert and push-cacert.

### Fixed

- Move Ambassador out from behind Envoy, so that you can use Ambassador to fix things if you completely botch your Envoy config.
- Let Ambassador keep running if Envoy totally chokes and dies, but make sure the pod dies if Ambassador loses access to its storage.

## [0.10.10] August 01, 2017
[0.10.10]: https://github.com/datawire/ambassador/compare/v0.10.7...v0.10.10

### Fixed

- Fix broken doc paths and simplify building as a developer. 0.10.8, 0.10.9, and 0.10.10 were all stops along the way to getting this done; hopefully we'll be able to reduce version churn from here on out.

## [0.10.7] July 25, 2017
[0.10.7]: https://github.com/datawire/ambassador/compare/v0.10.6...v0.10.7

### Changed
- More CI-build tweaks.

## [0.10.6] July 25, 2017
[0.10.6]: https://github.com/datawire/ambassador/compare/v0.10.5...v0.10.6

### Changed
- Fix automagic master build tagging

## [0.10.5] July 25, 2017
[0.10.5]: https://github.com/datawire/ambassador/compare/v0.10.1...v0.10.5

### Changed
- Many changes to the build process and versioning. In particular, CI no longer has to commit files.

## [0.10.1] July 03, 2017
[0.10.1]: https://github.com/datawire/ambassador/compare/v0.10.0...v0.10.1

### Added
- Changelog


## [0.10.0] June 30, 2017
[0.10.0]: https://github.com/datawire/ambassador/compare/v0.9.1...v0.10.0
[grpc-0.10.0]: https://github.com/datawire/ambassador/blob/v0.10.0/docs/user-guide/grpc.md

### Added
- Ambassador supports [GRPC services][grpc-0.10.0] (and other HTTP/2-only services) using the GRPC module

### Fixed
- Minor typo in Ambassador's `Dockerfile` that break some versions of Docker


## [0.9.1] June 28, 2017
[0.9.1]: https://github.com/datawire/ambassador/compare/v0.9.0...v0.9.1
[building-0.9.1]: https://github.com/datawire/ambassador/blob/v0.9.1/BUILDING.md

### Changed
- Made development a little easier by automating dev version numbers so that modified Docker images update in Kubernetes
- Updated [`BUILDING.md`][building-0.9.1]


## [0.9.0] June 23, 2017
[0.9.0]: https://github.com/datawire/ambassador/compare/v0.8.12...v0.9.0
[start-0.9.0]: https://github.com/datawire/ambassador/blob/v0.9.0/docs/user-guide/getting-started.md
[concepts-0.9.0]: https://github.com/datawire/ambassador/blob/v0.9.0/docs/user-guide/mappings.md

### Added
- Ambassador supports HTTP Basic Auth
- Ambassador now has the concept of _modules_ to enable and configure optional features such as auth
- Ambassador now has the concept of _consumers_ to represent end-users of mapped services
- Ambassador supports auth via an external auth server

Basic auth is covered in [Getting Started][start-0.9.0]. Learn about modules and consumers and see an example of external auth in [About Mappings, Modules, and Consumers][concepts-0.9.0].

### Changed
- State management (via Ambassador store) has been refactored
- Switched to [Ambassador-Envoy] for the base Docker image


## [0.8.12] June 07, 2017
[0.8.12]: https://github.com/datawire/ambassador/compare/v0.8.11...v0.8.12

### Added
- Mappings can now be updated


## [0.8.11] May 24, 2017
[0.8.11]: https://github.com/datawire/ambassador/compare/v0.8.10...v0.8.11
[istio-0.8.11]: https://github.com/datawire/ambassador/blob/v0.8.11/docs/user-guide/with-istio.md
[stats-0.8.11]: https://github.com/datawire/ambassador/blob/v0.8.11/docs/user-guide/statistics.md

### Added
- Ambassador interoperates with [Istio] -- see [Ambassador and Istio][istio-0.8.11]
- There is additional documentation for [statistics and monitoring][stats-0.8.11]

### Fixed
- Bug in mapping change detection
- Release machinery issues


## [0.8.6] May 05, 2017
[0.8.6]: https://github.com/datawire/ambassador/compare/v0.8.5...v0.8.6

### Added
- Ambassador releases are now performed by Travis CI


## [0.8.2] May 04, 2017
[0.8.2]: https://github.com/datawire/ambassador/compare/v0.8.1...v0.8.2

### Changed
- Documentation updates


## [0.8.0] May 02, 2017
[0.8.0]: https://github.com/datawire/ambassador/compare/v0.7.0...v0.8.0
[client-tls-0.8.0]: https://github.com/datawire/ambassador/blob/v0.8.0/README.md#using-tls-for-client-auth

### Added
- [Ambassador has a website!][Ambassador]
- Ambassador supports auth via [TLS client certificates][client-tls-0.8.0]
- There are some additional helper scripts in the `scripts` directory

### Changed
- Ambassador's admin interface is now on local port 8888 while mappings are available on port 80/443 depending on whether TLS is enabled
- Multiple instances of Ambassador talking to the same Ambassador Store pod will pick up each other's changes automatically


## [0.7.0] May 01, 2017
[0.7.0]: https://github.com/datawire/ambassador/compare/v0.6.0...v0.7.0
[start-0.7.0]: https://github.com/datawire/ambassador/blob/v0.7.0/README.md#mappings

### Added
- Ambassador can rewrite the request URL path prefix before forwarding the request to your service (covered in [Getting Started][start-0.7.0])
- Ambassador supports additional stats aggregators: Datadog, Grafana

### Changed
- _Services_ are now known as _mappings_
- Minikube is supported again


## [0.6.0] April 28, 2017
[0.6.0]: https://github.com/datawire/ambassador/compare/v0.5.2...v0.6.0

### Removed
- The Ambassador SDS has been removed; Ambassador routes to service names


## [0.5.2] April 26, 2017
[0.5.2]: https://github.com/datawire/ambassador/compare/v0.5.0...v0.5.2

### Added
- Ambassador includes a local `statsd` so that full stats from Envoy can be collected and pushed to a stats aggregator (Prometheus is supported)

### Changed
- It's easier to develop Ambassador thanks to improved build documentation and `Makefile` fixes


## [0.5.0] April 13, 2017
[0.5.0]: https://github.com/datawire/ambassador/compare/v0.4.0...v0.5.0

### Added
- Ambassador supports inbound TLS
- YAML for a demo user service is now included

### Changed
- The `geturl` script supports Minikube and handles AWS better
- Documentation and code cleanup


## [0.4.0] April 07, 2017
[0.4.0]: https://github.com/datawire/ambassador/compare/v0.3.3...v0.4.0

### Changed
- Ambassador now reconfigures Envoy automatically once changes have settled for five seconds
- Envoy stats and Ambassador stats are separate
- Mappings no longer require specifying the port as it is not needed

### Fixed
- SDS does the right thing with unnamed ports


## [0.3.1] April 06, 2017
[0.3.1]: https://github.com/datawire/ambassador/compare/v0.3.0...v0.3.1

### Added
- Envoy stats accessible through Ambassador
- Basic interpretation of cluster stats

### Changed
- Split up `ambassador.py` into multiple files
- Switch to a debug build of Envoy


## [0.1.9] April 03, 2017
[0.1.9]: https://github.com/datawire/ambassador/compare/v0.1.8...v0.1.9

### Changed
- Ambassador configuration on `/ambassador-config/` prefix rather than exposed on port 8001
- Updated to current Envoy and pinned the Envoy version
- Use Bumpversion for version management
- Conditionalized Docker push

### Fixed
- Ambassador keeps running with an empty services list (part 2)


## [0.1.5] March 31, 2017
[0.1.5]: https://github.com/datawire/ambassador/compare/v0.1.4...v0.1.5

### Fixed
- Ambassador SDS correctly handles ports


## [0.1.4] March 31, 2017
[0.1.4]: https://github.com/datawire/ambassador/compare/v0.1.3...v0.1.4

### Changed
- Ambassador keeps running with an empty services list
- Easier to run with [Telepresence]


## [0.1.3] March 31, 2017
[0.1.3]: https://github.com/datawire/ambassador/compare/82ed5e4...v0.1.3

### Added
- Initial Ambassador
- Ambassador service discovery service
- Documentation


Based on [Keep a Changelog](http://keepachangelog.com/en/1.0.0/). Ambassador follows [Semantic Versioning](http://semver.org/spec/v2.0.0.html).

[Ambassador]: https://www.getambassador.io/
[Ambassador-Envoy]: https://github.com/datawire/ambassador-envoy
[Telepresence]: http://telepresence.io
[Istio]: https://istio.io/<|MERGE_RESOLUTION|>--- conflicted
+++ resolved
@@ -65,26 +65,30 @@
 
 ## Next Release
 
-(no changes yet)
+### Emissary Ingress and Ambassador Edge Stack
+
+- Change: `prune_unreachable_routes` now defaults to true, which should reduce Envoy memory requirements for installations with many `Host`s
+- Bugfix: Fixed a regression in detecting the Ambassador Kubernetes service that could cause the wrong IP or hostname to be used in Ingress statuses
 
 ## [1.13.4] May 11, 2021
 [1.13.4]: https://github.com/datawire/ambassador/compare/v1.13.3...v1.13.4
 
-<<<<<<< HEAD
+### Emissary Ingress and Ambassador Edge Stack
+
 - Bugfix: Incorporate the Envoy 1.15.5 security update by adding the `reject_requests_with_escaped_slashes` option to the Ambassador module.
-=======
-- Change: `prune_unreachable_routes` now defaults to true, which should reduce Envoy memory requirements for installations with many `Host`s
-- Bugfix: Fixed a regression in detecting the Ambassador Kubernetes service that could cause the wrong IP or hostname to be used in Ingress statuses
->>>>>>> 8ee9cfcf
 
 ## [1.13.3] May 03, 2021
 [1.13.3]: https://github.com/datawire/ambassador/compare/v1.13.2...v1.13.3
 
-- Bugfix: Fixed a regression that caused Ambassdor to crash when loading the Edge Policy Console when any RateLimit resources exist ([#3348])
+### Emissary Ingress and Ambassador Edge Stack
+
+- Bugfix: Fixed a regression that caused Ambassador to crash when loading the Edge Policy Console when any RateLimit resources exist ([#3348])
 
 ## [1.13.2] April 29, 2021
 [1.13.2]: https://github.com/datawire/ambassador/compare/v1.13.1...v1.13.2
 
+### Emissary Ingress and Ambassador Edge Stack
+
 - Bugfix: Fixed a regression that caused endpoint routing to not work when defining mappings in service annotations ([#3369])
 
 [#3369]: https://github.com/datawire/ambassador/issues/3369
@@ -92,7 +96,9 @@
 ## [1.13.1] April 22, 2021
 [1.13.1]: https://github.com/datawire/ambassador/compare/v1.13.0...v1.13.1
 
- - Bugfix: Potentially increased CPU Usage for deployments with large numbers of Hosts ([#3358])
+### Emissary Ingress and Ambassador Edge Stack
+
+- Bugfix: Potentially increased CPU Usage for deployments with large numbers of Hosts ([#3358])
 
 [#3358]: https://github.com/datawire/ambassador/issues/3358
 
