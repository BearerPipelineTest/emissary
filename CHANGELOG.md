# Changelog

## BREAKING NEWS

### AMBASSADOR EDGE STACK

Ambassador Edge Stack is a comprehensive, self-service solution for exposing,
securing, and managing the boundary between end users and your Kubernetes services.
The core of Ambassador Edge Stack is the open-source Ambassador API Gateway, built on
the Envoy proxy.

Ambassador Edge Stack provides all the capabilities of the Ambassador API Gateway,
as well as additional capabilities including:

- The Edge Policy Console, a graphical UI to visualize and manage all of your edge policies;
- Security features such as automatic TLS setup via ACME integration, OAuth/OpenID Connect
  integration, rate limiting, and fine-grained access control; and
- Developer onboarding assistance, including an API catalog, Swagger/OpenAPI documentation
  support, and a fully customizable developer portal.

Note: Ambassador Edge Stack replaces Ambassador Pro and can be installed over existing
instances of Ambassador Pro and Ambassador API Gateway. The Ambassador Edge Stack is free
for all users, and includes all the functionality of the Ambassador API Gateway in addition
to the additional capabilities mentioned above. Due to popular demand, we’re offering a free
tier of our core features as part of the Ambassador Edge Stack, designed for startups.

### UPCOMING CHANGES

#### Ingress resources and Namespaces

In a future version of Ambassador, *no sooner than Ambassador 1.8.0*, TLS secrets
in `Ingress` resources will not be able to use `.namespace` suffixes to cross namespaces.

#### gRPC names

*In version 1.10*, Ambassador will change the version of the gRPC service name used to
communicate with `AuthService`s and `RateLimitService`s:

| Resource           | Current service name                       | Upcoming service name                         |
| :----------------- | :----------------------------------------- | :-------------------------------------------- |
| `AuthService`      | `envoy.service.auth.v2alpha.Authorization` | `envoy.service.auth.v2.Authorization`         |
| `RateLimitService` | `pb.lyft.ratelimit.RateLimitService`       | `envoy.service.ratelimit.v2.RateLimitService` |

- In v1.9.0 of Ambassador, there will be settings to control which name is
  used; with the default being the current name; it will be opt-in to the new names.
- In v1.10.0 of Ambassador after that, the
  default values of those settings will change; making them opt-out from the new names.
- In some future version of Ambassador after that, *no sooner than Ambassador 1.11.0*, the
  settings will go away, and Ambassador will always use the new names.

Note that Ambassador Edge Stack `External` Filters already unconditionally use the newer
`envoy.service.auth.v2.Authorization` name.

## RELEASE NOTES

## Next Release

(no changes yet)

## [1.10.0-rc.0] December 16, 2020
[1.10.0-rc.0]: https://github.com/datawire/ambassador/compare/v1.9.1...v1.10.0-rc.0

### Ambasssador API Gateway + Ambassador Edge Stack

- Feature: The redirect response code returned by Ambassador is now configurable using `redirect_reponse_code` on `Mappings` that use `host_redirect`.
- Feature: The redirect location header returned by Ambassador now supports prefix rewrites using `prefix_redirect` on `Mappings` that use `host_redirect`.
- Feature: The redirect location header returned by Ambassador now supports regex rewrites using `regex_redirect` on `Mappings` that use `host_redirect`.
- Feature: Expose `max_request_headers_kb` in the Ambassador `Module`. This directly exposes the same value in Envoy; see [Envoy documentation](https://www.envoyproxy.io/docs/envoy/latest/api-v2/config/filter/network/http_connection_manager/v2/http_connection_manager.proto) for more information.
- Feature: Support Istio mTLS certification rotation for Istio 1.5 and higher. See the [howto](https://www.getambassador.io/docs/latest/howtos/istio/) for details.
- Feature: The Ambassador Module's `error_response_overrides` now support configuring an empty response body using `text_format`. Previously, empty response bodies could only be configured by specifying an empty file using `text_format_source`.
- Feature: OAuth2 Filter: Support injecting HTTP header fields in to the request before passing on to the upstream service. Enables passing along `id_token` information to the upstream if it was returned by the IDP.
- Bugfix: Fix a bug in the Mapping CRD where the `text_format_source` field was incorrectly defined as type `string` instead of an object, as documented.
- Bugfix: Fix error reporting and required-field checks when `AMBASSADOR_FAST_VALIDATION` is enabled.
- Change: ambassador-consul-connect resources now get deployed into the `ambassador` namespace instead of the active namespace specified in the user's kubernetes context (usually `default`). Old resource cleanup is documented in the Ambassador Consul integration documentation.
<<<<<<< HEAD
=======
- Change: `AMBASSADOR_FAST_VALIDATION` is now the default, as is our Golang startup process. Set `AMBASSADOR_LEGACY_MODE=true` to disable these behaviors.
>>>>>>> c4a84acc

### Ambassador Edge Stack only

- Default-off early access: Ratelimiting now supports redis clustering, local caching, and an upgraded redis client with improved scalability. Must set AES_RATELIMIT_PREVIEW=true to access these improvements.
- Bugfix: OAuth2 Filter: Fix `insufficient_scope` error when validating Azure access tokens.
- Bugfix: Filters: Fix a capitalization-related bug where sometimes existing headers are appended to when they should be overwritten.

## [1.9.1] November 19, 2020
[1.9.1]: https://github.com/datawire/ambassador/compare/v1.9.0...v1.9.1

### Ambassador Edge Stack only

- Bugfix: DevPortal: fix a crash when the `host` cannot be parsed as a valid hostname.

## [1.9.0] November 12, 2020
[1.9.0]: https://github.com/datawire/ambassador/compare/v1.8.1...v1.9.0

### Ambasssador API Gateway + Ambassador Edge Stack

- Feature: Support configuring the gRPC Statistics Envoy filter to enable telemetry of gRPC calls (see the `grpc_stats` configuration flag -- thanks, [Felipe Roveran](https://github.com/feliperoveran)!)
- Feature: The `RateLimitService` and `AuthService` configs now support switching between gRPC protocol versions `v2` and `v2alpha` (see the `protocol_version` setting)
- Feature: The `TracingService` Zipkin config now supports setting `collector_hostname` to tell Envoy which host header to set when sending spans to the collector
- Feature: Ambassador now supports custom error response mapping
- Bugfix: Ambassador will no longer mistakenly post notices regarding `regex_rewrite` and `rewrite` directive conflicts in `Mapping`s due to the latter's implicit default value of `/` (thanks, [obataku](https://github.com/obataku)!)
- Bugfix: The `/metrics` endpoint will no longer break if invoked before configuration is complete (thanks, [Markus Jevring](https://github.com/markusjevringsesame)!)
- Bugfix: Update Python requirements to address CVE-2020-25659
- Bugfix: Prevent mixing `Mapping`s with `host_redirect` set with `Mapping`s that don't in the same group
- Bugfix: `ConsulResolver` will now fallback to the `Address` of a Consul service if `Service.Address` is not set.
- Docs: Added instructions for building ambassador from source, within a docker container (thanks, [Rahul Kumar Saini](https://github.com/rahul-kumar-saini)!)
- Update: Upgrade Alpine 3.10→3.12, GNU libc 2.30→2.32, and Python 3.7→3.8
- Update: Knative serving tests were bumped from version 0.11.0 to version 0.18.0 (thanks, [Noah Fontes](https://github.com/impl)!)

### Ambassador Edge Stack only

- Change: The DevPortal no longer looks for documentation at `/.ambassador-internal/openapi-docs`.  A new field in `Mappings`, `docs`, must be used for specifying the source for documentation.  This can result in an empty Dev Portal after upgrading if `Mappings` do not include a `docs` attribute.
- Feature: How the `OAuth2` Filter authenticates itself to the identity provider is now configurable with the `clientAuthentication` setting.
- Feature: The `OAuth2` Filter can now use RFC 7523 JWT assertions to authenticate itself to the identity provider; this is usable with all grant types.
- Feature: When validating a JWT's scope, the `JWT` and `OAuth2` Filters now support not just RFC 8693 behavior, but also the behavior of various drafts leading to it, making JWT scope validation usable with more identity providers.
- Feature: The `OAuth2` Filter now has `inheritScopeArgument` and `stripInheritedScope` settings that can further customize the behavior of `accessTokenJWTFilter`.
- Feature: DevPortal: default configuration using the `ambassador` `DevPortal` resource.
- Change: The `OAuth2` Filter argument `scopes` has been renamed to `scope`, for consistency.  The name `scopes` is deprecated, but will continue to work for backward compatibility.
- Bugfix: `OAuth2` Filter: Don't have `accessTokenValidation: auto` fall back to "userinfo" validation for a client_credentials grant; it doesn't make sense there and only serves to obscure a more useful error message.

## [1.8.1] October 16, 2020
[1.8.1]: https://github.com/datawire/ambassador/compare/v1.8.0...v1.8.1

### Ambasssador API Gateway + Ambassador Edge Stack

- Bugfix: Ambassador no longer fails to configure Envoy listeners when a TracingService or LogService has a service name whose underlying cluster name has over 40 charcters.
- Bugfix: The Ambassador diagnostics page no longer returns HTTP 500 when a TracingService or LogService has a service name whose underlying cluster name has over 40 characters.

## [1.8.0] October 08, 2020
[1.8.0]: https://github.com/datawire/ambassador/compare/v1.7.4...v1.8.0

### Ambasssador API Gateway + Ambassador Edge Stack

- Feature: HTTP IP Allow/Deny ranges are supported.
- Bugfix: Ambassador's health checks don't claim that Envoy has failed when reconfiguration taking a long time (thanks, [Fabrice](https://github.com/jfrabaute), for contributions here!).
- Bugfix: The `edgectl connect` command now works properly when using zsh on a Linux platform.
- Bugfix: The container no longer exits "successfully" when the Deployment specifies an invalid `command`.

### Ambassador Edge Stack only

- Feature: `RateLimit` CRDs now support setting a response body, configurable with the `errorResponse` setting.
- Bugfix: `External` `Filter` can now properly proxy the body to the configured `auth_service`
- Bugfix: The RBAC for AES now grants permission to "patch" `Events.v1.core` (previously it granted "create" but not "patch")

## [1.7.4] October 06, 2020
[1.7.4]: https://github.com/datawire/ambassador/compare/v1.7.3...v1.7.4

### Ambasssador API Gateway + Ambassador Edge Stack

- Bugfix: Several regressions in the 1.7.x series are resolved by removing the ability to set `insecure.action` on a per-`Host`-resource basis, which was an ability added in 1.7.0.  This reverts to the pre-1.7.0 behavior of having one `Host`'s insecure action "win" and be used for all `Host`s.
- Bugfix: Ambassador will no longer generate invalid Envoy configuration with duplicate clusters in certain scenarios when `AMBASSADOR_FAST_RECONFIGURE=true`.
- Enhancement: When `AMBASSADOR_FAST_RECONFIGURE=true` is set, Ambassador now logs information about memory usage.

## [1.7.3] September 29, 2020
[1.7.3]: https://github.com/datawire/ambassador/compare/v1.7.2...v1.7.3

### Ambasssador API Gateway + Ambassador Edge Stack

- Incorporate the Envoy 1.15.1 security update.
- Bugfix: A regression introduced in 1.7.2 when `AMBASSADOR_FAST_RECONFIGURE=true` has been fixed where Host resources `tls.ca_secret` didn't work correctly.
- Bugfix: `TLSContext` resources and `spec.tls` in `Host` resources now correctly handle namespaces with `.` in them.
- Bugfix: Fix `spec.requestPolicy.insecure.action` for `Host` resources with a `*` wildcard in the hostname.
- Bugfix: Reduce lock contention while generating diagnostics.

## [1.7.2] September 16, 2020
[1.7.2]: https://github.com/datawire/ambassador/compare/v1.7.1...v1.7.2

### Ambasssador API Gateway + Ambassador Edge Stack

- Bugfix: A regression introduced in 1.7.0 with the various `Host` resource `spec.requestPolicy.insecure.action` behaviors, including handling of X-Forwarded-Proto, has been fixed.
- Bugfix: Host resources no longer perform secret namespacing when the `AMBASSADOR_FAST_RECONFIGURE` flag is enabled.

## [1.7.1] September 08, 2020
[1.7.1]: https://github.com/datawire/ambassador/compare/v1.7.0...v1.7.1

### Ambasssador API Gateway + Ambassador Edge Stack

- Bugfix: Support `envoy_validation_timeout` in the Ambassador Module to set the timeout for validating new Envoy configurations

### Ambassador Edge Stack only

- Bugfix: `consul_connect_integration` is now built correctly.
- Bugfix: The developer portal again supports requests for API documentation

## [1.7.0] August 27, 2020
[1.7.0]: https://github.com/datawire/ambassador/compare/v1.6.2...v1.7.0

### Ambassador API Gateway + Ambassador Edge Stack

- Feature: Upgrade from Envoy 1.14.4 to 1.15.0.
- Bugfix: Correctly handle a `Host` object with incompatible manually-specified `TLSContext`
- Feature: The Ambassador control-plane now publishes Prometheus metrics alongside the existing Envoy data-plane metrics under the `/metrics` endpoint on port 8877.
- Default-off early access: Experimental changes to allow Ambassador to more quickly process configuration changes (especially with larger configurations) have been added. The `AMBASSADOR_FAST_RECONFIGURE` env var must be set to enable this. `AMBASSADOR_FAST_VALIDATION` should also be set for maximum benefit.
- Bugfix: Fixed insecure route action behavior. Host security policies no longer affect other Hosts.

### Ambassador API Gateway only

- Bugfix: Fixes regression in 1.5.1 that caused it to not correctly know its own version number, leading to notifications about an available upgrade despite being on the most recent version.

### Ambassador Edge Stack only

- Feature: DevPortal can now discover openapi documentation from `Mapping`s that set `host` and `headers`
- Feature: `edgectl install` will automatically enable Service Preview with a Preview URL on the Host resource it creates.
- Feature: Service Preview will inject an `x-service-preview-path` header in filtered requests with the original request prefix to allow for context propagation.
- Feature: Service Preview can intercept gRPC requests using the `--grpc` flag on the `edgectl intercept add` command and the `getambassador.io/inject-traffic-agent-grpc: "true"` annotation when using automatic Traffic-Agent injection.
- Feature: The `TracingService` Zipkin config now supports setting `collector_endpoint_version` to tell Envoy to use Zipkin v2.
- Feature: You can now inject request and/or response headers from a `RateLimit`.
- Bugfix: Don't crash during startup if Redis is down.
- Bugfix: Service Preview correctly uses the Host default `Path` value for the `spec.previewUrl.type` field.
- Bugfix: The `JWT`, `OAuth2`, and other Filters are now better about reusing connections for outgoing HTTP requests.
- Bugfix: Fixed a potential deadlock in the HTTP cache used for fetching JWKS and such for `Filters`.
- Bugfix: Internal Ambassador data is no longer exposed to the `/.ambassador-internal/` endpoints used by the DevPortal.
- Bugfix: Problems with license key limits will no longer trigger spurious HTTP 429 errors.  Using the `RateLimit` resource beyond 5rps without any form of license key will still trigger 429 responses, but now with a `X-Ambassador-Message` header indicating that's what happned.
- Bugfix: When multiple `RateLimit`s overlap, it is supposed to enforce the strictest limit; but the strictness comparison didn't correctly handle comparing limits with different units.
- Change: The Redis settings have been adjusted to default to the pre-1.6.0 behavior, and have been adjusted to be easier to understand.
- Feature: `consul_connect_integration` is now part of the AES image.
- Bugfix: `consul_connect_integration` now correctly handles certificates from Hashicorp Vault.

## [1.6.2] July 30, 2020
[1.6.2]: https://github.com/datawire/ambassador/compare/v1.6.1...v1.6.2

### Ambassador API Gateway + Ambassador Edge Stack

- Bugfix: The (new in 1.6.0) `Host.spec.tls` and `Host.spec.tlsContext` fields now work when `AMBASSADOR_FAST_VALIDATION=fast` is not set.
- Bugfix: Setting `use_websocket: true` on a `Mapping` now only affects routes generated from that `Mapping`, instead of affecting all routes on that port.
- Feature: It is now possible to "upgrade" to non-HTTP protocols other than WebSocket; the new `allow_upgrade` is a generalization of `use_websocket`.

### Ambassador Edge Stack only

- Bugfix: The `Host.spec.requestPolicy.insecure.additionalPort` field works again.
- Bugfix: The `Host.spec.ambassadorId` is once again handled in addition to `.ambassador_id`; allowing hosts written by older versions AES prior to 1.6.0 to continue working.
- Bugfix: Fix a redirect loop that could occur when using using multiple `protectedOrigins` in a `Host`.

## [1.6.1] July 23, 2020
[1.6.1]: https://github.com/datawire/ambassador/compare/v1.6.0...v1.6.1

### Ambassador API Gateway + Ambassador Edge Stack

- Bugfix: Mapping with `https` scheme for service are correctly parsed.
- Bugfix: Mapping with both a scheme and a hostname of `localhost` is now handled correctly.
- Bugfix: ConsulResolver now works again for Mappings outside of Ambassador's namespace.

## [1.6.0] July 21, 2020
[1.6.0]: https://github.com/datawire/ambassador/compare/v1.5.5...v1.6.0

### Ambassador API Gateway + Ambassador Edge Stack

- Incorporate the Envoy 1.14.4 security update.
- API CHANGE: Turning off the Diagnostics UI via the Ambassador Module now disables access to the UI from both inside and outside the Ambassador Pod.
- API CHANGE: Default changes updating `Mapping` status from default-on to default-off; see below.
- Feature: Add support for circuit breakers in TCP mapping (thanks, [Pierre Fersing](https://github.com/PierreF)!)
- Feature: Ambassador CRDs now include schema. This enables validation by `kubectl apply`.
- Feature: Advanced TLS configuration can be specified in `Host` resource via `tlsContext` and `tls` fields.
- Feature: Implement sampling percentage in tracing service.
- Performance improvement: Diagnostics are generated on demand rather than on every reconfig.
- Performance improvement: Experimental fast validation of the contents of Ambassador resources has been added. The `AMBASSADOR_FAST_VALIDATION` env var must be set to enable this.
- Internal: Configuration endpoints used internally by Ambassador are no longer accessible from outside the Ambassador Pod.
- Bugfix: `envoy_log_format` can now be set with `envoy_log_type: json`.
- Docs: Fixed OAuth2 documentation spelling errors (thanks, [Travis Byrum](https://github.com/travisbyrum)!)

As previously announced, the default value of `AMBASSADOR_UPDATE_MAPPING_STATUS`
has now changed from `true` to `false`; Ambassador will no longer attempt to
update the `Status` of a `Mapping` unless you explicitly set
`AMBASSADOR_UPDATE_MAPPING_STATUS=true` in the environment.  If you do not have
tooling that relies on `Mapping` status updates, we do not recommend setting
`AMBASSADOR_UPDATE_MAPPING_STATUS`.

*In Ambassador 1.7*, TLS secrets in `Ingress` resources will not be able to use
`.namespace` suffixes to cross namespaces.

### Ambassador Edge Stack only

- Feature: The Edge Policy Console's Debugging page now has a "Log Out" button to terminate all EPC sessions.
- Feature: `X-Content-Type-Options: nosniff` to response headers are now set for the Edge Policy Console, to prevent MIME confusion attacks.
- Feature: The `OAuth2` Filter now has a `allowMalformedAccessToken` setting to enable use with IDPs that generate access tokens that are not compliant with RFC 6750.
- Bugfix: All JWT Filter errors are now formatted per the specified `errorResponse`.
- Feature: Options for making Redis connection pooling configurable.
- Bugfix: User is now directed to the correct URL after clicking in Microsoft Office.
- Feature: The Console's Dashboard page has speedometer gauges to visualize Rate Limited and Authenticated traffic.

## [1.5.5] June 30, 2020
[1.5.5]: https://github.com/datawire/ambassador/compare/v1.5.4...v1.5.5

### Ambassador API Gateway + Ambassador Edge Stack

- Incorporate the Envoy 1.14.3 security update.

## [1.5.4] June 23, 2020
[1.5.4]: https://github.com/datawire/ambassador/compare/v1.5.3...v1.5.4

### Ambassador API Gateway + Ambassador Edge Stack

- Bugfix: Allow disabling `Mapping`-status updates (RECOMMENDED: see below)
- Bugfix: Logging has been made _much_ quieter; the default Envoy log level has been turned down from "warning" to "error"
- Ambassador now logs timing information about reconfigures

We recommend that users set `AMBASSADOR_UPDATE_MAPPING_STATUS=false`
in the environment to tell Ambassador not to update `Mapping` statuses
unless you have some script that relies on `Mapping` status updates.
The default value of `AMBASSADOR_UPDATE_MAPPING_STATUS` will change to
`false` in Ambassador 1.6.

## [1.5.3] June 16, 2020
[1.5.3]: https://github.com/datawire/ambassador/compare/v1.5.2...v1.5.3

### Ambassador API Gateway + Ambassador Edge Stack

- Bugfix: Restore Envoy listener drain time to its pre-Ambassador 1.3.0 default of 10 minutes.
- Bugfix: Read Knative ingress generation from the correct place in the Kubernetes object

### Ambassador Edge Stack only

- Bugfix: Allow deletion of ProjectControllers.
- Bugfix: Fix regression introduced in 1.4.2 where the `OAuth2` AuthorizationCode filter no longer works when behind another gateway that rewrites the request hostname.  The behavior here is now controllable via the `internalOrigin` sub-field.

## [1.5.2] June 10, 2020
[1.5.2]: https://github.com/datawire/ambassador/compare/v1.5.1...v1.5.2

### Ambassador API Gateway + Ambassador Edge Stack

- Incorporate the [Envoy 1.14.2](https://www.envoyproxy.io/docs/envoy/v1.14.2/intro/version_history#june-8-2020) security update.
- Upgrade the base Docker images used by several tests (thanks, [Daniel Sutton](https://github.com/ducksecops)!).

### Ambassador Edge Stack only

- Feature (BETA): Added an in-cluster micro CI/CD system to enable building, staging, and publishing of GitHub projects from source.  This has been included in previous versions as an alpha, but disabled by default. It is now in BETA.
- Bugfix: The `DEVPORTAL_CONTENT_URL` environment variable now properly handles `file:///` URLs to refer to volume-mounted content.
- Bugfix: `acmeProvider.authority: none` is no longer case sensitive
- Bugfix: `edgectl connect` works again on Ubuntu and other Linux setups with old versions of nss-mdns (older than version 0.11)
- Bugfix: `edgectl` works again on Windows
- Bugfix: The Edge Policy Console now correctly creates FilterPolicy resources

## [1.5.1] June 05, 2020
[1.5.1]: https://github.com/datawire/ambassador/compare/v1.5.0...v1.5.1

### Ambassador API Gateway + Ambassador Edge Stack

- Bugfix: Logging has been made _much_ quieter
- Bugfix: A service that somehow has no hostname should no longer cause an exception

## [1.5.0] May 28, 2020
[1.5.0]: https://github.com/datawire/ambassador/compare/v1.4.3...v1.5.0

### Ambassador API Gateway + Ambassador Edge Stack

- Change: Switched from quay.io back to DockerHub as our primary publication point. **If you are using your own Kubernetes manifests, you will have to update them!** Datawire's Helm charts and published YAML have already been updated.
- Feature: switch to Envoy 1.14.1
- Feature: Allow defaults for `add_request_header`, `remove_request_header`, `add_response_header`, and `remove_response_header`
- Feature: Inform Knative of the route to the Ambassador service if available (thanks, [Noah Fontes](https://github.com/impl)!)
- Feature: Support the path and timeout options of the Knative ingress path rules (thanks, [Noah Fontes](https://github.com/impl)!)
- Feature: Allow preserving `X-Request-ID` on requests from external clients (thanks, [Prakhar Joshi](https://github.com/prakharjoshi)!)
- Feature: Mappings now support query parameters (thanks, [Phil Peble](https://github.com/ppeble)!)
- Feature: Allow setting the Envoy shared-memory base ID (thanks, [Phil Peble](https://github.com/ppeble)!)
- Feature: Additional security configurations not set on default YAMLs
- Feature: Let Ambassador configure `regex_rewrite` for advanced forwarding
- Bugfix: Only update Knative ingress CRDs when the generation changes (thanks, [Noah Fontes](https://github.com/impl)!)
- Bugfix: Now behaves properly when `AMBASSADOR_SINGLE_NAMESPACE` is set to an empty string; rather than getting in to a weird in-between state
- Bugfix: The websocket library used by the test suite has been upgraded to incorporate security fixes (thanks, [Andrew Allbright](https://github.com/aallbrig)!)
- Bugfix: Fixed evaluation of label selectors causing the wrong IP to be put in to Ingress resource statuses
- Bugfix: The `watt` (port 8002) and `ambex` (port 8003) components now bind to localhost instead of 0.0.0.0, so they are no longer erroneously available from outside the Pod

### Ambassador Edge Stack only

- Feature: `edgectl upgrade` allows upgrading API Gateway installations to AES
- Feature: `edgectl intercept` can generate preview-urls for Host resources that enabled the feature
- Feature: `edgectl install` will now automatically install the Service Preview components (ambassador-injector, telepresence-proxy) and scoped RBAC
- Feature: Rate-limited 429 responses now include the `Retry-After` header
- Feature: The `JWT` Filter now makes `hasKey` and `doNotSet` functions available to header field templates; in order to facilitate only conditionally setting a header field.
- Feature: The `OAuth2` Filter now has an `expirationSafetyMargin` setting that will cause an access token to be treated as expired sooner, in order to have a safety margin of time to send it to the upstream Resource Server that grants insufficient leeway.
- Feature: The `JWT` Filter now has `leewayFor{ExpiresAt,IssuedAt,NotBefore}` settings for configuring leeway when validating the timestamps of a token.
- Feature: The environment variables `REDIS{,_PERSECOND}_{USERNAME,PASSWORD,TLS_ENABLED,TLS_INSECURE}` may now be used to further configure how the Ambassador Edge Stack communicates with Redis.
- Bugfix: Don't start the dev portal running if `POLL_EVERY_SECS` is 0
- Bugfix: Now no longer needs cluster-wide RBAC when running with `AMBASSADOR_SINGLE_NAMESPACE`.
- Bugfix: The `OAuth2` Filter now validates the reported-to-Client scope of an Access Token even if a separate `accessTokenJWTFilter` is configured.
- Bugfix: The `OAuth2` Filter now sends the user back to the identity provider to upgrade the scope if they request an endpoint that requires broader scope than initially requested; instead of erroring.
- Bugfix: The `OAuth2` Filter will no longer send RFC 7235 challenges back to the user agent if it would not accept RFC 7235 credentials (previously it only avoided sending HTTP 401 challenges, but still sent 400 or 403 challenges).
- Bugfix: The `amb-sidecar` (port 8500) component now binds to localhost instead of 0.0.0.0, so it is no longer erroneously available from outside the Pod

## [1.4.3] May 14, 2020
[1.4.3]: https://github.com/datawire/ambassador/compare/v1.4.2...v1.4.3

### Ambassador Edge Stack only

- Bugfix: Don't generate spurious 403s in the logs when using the Edge Policy Console.

## [1.4.2] April 22, 2020
[1.4.2]: https://github.com/datawire/ambassador/compare/v1.4.1...v1.4.2

### Ambassador Edge Stack only

- Bugfix: The Traffic Agent binds to port 9900 by default. That port can be configured in the Agent's Pod spec.
   - For more about using the Traffic Agent, see the [Service Preview documentation](https://www.getambassador.io/docs/latest/topics/using/edgectl/#configuring-service-preview).
- Bugfix: The `OAuth2` Filter redirection-endpoint now handles various XSRF errors more consistently (the way we meant it to in 1.2.1)
- Bugfix: The `OAuth2` Filter now supports multiple authentication domains that share the same credentials.
   - For more about using multiple domains, see the [OAuth2 `Filter` documentation](https://www.getambassador.io/docs/1.4/topics/using/filters/oauth2/).
- Bugfix: The ACME client now obeys `AMBASSADOR_ID`
- Feature (ALPHA): Added an in-cluster micro CI/CD system to enable building, staging, and publishing of GitHub projects from source.  This is disabled by default.

## [1.4.1] April 15, 2020
[1.4.1]: https://github.com/datawire/ambassador/compare/v1.4.0...v1.4.1

### Ambassador Edge Stack only

- Internal: `edgectl install` uses Helm under the hood

## [1.4.0] April 08, 2020
[1.4.0]: https://github.com/datawire/ambassador/compare/v1.3.2...v1.4.0

### Ambassador API Gateway + Ambassador Edge Stack

- Feature: Support Ingress Path types improvements from networking.k8s.io/v1beta1 on Kubernetes 1.18+
- Feature: Support Ingress hostname wildcards
- Feature: Support for the IngressClass Resource, added to networking.k8s.io/v1beta1 on Kubernetes 1.18+
   - For more about new Ingress support, see the [Ingress Controller documentation](https://getambassador.io/docs/1.4/topics/running/ingress-controller).
- Feature: `Mapping`s support the `cluster_tag` attribute to control the name of the generated Envoy cluster (thanks, [Stefan Sedich](https://github.com/stefansedich)!)
   - See the [Advanced Mapping Configuration documentation](https://getambassador.io/docs/1.4/topics/using/mappings) for more.
- Feature: Support Envoy's ability to force response headers to canonical HTTP case (thanks, [Puneet Loya](https://github.com/puneetloya)!)
   - See the [Ambassador Module documentation](https://getambassador.io/docs/1.4/topics/running/ambassador) for more.
- Bugfix: Correctly ignore Kubernetes services with no metadata (thanks, [Fabrice](https://github.com/jfrabaute)!)

### Ambassador Edge Stack only

- Feature: `edgectl install` output has clearer formatting
- Feature: `edgectl install` offers help when installation does not succeed
- Feature: `edgectl install` uploads installer and AES logs to a private area upon failure so Datawire support can help
- Bugfix: The "Filters" tab in the webui no longer renders the value of OAuth client secrets that are stored in Kubernetes secrets.
- Bugfix: The ACME client of of one Ambassador install will no longer interfere with the ACME client of another Ambassador install in the same namespace with a different AMBASSADOR_ID.
- Bugfix: `edgectl intercept` supports matching headers values against regular expressions once more
- Bugfix: `edgectl install` correctly handles more local and cluster environments
   - For more about `edgectl` improvements, see the [Service Preview and Edge Control documentation](https://getambassador.io/docs/1.4/topics/using/edgectl).

## [1.3.2] April 01, 2020
[1.3.2]: https://github.com/datawire/ambassador/compare/v1.3.1...v1.3.2

### Ambassador Edge Stack only

- Bugfix: `edgectl install` correctly installs on Amazon EKS and other clusters that provide load balancers with fixed DNS names
- Bugfix: `edgectl install` when using Helm once again works as documented
- Bugfix: `edgectl install` console logs are improved and neatened
- Bugfix: `edgectl install --verbose` output is improved
- Bugfix: `edgectl install` automatically opens documentation pages for some errors
- Bugfix: `edgectl install` help text is improved

## [1.3.1] March 24, 2020
[1.3.1]: https://github.com/datawire/ambassador/compare/v1.3.0...v1.3.1

### Ambassador Edge Stack only

- Bugfix: `edgectl install` will not install on top of a running Ambassador
- Bugfix: `edgectl install` can detect and report if `kubectl` is missing
- Bugfix: `edgectl install` can detect and report if it cannot talk to a Kubernetes cluster
- Bugfix: When using the `Authorization Code` grant type for `OAuth2`, expired tokens are correctly handled so that the user will be prompted to renew
- Bugfix: When using the `Password` grant type for `OAuth2`, authentication sessions are properly associated with each user
- Bugfix: When using the `Password` grant type for `OAuth2`, you can set up multiple `Filter`s to allow requesting different scopes for different endpoints

## [1.3.0] March 17, 2020
[1.3.0]: https://github.com/datawire/ambassador/compare/v1.2.2...v1.3.0

### Ambassador Edge Stack only

- Feature: Support username and password as headers for OAuth2 authentication (`grantType: Password`)
- Feature: `edgectl install` provides better feedback for clusters that are unreachable from the public Internet
- Feature: `edgectl install` supports KIND clusters (thanks, [@factorypreset](https://github.com/factorypreset)!)
- Feature: `edgectl intercept` supports HTTPS
- Feature: Ambassador Edge Stack Docker image is ~150MB smaller
- Feature: The Edge Policy Console can be fully disabled with the `diagnostics.enabled` element in the `ambassador` Module
- Feature: `aes-plugin-runner` now allows passing in `docker run` flags after the main argument list.
- Bugfix: Ambassador Edge Stack doesn't crash if the Developer Portal content URL is not accessible
- Bugfix: `edgectl connect` does a better job handling clusters with many services
- Bugfix: The `Plugin` Filter now correctly sets `request.TLS` to nil/non-nil based on if the original request was encrypted or not.
- Change: There is no longer a separate traffic-proxy image; that functionality is now part of the main AES image. Set `command: ["traffic-manager"]` to use it.

## [1.2.2] March 04, 2020
[1.2.2]: https://github.com/datawire/ambassador/compare/v1.2.1...v1.2.2

### Ambassador Edge Stack only

- Internal: Fix an error in Edge Stack update checks

## [1.2.1] March 03, 2020
[1.2.1]: https://github.com/datawire/ambassador/compare/v1.2.0...v1.2.1

Edge Stack users SHOULD NOT use this release, and should instead use 1.2.2.

### Ambassador API Gateway + Ambassador Edge Stack

- Bugfix: re-support PROXY protocol when terminating TLS ([#2348])
- Bugfix: Incorporate the Envoy 1.12.3 security update

### Ambassador Edge Stack only

- Bugfix: The `aes-plugin-runner` binary for GNU/Linux is now statically linked (instead of being linked against musl libc), so it should now work on either musl libc or GNU libc systems
- Feature (ALPHA): An `aes-plugin-runner` binary for Windows is now produced.  (It is un-tested as of yet.)
- Bugfix: The `OAuth2` Filter redirection-endpoint now handles various XSRF errors more consistently
- Change: The `OAuth2` Filter redirection-endpoint now handles XSRF errors by redirecting back to the identity provider

[#2348]: https://github.com/datawire/ambassador/issues/2348

## [1.2.0] February 24, 2020
[1.2.0]: https://github.com/datawire/ambassador/compare/v1.1.1...v1.2.0

### Ambassador API Gateway + Ambassador Edge Stack

- Feature: add idle_timeout_ms support for common HTTP listener (thanks, Jordan Neufeld!) ([#2155])
- Feature: allow override of bind addresses, including for IPv6! (thanks to [Josue Diaz](https://github.com/josuesdiaz)!) ([#2293])
- Bugfix: Support Istio mTLS secrets natively (thanks, [Phil Peble](https://github.com/ppeble)!) ([#1475])
- Bugfix: TLS custom secret with period in name doesn't work (thanks, [Phil Peble](https://github.com/ppeble)!) ([#1255])
- Bugfix: Honor ingress.class when running with Knative
- Internal: Fix CRD-versioning issue in CI tests (thanks, [Ricky Taylor](https://github.com/ricky26)!)
- Bugfix: Stop using deprecated Envoy configuration elements
- Bugfix: Resume building a debuggable Envoy binary

### Ambassador Edge Stack only

- Change: The `ambassador` service now uses the default `externalTrafficPolicy` of `Cluster` rather than explicitly setting it to `Local`. This is a safer setting for GKE where the `Local` policy can cause outages when ambassador is updated. See https://stackoverflow.com/questions/60121956/are-hitless-rolling-updates-possible-on-gke-with-externaltrafficpolicy-local for details.
- Feature: `edgectl install` provides a much cleaner, quicker experience when installing Ambassador Edge Stack
- Feature: Ambassador Edge Stack supports the Ambassador operator for automated management and upgrade
- Feature: `ifRequestHeader` can now have `valueRegex` instead of `value`
- Feature: The `OAuth2` Filter now has `useSessionCookies` option to have cookies expire when the browser closes, rather than at a fixed duration
- Feature: `ifRequestHeader` now has `negate: bool` to invert the match
- Bugfix: The RBAC for `Ingress` now supports the `networking.k8s.io` `apiGroup`
- Bugfix: Quiet Dev Portal debug logs
- Bugfix: The Edge Policy Console is much less chatty when logged out
- Change: The intercept agent is now incorporated into the `aes` image
- Change: The `OAuth2` Filter no longer sets cookies when `insteadOfRedirect` triggers
- Change: The `OAuth2` Filter more frequently adjusts the cookies

[#1475]: https://github.com/datawire/ambassador/issues/1475
[#1255]: https://github.com/datawire/ambassador/issues/1255
[#2155]: https://github.com/datawire/ambassador/issues/2155
[#2293]: https://github.com/datawire/ambassador/issues/2293

## [1.1.1] February 12, 2020
[1.1.1]: https://github.com/datawire/ambassador/compare/v1.1.0...v1.1.1

### Ambassador API Gateway + Ambassador Edge Stack

- Bugfix: Load explicitly referenced secrets in another namespace, even when `AMBASSADOR_SINGLE_NAMESPACE` (thanks, [Thibault Cohen](https://github.com/titilambert)!) ([#2202])
- Bugfix: Fix Host support for choosing cleartext or TLS ([#2279])
- Bugfix: Fix intermittent error when rendering `/ambassador/v0/diag/`
- Internal: Various CLI tooling improvements

[#2202]: https://github.com/datawire/ambassador/issues/2202
[#2279]: https://github.com/datawire/ambassador/pull/2279

### Ambassador Edge Stack only

- Feature: The Policy Console can now set the log level to "trace" (in addition to "info" or "debug")
- Bugfix: Don't have the Policy Console poll for snapshots when logged out
- Bugfix: Do a better job of noticing when the license key changes
- Bugfix: `aes-plugin-runner --version` now works properly
- Bugfix: Only serve the custom CONGRATULATIONS! 404 page on `/`
- Change: The `OAuth2` Filter `stateTTL` setting is now ignored; the lifetime of state-tokens is now managed automatically

## [1.1.0] January 28, 2020
[1.1.0]: https://github.com/datawire/ambassador/compare/v1.0.0...v1.1.0

(Note that Ambassador 1.1.0 is identical to Ambassador 1.1.0-rc.0, from January 24, 2020.
 Also, we're now using "-rc.N" rather than just "-rcN", for better compliance with
 [SemVer](https://www.semver.org/).

### Ambassador API Gateway + Ambassador Edge Stack

- Feature: support resources with the same name but in different namespaces ([#2226], [#2198])
- Feature: support DNS overrides in `edgectl`
- Bugfix: Reduce log noise about "kubestatus" updates
- Bugfix: manage the diagnostics snapshot cache more aggressively to reduce memory footprint
- Bugfix: re-enable Docker demo mode (and improve the test to make sure we don't break it again!) ([#2227])
- Bugfix: correct potential issue with building edgectl on Windows
- Internal: fix an error with an undefined Python type in the TLS test (thanks, [Christian Clauss](https://github.com/cclauss)!)

### Ambassador Edge Stack only

- Feature: make the `External` filter type fully compatible with the `AuthService` type
- Docs: add instructions for what to do after downloading `edgectl`
- Bugfix: make it much faster to apply the Edge Stack License
- Bugfix: make sure the ACME terms-of-service link is always shown
- Bugfix: make the Edge Policy Console more performant

[#2198]: https://github.com/datawire/ambassador/issues/2198
[#2226]: https://github.com/datawire/ambassador/issues/2226
[#2227]: https://github.com/datawire/ambassador/issues/2227

## [1.0.0] January 15, 2020
[1.0.0]: https://github.com/datawire/ambassador/compare/v0.86.1...v1.0.0

### Caution!

All of Ambassador's CRDs have been switched to `apiVersion: getambassador.io/v2`, and
**your resources will be upgraded when you apply the new CRDs**. We recommend that you
follow the [migration instructions](https://getambassador.io/early-access/user-guide/upgrade-to-edge-stack/) and check your installation's
behavior before upgrading your CRDs.

## Ambassador API Gateway + Ambassador Edge Stack

### Breaking changes

- When a resource specifies a service or secret name without a corresponding namespace, Ambassador will now
  look for the service or secret in the namespace of the resource that mentioned it. In the past, Ambassador
  would look in the namespace in which Ambassador was running.

### Features

- The Host CR provides an easy way to tell Ambassador about domains it should expect to handle, and
  how it should handle secure and insecure requests for those domains
- Redirection from HTTP to HTTPS defaults to ON when termination contexts are present
- Mapping and Host CRs, as well as Ingress resources, get Status updates to provide better feedback
- Improve performance of processing events from Kubernetes
- Automatic HTTPS should work with any ACME clients doing the http-01 challenge

### Bugfixes

- CORS now happens before rate limiting
- The reconfiguration engine is better protected from exceptions
- Don’t try to check for upgrades on every UI snapshot update
- Reduced reconfiguration churn
- Don't force SNI routes to be lower-priority than non-SNI routes
- Knative mappings fallback to the Ambassador namespace if no namespace is specified
- Fix `ambassador_id` handling for Knative resources
- Treat `ambassadorId` as a synonym for `ambassador_id` (`ambassadorId` is the Protobuf 3 canonical form of `ambassador_id`)

### Ambassador Edge Stack

Ambassador Edge Stack incorporates the functionality of the old Ambassador Pro product.

- Authentication and ratelimiting are now available under a free community license
- Given a Host CR, Ambassador can manage TLS certificates using ACME (or you can manage them by hand)
- There is now an `edgectl` program that you can use for interacting with Ambassador from the command line
- There is a web user-interface for Ambassador
- BREAKING CHANGE: `APP_LOG_LEVEL` is now `AES_LOG_LEVEL`

See the [`CHANGELOG.old-pro.md`](./CHANGELOG.old-pro.md) file for the changelog of
the old Ambassador Pro product.

## [1.0.0-rc6] January 15, 2020
[1.0.0-rc6]: https://github.com/datawire/ambassador/compare/v1.0.0-rc4...v1.0.0-rc6

 - AES: Bugfix: Fix ACME client with multiple replicas
 - AES: Bugfix: Fix ACME client race conditions with the API server and WATT
 - AES: Bugfix: Don't crash in the ACME client if Redis is unavailable

## [1.0.0-rc4] January 13, 2020
[1.0.0-rc4]: https://github.com/datawire/ambassador/compare/v1.0.0-rc1...v1.0.0-rc4

- Change: Less verbose yet more useful Ambassador pod logs
- Bugfix: Various bugfixes for listeners and route rejection
- Bugfix: Don't append the service namespace for `localhost`
- AES: Bugfix: Fix rendering mapping labels YAML in the webui
- AES: Bugfix: Organize help output from `edgectl` so it is easier to read
- AES: Bugfix: Various bugfixes around ACME support with manually-configured TLSContexts
- AES: Change: Don't disable scout or enable extra-verbose logging when migrating from OSS
- AES: BREAKING CHANGE: `APP_LOG_LEVEL` is now `AES_LOG_LEVEL`

## [1.0.0-rc1] January 11, 2020
[1.0.0-rc1]: https://github.com/datawire/ambassador/compare/v1.0.0-rc0...v1.0.0-rc1

- Internal: Improvements to release machinery
- Internal: Fix the dev shell
- Internal: Adjust KAT tests to work with the Edge Stack

## [1.0.0-rc0] January 10, 2020
[1.0.0-rc0]: https://github.com/datawire/ambassador/compare/v1.0.0-ea13...v1.0.0-rc0

- BREAKING CHANGE: Rename Host CR status field `reason` to `errorReason`
- Feature: Host CRs now default `.spec.hostname` to `.metadata.name`
- Feature: Host CRs now have a `requestPolicy` field to control redirecting from cleartext to TLS
- Feature: Redirecting from cleartext to TLS no longer interferes with ACME http-01 challenges
- Feature: Improved `edgectl` help and informational messages
- Bugfix: Host CR status is now a sub-resource
- Bugfix: Have diagd snapshot JSON not include "serialization" keys (which could potentially leak secrets)
- Bugfix: Fix `ambassador_id` handling for Knative resources
- Bugfix: Use the correct namespace for resources found via annotations
- Bugfix: Treat `ambassadorId` as a synonym for `ambassador_id` (`ambassadorId` is the Protobuf 3 canonical form of `ambassador_id`)
- Internal: Allow passing a `DOCKER_NETWORK` variable to the build-system

## [1.0.0-ea13] January 09, 2020
[1.0.0-ea13]: https://github.com/datawire/ambassador/compare/v1.0.0-ea12...v1.0.0-ea13

- Bugfix: Knative mappings populate and fallback to the Ambassador namespace if unspecified
- Internal: Knative tests for versions 0.7.1 and 0.8.0 were removed
- Internal: Knative tests for version 0.11.0 were added
- Internal: Improved performance with Edge Stack using /ambassador/v0/diag/ with an optional `patch_client` query param to send a partial representation in JSON Patch format, reducing the memory and network traffic for large deployments
- Internal: Silencing warnings from `which` in docs preflight-check

## [1.0.0-ea12] January 08, 2020
[1.0.0-ea12]: https://github.com/datawire/ambassador/compare/v1.0.0-ea9...v1.0.0-ea12

- BREAKING CHANGE: When a resource specifies a service or secret name without a corresponding namespace, Ambassador uses the namespace of the resource. In the past, Ambassador would use its own namespace.
- Bugfix: Add the appropriate label so Ingress works with Edge Stack
- Bugfix: Remove superfluous imagePullSecret
- Bugfix: Fix various admin UI quirks, especially in Firefox
  - Bogus warnings about duplicate resources
  - Drag-and-drop reordering of rate limit configuration
  - Missing icons
- Internal: Drop duplicated resources earlier in the processing chain
- Internal: Streamline code generation from protobufs
- Internal: Automated broken-link checks in the documentation

## [1.0.0-ea9] December 23, 2019
[1.0.0-ea9]: https://github.com/datawire/ambassador/compare/v1.0.0-ea7...v1.0.0-ea9

- Bugfix: Use proper executable name for Windows edgectl
- Bugfix: Don't force SNI routes to be lower-priority than non-SNI routes
- Bugfix: Prevent the self-signed fallback context from conflicting with a manual context

## [1.0.0-ea7] December 19, 2019
[1.0.0-ea7]: https://github.com/datawire/ambassador/compare/v1.0.0-ea6...v1.0.0-ea7

- Bugfix: UI buttons can hide themselves
- Bugfix: Developer Portal API acquisition
- Bugfix: Developer Portal internal routing
- Internal: Better JS console usage
- Internal: Rationalize usage reporting for Edge Stack

## [1.0.0-ea6] December 18, 2019
[1.0.0-ea6]: https://github.com/datawire/ambassador/compare/v1.0.0-ea5...v1.0.0-ea6

- Feature: Improve performance of processing events from Kubernetes
- Feature: Automatic HTTPS should work with any ACME clients doing the http-01 challenge
- Internal: General improvements to test infrastructure
- Internal: Improved the release process

`ambassador-internal-access-control` `Filter` and `FilterPolicy` are now
created internally. Remove them from your cluster if upgrading from a
previous version.

## [1.0.0-ea5] December 17, 2019
[1.0.0-ea5]: https://github.com/datawire/ambassador/compare/v1.0.0-ea3...v1.0.0-ea5

- Internal: Improved the reliability of CI
- Internal: Improved the release process

## [1.0.0-ea3] December 16, 2019
[1.0.0-ea3]: https://github.com/datawire/ambassador/compare/v1.0.0-ea1...v1.0.0-ea3

- Feature: initial edgectl support for Windows!
- UX: be explicit that seeing the license applied can take a few minutes
- Bugfix: don’t try to check for upgrades on every UI snapshot update
- Bugfix: don’t activate the fallback TLSContext if its secret is not available
- Bugfix: first cut at reducing reconfiguration churn

## [1.0.0-ea1] December 10, 2019
[1.0.0-ea1]: https://github.com/datawire/ambassador/compare/v0.85.0...v1.0.0-ea1

### Caution!

All of Ambassador's CRDs have been switched to `apiVersion: getambassador.io/v2`, and
**your resources will be upgraded when you apply the new CRDs**. We recommend that you
follow the [migration instructions](https://getambassador.io/early-access/user-guide/upgrade-to-edge-stack/) and check your installation's
behavior before upgrading your CRDs.

### Features

- Authentication and ratelimiting are now available under a free community license
- The Host CRD provides an easy way to tell Ambassador about domains it should expect to handle
- Given a Host CRD, Ambassador can manage TLS certificates using ACME (or you can manage them by hand)
- Redirection from HTTP to HTTPS defaults to ON when termination contexts are present
- Mapping and Host CRDs, as well as Ingress resources, get Status updates to provide better feedback

### Bugfixes

- CVE-2019–18801, CVE-2019–18802, and CVE-2019–18836 are fixed by including Envoy 1.12.2
- CORS now happens before rate limiting
- The reconfiguration engine is better protected from exceptions

## [0.86.1] December 10, 2019
[0.86.1]: https://github.com/datawire/ambassador/compare/v0.84.1...v0.86.1

- Envoy updated to 1.12.2 for security fixes
- Envoy TCP keepalives are now supported (thanks, [Bartek Kowalczyk](https://github.com/KowalczykBartek)!)
- Envoy remote access logs are now supported
- Correctly handle upgrades when the `LogService` CRD is not present

(Ambassador 0.86.0 was superseded by Ambassador 0.86.1.)

## [0.85.0] October 22, 2019
[0.85.0]: https://github.com/datawire/ambassador/compare/v0.84.1...v0.85.0

### Features

- Support configuring the Envoy access log format (thanks to [John Esmet](https://github.com/esmet)!)

## [0.84.1] October 20, 2019
[0.84.1]: https://github.com/datawire/ambassador/compare/v0.84.0...v0.84.1

### Major changes:
- Bugfix: Fix /ambassador permissions to allow running as non-root - Thanks @dmayle (https://github.com/dmayle) for reporting the bug.

## [0.84.0] October 18, 2019
[0.84.0]: https://github.com/datawire/ambassador/compare/v0.83.0...v0.84.0

### Features:

- Support setting window_bits for the GZip filter (thanks to [Florent Delannoy](https://github.com/Pluies)!)
- Correctly support tuning the regex_max_size, and bump its default to 200 (thanks to [Paul Salaberria](https://github.com/psalaberria002)!)
- Support setting redirect_cleartext_from in a TLSContext

### Bugfixes:

- Correctly update loadbalancer status of Ingress resources
- Don't enable diagd debugging in the test suite unless explicitly requested (thanks to [Jonathan Suever](https://github.com/suever)!)
- Switch to an Envoy release build

### Developer Notes:

- Many many things about the build system have changed under the hood!
   - Start with `make help`, and
   - Join our [Slack channel](https://d6e.co/slack) for more help!

## [0.83.0] October 08, 2019
[0.83.0]: https://github.com/datawire/ambassador/compare/v0.82.0...v0.83.0

### Major changes:
- Update Ambassador to address CVE-2019-15225 and CVE-2019-15226.

NOTE: this switches the default regex engine! See the documentation for the `ambassador` `Module` for more.

## [0.82.0] October 02, 2019
[0.82.0]: https://github.com/datawire/ambassador/compare/v0.81.0...v0.82.0

### Major changes:
- Feature: Arrange for the Prometheus metrics endpoint to also return associated headers (thanks, [Jennifer Wu](https://github.com/jhsiaomei)!)
- Feature: Support setting a TLS origination context when doing TLS to a RateLimitService (thanks, [Phil Peble](https://github.com/ppeble)!)
- Feature: Allow configuring Envoy's access log path (thanks, [Jonathan Suever](https://github.com/suever)!)
- Update: Switch to Python 3.7 and Alpine 3.10

### Developer notes:
- Switch back to the latest mypy (currently 0.730)
- Environment variable KAT_IMAGE_PULL_POLICY can override the imagePullPolicy when running KAT tests
- Updated Generated Envoy Golang APIs

## [0.81.0] September 26, 2019
[0.81.0]: https://github.com/datawire/ambassador/compare/v0.80.0...v0.81.0

### Major changes:
- Feature: ${} environment variable interpolation is supported in all Ambassador configuration resources (thanks, [Stefan Sedich](https://github.com/stefansedich)!)
- Feature: DataDog APM tracing is now supported (thanks again, [Stefan Sedich](https://github.com/stefansedich)!)
- Bugfix: Fix an error in the TLSContext schema (thanks, [@georgekaz](https://github.com/georgekaz)!)

### Developer notes:
- Test services can now be built, deployed, and tested more easily (see BUILDING.md)
- `mypy` is temporarily pinned to version 0.720.

## [0.80.0] September 20, 2019
[0.80.0]: https://github.com/datawire/ambassador/compare/v0.78.0...v0.80.0

### Major changes:
- Feature: Basic support for the Kubernetes Ingress resource
- Feature: Basic reporting for some common configuration errors (lack of Mappings, lack of TLS contexts)
- Bugfix: Update Envoy to prevent crashing when updating AuthService under load

### Developer notes
- Golang components now use Go 1.13
- Ambassador build now _requires_ clean type hinting
- KAT client and server have been pulled back into the Ambassador repo

## [0.78.0] September 11, 2019
[0.78.0]: https://github.com/datawire/ambassador/compare/v0.77.0...v0.78.0

### Major changes:
- Feature: Support setting cipher_suites and ecdh_curves in TLSContext - #1782 (Thanks @teejaded)
- Feature: Make 128-bits traceids the default - #1794 (Thanks @Pluies)
- Feature: Set cap_net_bind_service to allow binding to low ports - #1720 (Thanks @swalberg)

### Minor changes:
- Testing: Add test that ambassador cli does not crash when called with --help - #1806 (Thanks @rokostik)

## [0.77.0] September 05, 2019
[0.77.0]: https://github.com/datawire/ambassador/compare/v0.76.0...v0.77.0

- (Feature) Support the `least_request` load balancer policy (thanks, [Steve Flanders](https://github.com/flands)!)
- (Misc) Many test and release-engineering improvements under the hood

## [0.76.0] August 26, 2019
[0.76.0]: https://github.com/datawire/ambassador/compare/v0.75.0...v0.76.0

- circuit breakers now properly handle overriding a global circuit breaker within a Mapping ([#1767])
- support for Knative 0.8.0 ([#1732])

[#1767]: https://github.com/datawire/ambassador/issues/1767
[#1732]: https://github.com/datawire/ambassador/issues/1732

## [0.75.0] August 13, 2019
[0.75.0]: https://github.com/datawire/ambassador/compare/0.74.1...0.75.0

- (Feature) Update to Envoy 1.11.1, including security fixes
- (Feature) You can use a `TLSContext` without a `secret` to set origination options ([#1708])
- (Feature) Canary deployments can now use multiple `host_rewrite` values ([#1159])
- (Bugfix) Make sure that Ambassador won't mistakenly complain about the number of RateLimit and Tracing services (thanks, [Christian Claus](https://github.com/cclauss)!)

[#1159]: https://github.com/datawire/ambassador/issues/1159
[#1708]: https://github.com/datawire/ambassador/issues/1708

## [0.74.1] August 06, 2019
[0.74.1]: https://github.com/datawire/ambassador/compare/0.74.0...0.74.1

- (bugfix) Make sure that updates properly trigger reconfigures ([#1727])
- (misc) Arrange for startup logging to have timestamps

[#1727]: https://github.com/datawire/ambassador/issues/1727

## [0.74.0] July 30, 2019
[0.74.0]: https://github.com/datawire/ambassador/compare/0.73.0...0.74.0

- Bugfix: Make sure that the pod dies if Envoy dies
- Bugfix: Correctly allow setting `timeout_ms` for `AuthService` (thanks, [John Esmet!](https://www.github.com/esmet)!)
- Feature: Permit configuring `cluster_idle_timeout_ms` for upstream services (thanks, [John Esmet!](https://www.github.com/esmet)!) ([#1542])

[#1542]: https://github.com/datawire/ambassador/issues/1542

## [0.73.0] July 11, 2019
[0.73.0]: https://github.com/datawire/ambassador/compare/0.72.0...0.73.0

- Feature: Experimental native support for Knative! ([#1579])
- Feature: Better Linkerd interoperability! ([#1578], [#1594])

- Feature: Add a legend for the colors of service names on the diagnostic overview (thanks, [Wyatt Pearsall](https://github.com/wpears)!)
- Feature: Allow switching Envoy to output JSON logs (thanks, [Pedro Tavares](https://github.com/ServerlessP)!)
- Feature: Allow setting `AMBASSADOR_LABEL_SELECTOR` and `AMBASSADOR_FIELD_SELECTOR` to let Ambassador use Kubernetes selectors to determine which things to read (thanks, [John Esmet](https://github.com/esmet)!) ([#1292])
- Feature: Allow configuring retries for `AuthService` (thanks, [Kevin Dagostino](https://github.com/TonkWorks)!) ([#1622], [#1461])

- Bugfix: Allow Ambassador to ride through Envoy-validation timeouts (thanks, [John Morrisey](https://github.com/jwm)!)
- Bugfix: Allow Ambassador to ride through parse errors on input resources (thanks, [Andrei Predoiu](https://github.com/Andrei-Predoiu)!) ([#1625])
- Bugfix: Allow '.' in a `secret` name to just be a '.' ([#1255])

- Bugfix: Allow manually defining an Ambassador `Service` resource, same as any other resource
- Bugfix: Prevent spurious duplicate-resource errors when loading config from the filesystem

[#1255]: https://github.com/datawire/ambassador/issues/1255
[#1292]: https://github.com/datawire/ambassador/issuse/1292
[#1461]: https://github.com/datawire/ambassador/issues/1461
[#1578]: https://github.com/datawire/ambassador/issuse/1578
[#1579]: https://github.com/datawire/ambassador/issuse/1579
[#1594]: https://github.com/datawire/ambassador/issuse/1594
[#1622]: https://github.com/datawire/ambassador/issues/1622
[#1625]: https://github.com/datawire/ambassador/issues/1625

## [0.72.0] June 13, 2019
[0.72.0]: https://github.com/datawire/ambassador/compare/0.71.0...0.72.0

- Envoy: Update Envoy to commit 8f57f7d765
- Bugfix: Auth spans are now properly connected to requests ([#1414])
- Bugfix: `include_body` now works correctly ([#1531], [#1595])
- Bugfix: `x_forwarded_proto_redirect` works again (thanks to [Kyle Martin](https://github.com/KyleMartin901)!) ([#1571])
- Bugfix: Ambassador works correctly with read-only filesystems (thanks, [Niko Kurtti](https://github.com/n1koo)!) ([#1614], [#1619])
- Bugfix: Correctly render groups associated with a given resolver in diagnostics JSON output
- Feature: Give the Ambassador CLI a way to specify the directory into which to write secrets.

[#1414]: https://github.com/datawire/ambassador/issues/1414
[#1531]: https://github.com/datawire/ambassador/issues/1531
[#1571]: https://github.com/datawire/ambassador/issues/1571
[#1595]: https://github.com/datawire/ambassador/issues/1595
[#1614]: https://github.com/datawire/ambassador/issues/1614
[#1619]: https://github.com/datawire/ambassador/issues/1619

## [0.71.0] June 06, 2019
[0.71.0]: https://github.com/datawire/ambassador/compare/0.70.1...0.71.0

- Feature: GZIP support [#744]
- Feature: diag UI shows active Resolvers [#1453]
- Feature: CRDs exist for Resolvers [#1563]
- Feature: Resolvers with custom names work, even as CRDs [#1497]
- Feature: The `/metrics` endpoint provides direct access to Prometheus-format stats (thanks to [Rotem Tamir](https://github.com/rotemtam)!)
- Bugfix: `statsd-exporter` now correctly defaults to port 8125 (thanks to [Jonathan Suever](https://github.com/suever)!)
- Bugfix: redirect_cleartext_from no longer strips the URL path [#1463]
- Bugfix: canary weights of 0 and 100 work correctly [#1379]
- Bugfix: `docker run` works again for the Ambassador demo, and is part of our tests now [#1569]
- Bugfix: Scout `DEBUG` messages don’t get leaked into the diag UI [#1573]
- Maintenance: warn of upcoming protocol version changes
- Maintenance: check in with Scout every 24 hours, but no more than twice per day

[#744]: https://github.com/datawire/ambassador/issues/744
[#1379]: https://github.com/datawire/ambassador/issues/1379
[#1453]: https://github.com/datawire/ambassador/issues/1453
[#1463]: https://github.com/datawire/ambassador/issues/1463
[#1497]: https://github.com/datawire/ambassador/issues/1497
[#1563]: https://github.com/datawire/ambassador/issues/1563
[#1569]: https://github.com/datawire/ambassador/issues/1569
[#1573]: https://github.com/datawire/ambassador/issues/1573

## [0.70.1] May 24, 2019
[0.70.1]: https://github.com/datawire/ambassador/compare/0.70.0...0.70.1

### Minor changes:
- Bugfix: Disable CRD support if Ambassador cannot access them
- Upgrade: Upgrade to watt 0.5.1

## [0.70.0] May 20, 2019
[0.70.0]: https://github.com/datawire/ambassador/compare/0.61.0...0.70.0

### Major changes:
- Feature: Support CRDs in the `getambassador.io` API group for configuration ([#482])
- Feature: Update to Envoy 1.10

### Minor changes:
- Feature: Support removing request headers (thanks @ysaakpr!)
- Bugfix: `watt` should better coalesce calls to the watch hook on startup
- Bugfix: Ambassador no longer uses ports 7000 or 18000 ([#1526], [#1527])

[#482]: https://github.com/datawire/ambassador/issues/482
[#1526]: https://github.com/datawire/ambassador/issues/1526
[#1527]: https://github.com/datawire/ambassador/issues/1527

## [0.61.1] May 16, 2019
[0.61.1]: https://github.com/datawire/ambassador/compare/0.61.0...0.61.1

- Bugfix: Make sure that Consul discovery properly handles the datacenter name ([#1533])
- Bugfix: Make sure that the feature-walk code is protected against clusters with no endpoints at all ([#1532])

[#1532]: https://github.com/datawire/ambassador/issues/1532
[#1533]: https://github.com/datawire/ambassador/issues/1533

## [0.61.0] May 08, 2019
[0.61.0]: https://github.com/datawire/ambassador/compare/0.60.3...0.61.0

Ambassador 0.61.0 metadata

### Changes:
- Feature: Support for minimum and maximum TLS versions (#689)
- Feature: Allow choosing whether to append or overwrite when adding request or response headers (#1481) - thanks to @ysaakpr
- Feature: Support for circuit breakers (#360)
- Feature: Support for automatic retries (#1127) - thanks to @l1v3
- Feature: Support for shadow traffic weighting - thanks to @nemo83
- Feature: Support for HTTP/1.0 (#988) - thanks to @cyrus-mc
- Bugfix: Problem with local Consul agent resolver and non-standard HTTP port (#1508)
- Bugfix: Round each mapping's weight to an integer to prevent invalid Envoy configurations when using weights (#1289) - thanks to @esmet
- Bugfix: Fix deadlock on invalid Envoy configuration (#1491) - thanks to @esmet
- Bugfix: Fixed LightStep gRPC TracingService (#1189) - thanks to @sbaum1994
## [0.60.3] May 01, 2019
[0.60.3]: https://github.com/datawire/ambassador/compare/0.60.2...0.60.3

### Changes since 0.60.2

- When scanning its configuration for secrets and endpoints that must be watched, 0.60.2 could fail with certain configurations if TLS termination but not origination was active. Those failures are fixed now.

## [0.60.2] April 29, 2019
[0.60.2]: https://github.com/datawire/ambassador/compare/0.60.1...0.60.2

### Changes since 0.60.1

- Ambassador is now much more careful about which endpoints and secrets it pays attention to. ([#1465] again -- thanks to [@flands](https://github.com/flands) and @seandon for the help here!)

[#1465]: https://github.com/datawire/ambassador/issues/1465

## [0.60.1] April 25, 2019
[0.60.1]: https://github.com/datawire/ambassador/compare/0.60.0...0.60.1

### Changes since 0.60.0

- Speed up initial parsing of WATT snapshots considerably ([#1465])
- Don't look at secrets in the kube-system namespace, or for service-account tokens.
- Make sure that secrets we do look at are correctly associated with their namespaces ([#1467] -- thanks to @flands and @derrickburns for their contributions here!)
- Allow tuning the number of input snapshots retained for debugging
- Include the grab-snapshots.py script to help with debuggability

[#1465]: https://github.com/datawire/ambassador/issues/1465
[#1467]: https://github.com/datawire/ambassador/issues/1467

## [0.60.0] April 23, 2019
[0.60.0]: https://github.com/datawire/ambassador/compare/0.53.1...0.60.0

### Changes since 0.53.1

- BREAKING CHANGE: Ambassador listens on 8080 and 8443 by default so it does not need to run as root
- Ambassador natively supports using Consul for service discovery
- `AMBASSADOR_ENABLE_ENDPOINTS` is no longer needed; configure using the `Resolver` resource instead
- Support for the Maglev load balancing algorithm
- Support `connect_timeout_ms`. Thanks to Pétur Erlingsson.
- Support for `idle_timeout_ms` Thanks to Aaron Triplett.
- Ambassador will properly reload renewed Let's Encrypt certificates (#1416). Thanks to Matthew Ceroni.
- Ambassador will now properly redirect from HTTP to HTTPS based on `x-forwarded-proto` (#1233).
- The `case_sensitive` field now works when `host_redirect` is set to true (#699). Thanks to Peter Choi and Christopher Coté.

## [0.53.1] April 05, 2019
[0.53.1]: https://github.com/datawire/ambassador/compare/0.52.1...0.53.1

(0.53.0 was immediately supplanted by 0.53.1.)

## SECURITY FIXES

Ambassador 0.53.1 addresses two security issues in Envoy Proxy, CVE-2019-9900 and CVE-2019-9901:

- CVE-2019-9900 (Score 8.3/High). When parsing HTTP/1.x header values, Envoy 1.9 and before does not reject embedded zero characters (NUL, ASCII 0x0).

- CVE-2019-9901 (Score 8.3/High). Envoy does not normalize HTTP URL paths in Envoy 1.9 and before.

Since these issues can potentially allow a remote attacker to use maliciously-crafted URLs to bypass
authentication, anyone running an Ambassador prior to 0.53.1 should upgrade.

### UPCOMING CHANGES

Ambassador 0.60 will listen on ports 8080/8443 by default. The diagnostics service in Ambassador 0.52.0
will try to warn you if your configuration will be affected by this change.

## Other changes since 0.52.1

- `AuthService` version `ambassador/v1` can now explicitly configure how much body data is sent
  to the external authentication service.

## [0.52.1] March 26, 2019
[0.52.1]: https://github.com/datawire/ambassador/compare/0.52.0...0.52.1

### Changes since 0.52.0

- You can specify the `AMBASSADOR_NO_SECRETS` environment variable to prevent Ambassador from
  watching Kubernetes secrets at all (thanks [@esmet](https://github.com/esmet)!) ([#1293])
- The services used when you do `docker run ambassador --demo` have been moved into the Docker image,
  to remove external dependencies from the Ambassador quickstart.

[#1293]: https://github.com/datawire/ambassador/issues/1293

## [0.52.0] March 21, 2019
[0.52.0]: https://github.com/datawire/ambassador/compare/0.51.2...0.52.0

### Changes since 0.51.2

- Initial support for endpoint routing, rather than relying on `kube-proxy` ([#1031])
   - set `AMBASSADOR_ENABLE_ENDPOINTS` in the environment to allow this
- Initial support for Envoy ring hashing and session affinity (requires endpoint routing!)
- Support Lua filters (thanks to [@lolletsoc](https://github.com/lolletsoc)!)
- Support gRPC-Web (thanks to [@gertvdijk](https://github.com/gertvdijk)!) ([#456])
- Support for gRPC HTTP 1.1 bridge (thanks to [@rotemtam](https://github.com/rotemtam)!)
- Allow configuring `num-trusted-hosts` for `X-Forwarded-For`
- External auth services using gRPC can now correctly add new headers ([#1313])
- External auth services correctly add trace spans
- Ambassador should respond to changes more quickly now ([#1294], [#1318])
- Ambassador startup should be faster now

[#456]: https://github.com/datawire/ambassador/issues/456
[#1031]: https://github.com/datawire/ambassador/issues/1031
[#1294]: https://github.com/datawire/ambassador/issues/1294
[#1313]: https://github.com/datawire/ambassador/issues/1313
[#1318]: https://github.com/datawire/ambassador/issues/1318

## [0.51.2] March 12, 2019
[0.51.2]: https://github.com/datawire/ambassador/compare/0.51.1...0.51.2

### Changes since 0.51.1

- Cookies are now correctly handled when using external auth services... really. ([#1211])

[#1211]: https://github.com/datawire/ambassador/issues/1211

## [0.51.1] March 11, 2019
[0.51.1]: https://github.com/datawire/ambassador/compare/0.51.0...0.51.1

### Changes since 0.51.0

- Ambassador correctly handles services in namespaces other than the one Ambassador is running in.

## [0.51.0] March 08, 2019
[0.51.0]: https://github.com/datawire/ambassador/compare/0.50.3...0.51.0

**0.51.0 is not recommended: upgrade to 0.51.1.**

### Changes since 0.50.3

- Ambassador can now route any TCP connection, using the new `TCPMapping` resource. ([#420])
- Cookies are now correctly handled when using external auth services ([#1211])
- Lots of work in docs and testing under the hood

[#420]: https://github.com/datawire/ambassador/issues/420
[#1211]: https://github.com/datawire/ambassador/issues/1211

### Limitations in 0.51.0

At present, you cannot mix HTTP and HTTPS upstream `service`s in any Ambassador resource. This restriction will be lifted in a future Ambassador release.

## [0.50.3] February 21, 2019
[0.50.3]: https://github.com/datawire/ambassador/compare/0.50.2...0.50.3

### Fixes since 0.50.2

- Ambassador saves configuration snapshots as it manages configuration changes. 0.50.3 keeps only 5 snapshots,
  to bound its disk usage. The most recent snapshot has no suffix; the `-1` suffix is the next most recent, and
  the `-4` suffix is the oldest.
- Ambassador will not check for available updates more often than once every four hours.

### Limitations in 0.50.3

At present, you cannot mix HTTP and HTTPS upstream `service`s in any Ambassador resource. This restriction will be lifted in a future Ambassador release.

## [0.50.2] February 15, 2019
[0.50.2]: https://github.com/datawire/ambassador/compare/0.50.1...0.50.2

### Important fixes since 0.50.1

- Ambassador no longer requires annotations in order to start -- with no configuration, it will launch with only the diagnostics service available. ([#1203])
- If external auth changes headers, routing will happen based on the changed values. ([#1226])

### Other changes since 0.50.1

- Ambassador will no longer log errors about Envoy statistics being unavaible before startup is complete ([#1216])
- The `tls` attribute is again available to control the client certificate offered by an `AuthService` ([#1202])

### Limitations in 0.50.2

At present, you cannot mix HTTP and HTTPS upstream `service`s in any Ambassador resource. This restriction will be lifted in a future Ambassador release.

[#1202]: https://github.com/datawire/ambassador/issues/1202
[#1203]: https://github.com/datawire/ambassador/issues/1203
[#1216]: https://github.com/datawire/ambassador/issues/1216
[#1226]: https://github.com/datawire/ambassador/issues/1226

## [0.50.1] February 07, 2019
[0.50.1]: https://github.com/datawire/ambassador/compare/0.50.0...0.50.1

**0.50.1 is not recommended: upgrade to 0.52.0.**

### Changes since 0.50.0

- Ambassador defaults to only doing IPv4 DNS lookups. IPv6 can be enabled in the Ambassador module or in a Mapping. ([#944])
- An invalid Envoy configuration should not cause Ambassador to hang.
- Testing using `docker run` and `docker compose` is supported again. ([#1160])
- Configuration from the filesystem is supported again, but see the "Running Ambassador" documentation for more.
- Datawire's default Ambassador YAML no longer asks for any permissions for `ConfigMap`s.

[#944]: https://github.com/datawire/ambassador/issues/944
[#1160]: https://github.com/datawire/ambassador/issues/1160

## [0.50.0] January 29, 2019
[0.50.0]: https://github.com/datawire/ambassador/compare/0.50.0-rc6...0.50.0

**Ambassador 0.50.0 is a major rearchitecture of Ambassador onto Envoy V2 using the ADS. See the "BREAKING NEWS"
section above for more information.**

(Note that Ambassador 0.50.0-rc7 and -rc8 were internal releases.)

### Changes since 0.50.0-rc6

- `AMBASSADOR_SINGLE_NAMESPACE` is finally correctly supported and properly tested ([#1098])
- Ambassador won't throw an exception for name collisions between resources ([#1155])
- A TLS `Module` can now coexist with SNI (the TLS `Module` effectively defines a fallback cert) ([#1156])
- `ambassador dump --diag` no longer requires you to explicitly state `--v1` or `--v2`

### Limitations in 0.50.0 GA

- Configuration from the filesystem is not supported in 0.50.0. It will be resupported in 0.50.1.
- A `TLSContext` referencing a `secret` in another namespace will not function when `AMBASSADOR_SINGLE_NAMESPACE` is set.

[#1098]: https://github.com/datawire/ambassador/issues/1098
[#1155]: https://github.com/datawire/ambassador/issues/1155
[#1156]: https://github.com/datawire/ambassador/issues/1156

## [0.50.0-rc6] January 28, 2019
[0.50.0-rc6]: https://github.com/datawire/ambassador/compare/0.50.0-rc5...0.50.0-rc6

**Ambassador 0.50.0-rc6 is a release candidate**.

### Changes since 0.50.0-rc5

- Ambassador watches certificates and automatically updates TLS on certificate changes ([#474])
- Ambassador no longer saves secrets it hasn't been told to use to disk ([#1093])
- Ambassador correctly honors `AMBASSADOR_SINGLE_NAMESPACE` rather than trying to access all namespaces ([#1098])
- Ambassador correctly honors the `AMBASSADOR_CONFIG_BASE_DIR` setting again ([#1118])
- Configuration changes take effect much more quickly than in RC5 ([#1148])
- `redirect_cleartext_from` works with no configured secret, to support TLS termination at a downstream load balancer ([#1104])
- `redirect_cleartext_from` works with the `PROXY` protocol ([#1115])
- Multiple `AuthService` resources (for canary deployments) work again ([#1106])
- `AuthService` with `allow_request_body` works correctly with an empty body and no `Content-Length` header ([#1140])
- `Mapping` supports the `bypass_auth` attribute to bypass authentication (thanks, @patricksanders! [#174])
- The diagnostic service no longer needs to re-parse the configuration on every page load ([#483])
- Startup is now faster and more stable
- The Makefile should do the right thing if your PATH has spaces in it (thanks, @er1c!)
- Lots of Helm chart, statsd, and doc improvements (thanks, @Flydiverny, @alexgervais, @bartlett, @victortv7, and @zencircle!)

[#174]: https://github.com/datawire/ambassador/issues/174
[#474]: https://github.com/datawire/ambassador/issues/474
[#483]: https://github.com/datawire/ambassador/issues/483
[#1093]: https://github.com/datawire/ambassador/issues/1093
[#1098]: https://github.com/datawire/ambassador/issues/1098
[#1104]: https://github.com/datawire/ambassador/issues/1104
[#1106]: https://github.com/datawire/ambassador/issues/1106
[#1115]: https://github.com/datawire/ambassador/issues/1115
[#1118]: https://github.com/datawire/ambassador/issues/1118
[#1140]: https://github.com/datawire/ambassador/issues/1140
[#1148]: https://github.com/datawire/ambassador/issues/1148

## [0.50.0-rc5] January 14, 2019
[0.50.0-rc5]: https://github.com/datawire/ambassador/compare/0.50.0-rc4...0.50.0-rc5

**Ambassador 0.50.0-rc5 is a release candidate**.

### Changes since 0.50.0-rc4

- Websocket connections will now be authenticated if an AuthService is configured [#1026]
- Client certificate authentication should function whether configured from a TLSContext resource or from the the old-style TLS module (this is the full fix for [#993])
- Ambassador can now switch listening ports without a restart (e.g. switching from cleartext to TLS) [#1100]
- TLS origination certificates (including Istio mTLS) should now function [#1071]
- The diagnostics service should function in all cases. [#1096]
- The Ambassador image is significantly (~500MB) smaller than RC4.

[#933]: https://github.com/datawire/ambassador/issues/993
[#1026]: https://github.com/datawire/ambassador/issues/1026
[#1071]: https://github.com/datawire/ambassador/issues/1071
[#1096]: https://github.com/datawire/ambassador/issues/1096
[#1100]: https://github.com/datawire/ambassador/issues/1100

## [0.50.0-rc4] January 09, 2019
[0.50.0-rc4]: https://github.com/datawire/ambassador/compare/0.50.0-rc3...0.50.0-rc4

**Ambassador 0.50.0-rc4 is a release candidate**, and fully supports running under Microsoft Azure.

### Changes since 0.50.0-rc3

- Ambassador fully supports running under Azure [#1039]
- The `proto` attribute of a v1 `AuthService` is now optional, and defaults to `http`
- Ambassador will warn about the use of v0 configuration resources.

[#1039]: https://github.com/datawire/ambassador/issues/1039

## [0.50.0-rc3] January 03, 2019
[0.50.0-rc3]: https://github.com/datawire/ambassador/compare/0.50.0-rc2...0.50.0-rc3

**Ambassador 0.50.0-rc3 is a release candidate**, but see below for an important warning about Azure.

### Microsoft Azure

There is a known issue with recently-created Microsoft Azure clusters where Ambassador will stop receiving service
updates after running for a short time. This will be fixed in 0.50.0-GA.

### Changes since 0.50.0-rc2

- The `Location` and `Set-Cookie` headers should always be allowed from the auth service when using an `ambassador/v0` config [#1054]
- `add_response_headers` (parallel to `add_request_headers`) is now supported (thanks, @n1koo!)
- `host_redirect` and `shadow` both now work correctly [#1057], [#1069]
- Kat is able to give better information when it cannot parse a YAML specification.

[#1054]: https://github.com/datawire/ambassador/issues/1054
[#1057]: https://github.com/datawire/ambassador/issues/1057
[#1069]: https://github.com/datawire/ambassador/issues/1069

## [0.50.0-rc2] December 24, 2018
[0.50.0-rc2]: https://github.com/datawire/ambassador/compare/0.50.0-rc1...0.50.0-rc2

**Ambassador 0.50.0-rc2 fixes some significant TLS bugs found in RC1.**

### Changes since 0.50.0-rc1:

- TLS client certificate verification should function correctly (including requiring client certs).
- TLS context handling (especially with multiple contexts and origination contexts) has been made more consistent and correct.
    - Ambassador is now much more careful about reporting errors in TLS configuration (especially around missing keys).
    - You can reference a secret in another namespace with `secret: $secret_name.$namespace`.
    - Ambassador will now save certificates loaded from Kubernetes to `$AMBASSADOR_CONFIG_BASE_DIR/$namespace/secrets/$secret_name`.
- `use_proxy_proto` should be correctly supported [#1050].
- `AuthService` v1 will default its `proto` to `http` (thanks @flands!)
- The JSON diagnostics service supports filtering: requesting `/ambassador/v0/diag/?json=true&filter=errors`, for example, will return only the errors element from the diagnostic output.

[#1050]: https://github.com/datawire/ambassador/issues/1050

## [0.50.0-rc1] December 19, 2018
[0.50.0-rc1]: https://github.com/datawire/ambassador/compare/0.50.0-ea7...0.50.0-rc1

**Ambassador 0.50.0-rc1 is a release candidate.**

### Changes since 0.50.0-ea7:

- Websockets should work happily with external authentication [#1026]
- A `TracingService` using a long cluster name works now [#1025]
- TLS origination certificates are no longer offered to clients when Ambassador does TLS termination [#983]
- Ambassador will listen on port 443 only if TLS termination contexts are present; a TLS origination context will not cause the switch
- The diagnostics service is working, and correctly reporting errors, again. [#1019]
- `timeout_ms` in a `Mapping` works correctly again [#990]
- Ambassador sends additional anonymized usage data to help Datawire prioritize bug fixes, etc.
  See `docs/ambassador/running.md` for more information, including how to disable this function.

[#983]: https://github.com/datawire/ambassador/issues/983
[#990]: https://github.com/datawire/ambassador/issues/990
[#1019]: https://github.com/datawire/ambassador/issues/1019
[#1025]: https://github.com/datawire/ambassador/issues/1025
[#1026]: https://github.com/datawire/ambassador/issues/1026

## [0.50.0-ea7] November 19, 2018
[0.50.0-ea7]: https://github.com/datawire/ambassador/compare/0.50.0-ea6...0.50.0-ea7

**Ambassador 0.50.0-ea7 is an EARLY ACCESS release! IT IS NOT SUPPORTED FOR PRODUCTION USE.**

### Upcoming major changes:

- **API version `ambassador/v0` will be officially deprecated in Ambassador 0.50.0.**
  API version `ambassador/v1` will the minimum recommended version for resources in Ambassador 0.50.0.

- Some resources will change between `ambassador/v0` and `ambassador/v1`.
   - For example, the `Mapping` resource will no longer support `rate_limits` as that functionality will
     be subsumed by `labels`.

### Changes since 0.50.0-ea6:

- Ambassador now supports `labels` for all `Mapping`s.
- Configuration of rate limits for a `Mapping` is now handled by providing `labels` in the domain configured
  for the `RateLimitService` (by default, this is "ambassador").
- Ambassador, once again, supports `statsd` for statistics gathering.
- The Envoy `buffer` filter is supported.
- Ambassador can now use GRPC to call the external authentication service, and also include the message body
  in the auth call.
- It's now possible to use environment variables to modify the configuration directory (thanks @n1koo!).
- Setting environment variable `AMBASSADOR_KUBEWATCH_NO_RETRY` will cause the Ambassador pod to exit, and be
  rescheduled, if it loses its connection to the Kubernetes API server.
- Many dependencies have been updated, most notably including switching to kube-client 8.0.0.

## [0.50.0-ea6] November 19, 2018
[0.50.0-ea6]: https://github.com/datawire/ambassador/compare/0.50.0-ea5...0.50.0-ea6

**Ambassador 0.50.0-ea6 is an EARLY ACCESS release! IT IS NOT SUPPORTED FOR PRODUCTION USE.**

### Changes since 0.50.0-ea5:

- `alpn_protocols` is now supported in the `TLS` module and `TLSContext`s
- Using `TLSContext`s to provide TLS termination contexts will correctly switch Ambassador to listening on port 443.
- `redirect_cleartext_from` is now supported with SNI
- Zipkin `TracingService` configuration now supports 128-bit trace IDs and shared span contexts (thanks, @alexgervais!)
- Zipkin should correctly trace calls to external auth services (thanks, @alexgervais!)
- `AuthService` configurations now allow separately configuring headers allowed from the client to the auth service, and from the auth service upstream
- Ambassador won't endlessly append `:annotation` to K8s resources
- The Ambassador CLI no longer requires certificate files to be present when dumping configurations
- `make mypy` will run full type checks on Ambassador to help developers

## [0.50.0-ea5] November 06, 2018
[0.50.0-ea5]: https://github.com/datawire/ambassador/compare/0.50.0-ea4...0.50.0-ea5

**Ambassador 0.50.0-ea5 is an EARLY ACCESS release! IT IS NOT SUPPORTED FOR PRODUCTION USE.**

### Changes since 0.50.0-ea4:

- **`use_remote_address` is now set to `true` by default.** If you need the old behavior, you will need to manually set `use_remote_address` to `false` in the `ambassador` `Module`.
- Ambassador 0.50.0-ea5 **supports SNI!**  See the docs for more here.
- Header matching is now supported again, including `host` and `method` headers.

## [0.50.0-ea4] October 31, 2018
[0.50.0-ea4]: https://github.com/datawire/ambassador/compare/0.50.0-ea3...0.50.0-ea4

**Ambassador 0.50.0-ea4 is an EARLY ACCESS release! IT IS NOT SUPPORTED FOR PRODUCTION USE.**

### Changes since 0.50.0-ea3:

- Ambassador 0.50.0-ea4 uses Envoy 1.8.0.
- `RateLimitService` is now supported. **You will need to restart Ambassador if you change the `RateLimitService` configuration.** We expect to lift this restriction in a later release; for now, the diag service will warn you when a restart is required.
   - The `RateLimitService` also has a new `timeout_ms` attribute, which allows overriding the default request timeout of 20ms.
- GRPC is provisionally supported, but still needs improvements in test coverage.
- Ambassador will correctly include its EA number when checking for updates.

## [0.50.0-ea3] October 21, 2018
[0.50.0-ea3]: https://github.com/datawire/ambassador/compare/0.50.0-ea2...0.50.0-ea3

**Ambassador 0.50.0-ea3 is an EARLY ACCESS release! IT IS NOT SUPPORTED FOR PRODUCTION USE.**

### Changes since 0.50.0-ea2:

- `TracingService` is now supported. **You will need to restart Ambassador if you change the `TracingService` configuration.** We expect to lift this restriction in a later release; for now, the diag service will warn you when a restart is required.
- Websockets are now supported, **including** mapping the same websocket prefix to multiple upstream services for canary releases or load balancing.
- KAT supports full debug logs by individual `Test` or `Query`.

**Ambassador 0.50.0 is not yet feature-complete. Read the Limitations and Breaking Changes sections in the 0.50.0-ea1 section below for more information.**

## [0.50.0-ea2] October 16, 2018
[0.50.0-ea2]: https://github.com/datawire/ambassador/compare/0.50.0-ea1...0.50.0-ea2

**Ambassador 0.50.0-ea2 is an EARLY ACCESS release! IT IS NOT SUPPORTED FOR PRODUCTION USE.**

### Changes since 0.50.0-ea1:

- Attempting to enable TLS termination without supplying a valid cert secret will result in HTTP on port 80, rather than HTTP on port 443. **No error will be displayed in the diagnostic service yet.** This is a bug and will be fixed in `-ea3`.
- CORS is now supported.
- Logs are no longer full of accesses from the diagnostic service.
- KAT supports isolating OptionTests.
- The diagnostics service now shows the V2 config actually in use, not V1.
- `make` will no longer rebuild the Python venv so aggressively.

**Ambassador 0.50.0 is not yet feature-complete. Read the Limitations and Breaking Changes sections in the 0.50.0-ea1 section below for more information.**

## [0.50.0-ea1] October 11, 2018
[0.50.0-ea1]: https://github.com/datawire/ambassador/compare/0.40.0...0.50.0-ea1

**Ambassador 0.50.0-ea1 is an EARLY ACCESS release! IT IS NOT SUPPORTED FOR PRODUCTION USE.**

### Ambassador 0.50.0 is not yet feature-complete. Limitations:

- `RateLimitService` and `TracingService` resources are not currently supported.
- WebSockets are not currently supported.
- CORS is not currently supported.
- GRPC is not currently supported.
- TLS termination is not
- `statsd` integration has not been tested.
- The logs are very cluttered.
- Configuration directly from the filesystem isn’t supported.
- The diagnostics service cannot correctly drill down by source file, though it can drill down by route or other resources.
- Helm installation has not been tested.
- `AuthService` does not currently have full support for configuring headers to be sent to the extauth service. At present it sends all the headers listed in `allowed_headers` plus:
   - `Authorization`
   - `Cookie`
   - `Forwarded`
   - `From`
   - `Host`
   - `Proxy-Authenticate`
   - `Proxy-Authorization`
   - `Set-Cookie`
   - `User-Agent`
   - `X-Forwarded-For`
   - `X-Forwarded-Host`
   - `X-Forwarded`
   - `X-Gateway-Proto`
   - `WWW-Authenticate`

### **BREAKING CHANGES** from 0.40.0

- Configuration from a `ConfigMap` is no longer supported.
- The authentication `Module` is no longer supported; use `AuthService` instead (which you probably already were).
- External authentication now uses the core Envoy `envoy.ext_authz` filter, rather than the custom Datawire auth filter.
   - `ext_authz` speaks the same protocol, and your existing external auth services should work, however:
   - `ext_authz` does _not_ send all the request headers to the external auth service (see above in `Limitations`).
- Circuit breakers and outlier detection are not supported. They will be reintroduced in a later Ambassador release.
- Ambassador now _requires_ a TLS `Module` to enable TLS termination, where previous versions would automatically enable termation if the `ambassador-certs` secret was present. A minimal `Module` for the same behavior is:

        ---
        kind: Module
        name: tls
        config:
          server:
            secret: ambassador-certs

## [0.40.2] November 26, 2018
[0.40.2]: https://github.com/datawire/ambassador/compare/0.40.1...0.40.2

### Minor changes:
- Feature: Support using environment variables to modify the configuration directory (thanks @n1koo!)
- Feature: In Helmfile, support `volumeMounts` (thanks @kyschouv!)
- Bugfix: In Helmfile, correctly quote `.Values.namespace.single` (thanks @bobby!)
- Bugfix: In Helmfile, correctly support `Nodeport` in HTTP and HTTPS (thanks @n1koo!)

## [0.40.1] October 29, 2018
[0.40.1]: https://github.com/datawire/ambassador/compare/0.40.0...0.40.1

### Minor changes:
- Feature: Support running Ambassador as a `Daemonset` via Helm (thanks @DipeshMitthalal!)
- Feature: Switch to Envoy commit 5f795fe2 to fix a crash if attempting to add headers after using an AuthService (#647, #680)

## [0.40.0] September 25, 2018
[0.40.0]: https://github.com/datawire/ambassador/compare/0.39.0...0.40.0

### Minor changes:

- Feature: Allow users to override the `STATSD_HOST` value (#810). Thanks to @rsyvarth.
- Feature: Support LightStep distributed tracing (#796). Thanks to @alexgervais.
- Feature: Add service label in Helm chart (#778). Thanks to @sarce.
- Feature: Add support for load balancer IP in Helm chart (#765). Thanks to @larsha.
- Feature: Support prometheus mapping configurations (#746). Thanks to @bcatcho.
- Feature: Add support for `loadBalancerSourceRanges` to Helm chart (#764). Thanks to @mtbdeano.
- Feature: Support for namespaces and Ambassador ID in Helm chart (#588, #643). Thanks to @MichielDeMey and @jstol.
- Bugfix: Add AMBASSADOR_VERIFY_SSL_FALSE flag (#782, #807). Thanks to @sonrier.
- Bugfix: Fix Ambassador single namespace in Helm chart (#827). Thanks to @sarce.
- Bugfix: Fix Helm templates and default values (#826).
- Bugfix: Add `stats-sink` back to Helm chart (#763).
- Bugfix: Allow setting `timeout_ms` to 0 for gRPC streaming services (#545). Thanks to @lovers36.
- Bugfix: Update Flask to 0.12.3.

## [0.39.0] August 30, 2018
[0.39.0]: https://github.com/datawire/ambassador/compare/0.38.0...0.39.0

### Major Changes:

- Bugfix: The statsd container has been removed by default in order to avoid DoSing Kubernetes DNS. The functionality can be re-enabled by setting the `STATSD_ENABLED` environment variable to `true` in the Ambassador deployment YAML (#568).
- Docs: Added detailed Ambassador + Istio Integration Documentation on monitoring and distributed tracing. - @feitnomore

### Minor Changes:

- Docs: Added instructions for running Ambassador with Docker Compose. - @bcatcho
- Bugfix: Fix Ambassador to more aggressively reconnect to Kubernetes (#554). - @nmatsui
- Feature: Diagnostic view displays AuthService, RateLimitService, and TracingService (#730). - @alexgervais
- Feature: Enable Ambassador to tag tracing spans with request headers via `tag_headers`. - @alexgervais

## [0.38.0] August 08, 2018
[0.38.0]: https://github.com/datawire/ambassador/compare/0.37.0...0.38.0

### Major changes:
- Feature: Default CORS configuration can now be set - @KowalczykBartek
- Bugfix: Ambassador does not crash with empty YAML config anymore - @rohan47

### Minor changes:
- DevEx: `master` is now latest, `stable` tracks the latest released version
- DevEx: release-prep target added to Makefile to facilitate releasing process
- DevEx: all tests now run in parallel, consuming lesser time
- Bugfix: Ambassador SIGCHLD messages are less scary looking now

## [0.37.0] July 31, 2018:
[0.37.0]: https://github.com/datawire/ambassador/compare/0.36.0...0.37.0

### Major changes:
- Feature: Added support for request tracing (by Alex Gervais)

## [0.36.0] July 26, 2018:
[0.36.0]: https://github.com/datawire/ambassador/compare/0.35.3...0.36.0

### Major changes:
- Fix: HEAD requests no longer cause segfaults
- Feature: TLS can now be configured with arbitrary secret names, instead of predefined secrets
- Change: The Envoy dynamic header value `%CLIENT_IP%` is no longer supported. Use `%DOWNSTREAM_REMOTE_ADDRESS_WITHOUT_PORT%` instead. (This is due to a change in Envoy 1.7.0.)

## [0.35.3] July 18, 2018: **READ THE WARNING ABOVE**
[0.35.3]: https://github.com/datawire/ambassador/compare/0.35.2...0.35.3

### Changed

Major changes:
- Ambassador is now based on Envoy v1.7.0
- Support for X-FORWARDED-PROTO based redirection, generally used with Layer 7 load balancers
- Support for port based redirection using `redirect_cleartext_from`, generally used with Layer 4 load balancers
- Specifying HTTP and HTTPS target ports in Helm chart

Other changes:
- End-to-end tests can now be run with `make e2e` command
- Helm release automation has been fixed
- Mutliple end-to-end tests are now executed in parallel, taking lesser time
- Huge revamp to documentation around unit tests
- Documentation changes

## [0.35.2] July 05, 2018: **READ THE WARNING ABOVE**
[0.35.2]: https://github.com/datawire/ambassador/compare/0.35.1...0.35.2

### Changed

- 0.35.2 is almost entirely about updates to Datawire testing infrastructure.
- The only user-visible change is that Ambassador will do a better job of showing which Kubernetes objects define Ambassador configuration objects when using `AMBASSADOR_ID` to run multiple Ambassadors in the same cluster.

## [0.35.1] June 25, 2018: **READ THE WARNING ABOVE**
[0.35.1]: https://github.com/datawire/ambassador/compare/0.35.0...0.35.1

### Changed

- Properly support supplying additional TLS configuration (such as `redirect_cleartext_from`) when using certificates from a Kubernetes `Secret`
- Update Helm chart to allow customizing annotations on the deployed `ambassador` Kubernetes `Service` (thanks @psychopenguin!)

## [0.35.0] June 25, 2018: **READ THE WARNING ABOVE**
[0.35.0]: https://github.com/datawire/ambassador/compare/0.34.3...0.35.0

### Changed

- 0.35.0 re-supports websockets, but see the **BREAKING NEWS** for an important caveat.
- 0.35.0 supports running as non-root. See the **BREAKING NEWS** above for more information.
- Make sure regex matches properly handle backslashes, and properly display in the diagnostics service (thanks @alexgervais!).
- Prevent kubewatch from falling into an endless spinloop (thanks @mechpen!).
- Support YAML array syntax for CORS array elements.

## [0.34.3] June 13, 2018: **READ THE WARNING ABOVE**
[0.34.3]: https://github.com/datawire/ambassador/compare/0.34.2...0.34.3

### Changed

- **0.34.3 cannot support websockets**: see the **WARNING** above.
- Fix a possible crash if no annotations are found at all (#519).
- Improve logging around service watching and such.

## [0.34.2] June 11, 2018: **READ THE WARNING ABOVE**
[0.34.2]: https://github.com/datawire/ambassador/compare/0.34.1...0.34.2

### Changed

- **0.34.2 cannot support websockets**: see the **WARNING** above.
- Ambassador is now based on Envoy 1.6.0!
- Ambassador external auth services can now modify existing headers in place, as well as adding new headers.
- Re-support the `ambassador-cacert` secret for configuring TLS client-certificate authentication. **Note well** that a couple of things have changed in setting this up: you'll use the key `tls.crt`, not `fullchain.pem`. See https://www.getambassador.io/reference/auth-tls-certs for more.

## [0.34.1] June 04, 2018
[0.34.1]: https://github.com/datawire/ambassador/compare/0.34.0...0.34.1

### Bugfixes

- Unbuffer log output for better diagnostics.
- Switch to gunicorn instead of Werkzeug for the diag service.
- Use the YAML we release as the basis for end-to-end testing.

## [0.34.0] May 16, 2018
[0.34.0]: https://github.com/datawire/ambassador/compare/0.33.1...0.34.0

### Changed

- When originating TLS, use the `host_rewrite` value to set outgoing SNI. If no `host_rewrite` is set, do not use SNI.
- Allow disabling external access to the diagnostics service (with thanks to @alexgervais and @dougwilson).

## [0.33.1] May 16, 2018
[0.33.1]: https://github.com/datawire/ambassador/compare/0.33.0...0.33.1

### Changed

- Fix YAML error on statsd pod.

## [0.33.0] May 14, 2018
[0.33.0]: https://github.com/datawire/ambassador/compare/v0.32.2...0.33.0

### Changed

- Fix support for `host_redirect` in a `Mapping`. **See the `Mapping` documentation** for more details: the definition of the `host_redirect` attribute has changed.

## [0.32.2] May 02, 2018
[0.32.2]: https://github.com/datawire/ambassador/compare/v0.32.0...v0.32.2

(Note that 0.32.1 was an internal release.)

### Changed

- Fix a bad bootstrap CSS inclusion that would cause the diagnostic service to render incorrectly.

## [0.32.0] April 27, 2018
[0.32.0]: https://github.com/datawire/ambassador/compare/v0.31.0...v0.32.0

### Changed

- Traffic shadowing is supported using the `shadow` attribute in a `Mapping`
- Multiple Ambassadors can now run more happily in a single cluster
- The diagnostic service will now show you what `AuthService` configuration is active
- The `tls` keyword now works for `AuthService` just like it does for `Mapping` (thanks @dvavili!)

## [0.31.0] April 12, 2018
[0.31.0]: https://github.com/datawire/ambassador/compare/v0.30.2...v0.31.0

### Changed

- Rate limiting is now supported (thanks, @alexgervais!) See the docs for more detail here.
- The `statsd` container has been quieted down yet more (thanks again, @alexgervais!).

## [0.30.2] March 26, 2018
[0.30.2]: https://github.com/datawire/ambassador/compare/v0.30.1...v0.30.2

### Changed

- drop the JavaScript `statsd` for a simple `socat`-based forwarder
- ship an Ambassador Helm chart (thanks @stefanprodan!)
   - Interested in testing Helm? See below!
- disable Istio automatic sidecar injection (thanks @majelbstoat!)
- clean up some doc issues (thanks @lavoiedn and @endrec!)

To test Helm, make sure you have `helm` installed and that you have `tiller` properly set up for your RBAC configuration. Then:

```
helm repo add datawire https://www.getambassador.io

helm upgrade --install --wait my-release datawire/ambassador
```

You can also use `adminService.type=LoadBalancer`.

## [0.30.1] March 26, 2018
[0.30.1]: https://github.com/datawire/ambassador/compare/v0.30.0...v0.30.1

### Fixed

- The `tls` module is now able to override TLS settings probed from the `ambassador-certs` secret

## [0.30.0] March 23, 2018
[0.30.0]: https://github.com/datawire/ambassador/compare/v0.29.0...v0.30.0

### Changed

- Support regex matching for `prefix` (thanks @radu-c!)
- Fix docs around `AuthService` usage

## [0.29.0] March 15, 2018
[0.29.0]: https://github.com/datawire/ambassador/compare/v0.28.2...v0.29.0

### Changed

- Default restart timings have been increased. **This will cause Ambassador to respond to service changes less quickly**; by default, you'll see changes appear within 15 seconds.
- Liveness and readiness checks are now enabled after 30 seconds, rather than 3 seconds, if you use our published YAML.
- The `statsd` container is now based on `mhart/alpine-node:9` rather than `:7`.
- `envoy_override` has been reenabled in `Mapping`s.

## [0.28.1] March 05, 2018 (and [0.28.0] on March 02, 2018)
[0.28.1]: https://github.com/datawire/ambassador/compare/v0.26.0...v0.28.1
[0.28.0]: https://github.com/datawire/ambassador/compare/v0.26.0...v0.28.1

(Note that 0.28.1 is identical to 0.28.0, and 0.27.0 was an internal release. These are related to the way CI generates tags, which we'll be revamping soon.)

### Changed

- Support tuning Envoy restart parameters
- Support `host_regex`, `method_regex`, and `regex_headers` to allow regular expression matches in `Mappings`
- Support `use_proxy_proto` and `use_remote_address` in the `ambassador` module
- Fine-tune the way we sort a `Mapping` based on its constraints
- Support manually setting the `precedence` of a `Mapping`, so that there's an escape hatch when the automagic sorting gets it wrong
- Expose `alpn_protocols` in the `tls` module (thanks @technicianted!)
- Make logs a lot quieter
- Reorganize and update documentation
- Make sure that `ambassador dump --k8s` will work correctly
- Remove a dependency on a `ConfigMap` for upgrade checks

## [0.26.0] February 13, 2018
[0.26.0]: https://github.com/datawire/ambassador/compare/v0.25.0...v0.26.0

### Changed

- The `authentication` module is deprecated in favor of the `AuthService` resource type.
- Support redirecting cleartext connections on port 80 to HTTPS on port 443
- Streamline end-to-end tests and, hopefully, allow them to work well without Kubernaut
- Clean up some documentation (thanks @lavoiedn!)

## [0.25.0] February 06, 2018
[0.25.0]: https://github.com/datawire/ambassador/compare/v0.23.0...v0.25.0

(Note that 0.24.0 was an internal release.)

### Changed

- CORS support (thanks @alexgervais!)
- Updated docs for
  - GKE
  - Ambassador + Istio
  - Ordering of `Mappings`
  - Prometheus with Ambassador
- Support multiple external authentication service instances, so that canarying `extauth` services is possible
- Correctly support `timeout_ms` in a `Mapping`
- Various build tweaks and end-to-end test speedups

## [0.23.0] January 17, 2018
[0.23.0]: https://github.com/datawire/ambassador/compare/v0.22.0...v0.23.0

### Changed

- Clean up build docs (thanks @alexgervais!)
- Support `add_request_headers` for, uh, adding requests headers (thanks @alexgervais!)
- Make end-to-end tests and Travis build process a bit more robust
- Pin to Kubernaut 0.1.39
- Document the use of the `develop` branch
- Don't default to `imagePullAlways`
- Switch to Alpine base with a stripped Envoy image

## [0.22.0] January 17, 2018
[0.22.0]: https://github.com/datawire/ambassador/compare/v0.21.1...v0.22.0

### Changed

- Switched to using `quay.io` rather than DockerHub. **If you are not using Datawire's published Kubernetes manifests, you will have to update your manifests!**
- Switched to building over Alpine rather than Ubuntu. (We're still using an unstripped Envoy; that'll change soon.)
- Switched to a proper production configuration for the `statsd` pod, so that it hopefully chews up less memory.
- Make sure that Ambassador won't generate cluster names that are too long for Envoy.
- Fix a bug where Ambassador could crash if there were too many egregious errors in its configuration.

## [0.21.1] January 11, 2018
[0.21.1]: https://github.com/datawire/ambassador/compare/v0.21.0...v0.21.1

### Changed

- Ambassador will no longer generate cluster names that exceed Envoy's 60-character limit.

## [0.21.0] January 03, 2018
[0.21.0]: https://github.com/datawire/ambassador/compare/v0.20.1...v0.21.0

### Changed

- If `AMBASSADOR_SINGLE_NAMESPACE` is present in the environment, Ambassador will only look for services in its own namespace.
- Ambassador `Mapping` objects now correctly support `host_redirect`, `path_redirect`, `host_rewrite`, `auto_host_rewrite`, `case_sensitive`, `use_websocket`, `timeout_ms`, and `priority`.

## [0.20.1] December 22, 2017
[0.20.1]: https://github.com/datawire/ambassador/compare/v0.20.0...v0.20.1

### Changed

- If Ambassador finds an empty YAML document, it will now ignore it rather than raising an exception.
- Includes the namespace of a service from an annotation in the name of its generated YAML file.
- Always process inputs in the same order from run to run.

## [0.20.0] December 18, 2017
[0.20.0]: https://github.com/datawire/ambassador/compare/v0.19.2...v0.20.0

### Changed

- Switch to Envoy 1.5 under the hood.
- Refocus the diagnostic service to better reflect what's actually visible when you're working at Ambassador's level.
- Allow the diagnostic service to display, and change, the Envoy log level.

## [0.19.2] December 12, 2017
[0.19.2]: https://github.com/datawire/ambassador/compare/v0.19.1...v0.19.2

### Changed

- Arrange for logs from the subsystem that watches for Kubernetes service changes (kubewatch) to have timestamps and such.
- Only do new-version checks every four hours.

## [0.19.1] December 04, 2017
[0.19.1]: https://github.com/datawire/ambassador/compare/v0.19.0...v0.19.1

### Changed

- Allow the diag service to look good (well, OK, not too horrible anyway) when Ambassador is running with TLS termination.
- Show clusters on the overview page again.
- The diag service now shows you the "health" of a cluster by computing it from the number of requests to a given service that didn't involve a 5xx status code, rather than just forwarding Envoy's stat, since we don't configure Envoy's stat in a meaningful way yet.
- Make sure that the tests correctly reported failures (sigh).
- Allow updating out-of-date diagnostic reports without requiring multiple test runs.

## [0.19.0] November 30, 2017
[0.19.0]: https://github.com/datawire/ambassador/compare/v0.18.2...v0.19.0

### Changed

- Ambassador can now use HTTPS upstream services: just use a `service` that starts with `https://` to enable it.
  - By default, Ambassador will not offer a certificate when using HTTPS to connect to a service, but it is possible to configure certificates. Please [contact us on Slack](https://d6e.co/slack) if you need to do this.
- HTTP access logs appear in the normal Kubernetes logs for Ambassador.
- It’s now possible to tell `ambassador config` to read Kubernetes manifests from the filesystem and build a configuration from the annotations in them (use the `--k8s` switch).
- Documentation on using Ambassador with Istio now reflects Ambassador 0.19.0 and Istio 0.2.12.

## [0.18.2] November 28, 2017
[0.18.2]: https://github.com/datawire/ambassador/compare/v0.18.0...v0.18.2

### Changed

- The diagnostics service will now tell you when updates are available.

## [0.18.0] November 20, 2017
[0.18.0]: https://github.com/datawire/ambassador/compare/v0.17.0...v0.18.0

### Changed

- The Host header is no longer overwritten when Ambassador talks to an external auth service. It will now retain whatever value the client passes there.

### Fixed

- Checks for updates weren’t working, and they have been restored. At present you’ll only see them in the Kubernetes logs if you’re using annotations to configure Ambassador — they’ll start showing up in the diagnostics service in the next release or so.

## [0.17.0] November 14, 2017
[0.17.0]: https://github.com/datawire/ambassador/compare/v0.16.0...v0.17.0

### Changed

- Allow Mappings to require matches on HTTP headers and `Host`
- Update tests, docs, and diagnostic service for header matching

### Fixed

- Published YAML resource files will no longer overwrite annotations on the Ambassador `service` when creating the Ambassador `deployment`

## [0.16.0] November 10, 2017
[0.16.0]: https://github.com/datawire/ambassador/compare/v0.15.0...v0.16.0

### Changed

- Support configuring Ambassador via `annotations` on Kubernetes `service`s
- No need for volume mounts! Ambassador can read configuration and TLS-certificate information directly from Kubernetes to simplify your Kubernetes YAML
- Expose more configuration elements for Envoy `route`s: `host_redirect`, `path_redirect`, `host_rewrite`, `auto_host_rewrite`, `case_sensitive`, `use_websocket`, `timeout_ms`, and `priority` get transparently copied

### Fixed

- Reenable support for gRPC

## [0.15.0] October 16, 2017
[0.15.0]: https://github.com/datawire/ambassador/compare/v0.14.2...v0.15.0

### Changed

- Allow `docker run` to start Ambassador with a simple default configuration for testing
- Support `host_rewrite` in mappings to force the HTTP `Host` header value for services that need it
- Support `envoy_override` in mappings for odd situations
- Allow asking the diagnostic service for JSON output rather than HTML

## [0.14.2] October 12, 2017
[0.14.2]: https://github.com/datawire/ambassador/compare/v0.14.0...v0.14.2

### Changed

- Allow the diagnostic service to show configuration errors.

## [0.14.0] October 05, 2017
[0.14.0]: https://github.com/datawire/ambassador/compare/v0.13.0...v0.14.0

### Changed

- Have a diagnostic service!
- Support `cert_required` in TLS config

## [0.13.0] September 25, 2017
[0.13.0]: https://github.com/datawire/ambassador/compare/v0.12.1...v0.13.0

### Changed

- Support using IP addresses for services.
- Check for collisions, so that trying to e.g. map the same prefix twice will report an error.
- Enable liveness and readiness probes, and have Kubernetes perform them by default.
- Document the presence of the template-override escape hatch.

## [0.12.1] September 22, 2017
[0.12.1]: https://github.com/datawire/ambassador/compare/v0.12.0...v0.12.1

### Changed

- Notify (in the logs) if a new version of Ambassador is available.

## [0.12.0] September 21, 2017
[0.12.0]: https://github.com/datawire/ambassador/compare/v0.11.2...v0.12.0

### Changed

- Support for non-default Kubernetes namespaces.
- Infrastructure for checking if a new version of Ambassador is available.

## [0.11.2] September 20, 2017
[0.11.2]: https://github.com/datawire/ambassador/compare/v0.11.1...v0.11.2

### Changed

- Better schema verification.

## [0.11.1] September 18, 2017
[0.11.1]: https://github.com/datawire/ambassador/compare/v0.11.0...v0.11.1

### Changed

- Do schema verification of input YAML files.

## [0.11.0] September 18, 2017
[0.11.0]: https://github.com/datawire/ambassador/compare/v0.10.14...v0.11.0

### Changed

- Declarative Ambassador! Configuration is now via YAML files rather than REST calls
- The `ambassador-store` service is no longer needed.

## [0.10.14] September 15, 2017
[0.10.14]: https://github.com/datawire/ambassador/compare/v0.10.13...v0.10.14

### Fixed

- Update `demo-qotm.yaml` with the correct image tag.

## [0.10.13] September 05, 2017
[0.10.13]: https://github.com/datawire/ambassador/compare/v0.10.12...v0.10.13

### Changed

- Properly support proxying all methods to an external authentication service, with headers intact, rather than moving request headers into the body of an HTTP POST.

## [0.10.12] August 02, 2017
[0.10.12]: https://github.com/datawire/ambassador/compare/v0.10.10...v0.10.12

### Changed

- Make TLS work with standard K8s TLS secrets, and completely ditch push-cert and push-cacert.

### Fixed

- Move Ambassador out from behind Envoy, so that you can use Ambassador to fix things if you completely botch your Envoy config.
- Let Ambassador keep running if Envoy totally chokes and dies, but make sure the pod dies if Ambassador loses access to its storage.

## [0.10.10] August 01, 2017
[0.10.10]: https://github.com/datawire/ambassador/compare/v0.10.7...v0.10.10

### Fixed

- Fix broken doc paths and simplify building as a developer. 0.10.8, 0.10.9, and 0.10.10 were all stops along the way to getting this done; hopefully we'll be able to reduce version churn from here on out.

## [0.10.7] July 25, 2017
[0.10.7]: https://github.com/datawire/ambassador/compare/v0.10.6...v0.10.7

### Changed
- More CI-build tweaks.

## [0.10.6] July 25, 2017
[0.10.6]: https://github.com/datawire/ambassador/compare/v0.10.5...v0.10.6

### Changed
- Fix automagic master build tagging

## [0.10.5] July 25, 2017
[0.10.5]: https://github.com/datawire/ambassador/compare/v0.10.1...v0.10.5

### Changed
- Many changes to the build process and versioning. In particular, CI no longer has to commit files.

## [0.10.1] July 03, 2017
[0.10.1]: https://github.com/datawire/ambassador/compare/v0.10.0...v0.10.1

### Added
- Changelog


## [0.10.0] June 30, 2017
[0.10.0]: https://github.com/datawire/ambassador/compare/v0.9.1...v0.10.0
[grpc-0.10.0]: https://github.com/datawire/ambassador/blob/v0.10.0/docs/user-guide/grpc.md

### Added
- Ambassador supports [GRPC services][grpc-0.10.0] (and other HTTP/2-only services) using the GRPC module

### Fixed
- Minor typo in Ambassador's `Dockerfile` that break some versions of Docker


## [0.9.1] June 28, 2017
[0.9.1]: https://github.com/datawire/ambassador/compare/v0.9.0...v0.9.1
[building-0.9.1]: https://github.com/datawire/ambassador/blob/v0.9.1/BUILDING.md

### Changed
- Made development a little easier by automating dev version numbers so that modified Docker images update in Kubernetes
- Updated [`BUILDING.md`][building-0.9.1]


## [0.9.0] June 23, 2017
[0.9.0]: https://github.com/datawire/ambassador/compare/v0.8.12...v0.9.0
[start-0.9.0]: https://github.com/datawire/ambassador/blob/v0.9.0/docs/user-guide/getting-started.md
[concepts-0.9.0]: https://github.com/datawire/ambassador/blob/v0.9.0/docs/user-guide/mappings.md

### Added
- Ambassador supports HTTP Basic Auth
- Ambassador now has the concept of _modules_ to enable and configure optional features such as auth
- Ambassador now has the concept of _consumers_ to represent end-users of mapped services
- Ambassador supports auth via an external auth server

Basic auth is covered in [Getting Started][start-0.9.0]. Learn about modules and consumers and see an example of external auth in [About Mappings, Modules, and Consumers][concepts-0.9.0].

### Changed
- State management (via Ambassador store) has been refactored
- Switched to [Ambassador-Envoy] for the base Docker image


## [0.8.12] June 07, 2017
[0.8.12]: https://github.com/datawire/ambassador/compare/v0.8.11...v0.8.12

### Added
- Mappings can now be updated


## [0.8.11] May 24, 2017
[0.8.11]: https://github.com/datawire/ambassador/compare/v0.8.10...v0.8.11
[istio-0.8.11]: https://github.com/datawire/ambassador/blob/v0.8.11/docs/user-guide/with-istio.md
[stats-0.8.11]: https://github.com/datawire/ambassador/blob/v0.8.11/docs/user-guide/statistics.md

### Added
- Ambassador interoperates with [Istio] -- see [Ambassador and Istio][istio-0.8.11]
- There is additional documentation for [statistics and monitoring][stats-0.8.11]

### Fixed
- Bug in mapping change detection
- Release machinery issues


## [0.8.6] May 05, 2017
[0.8.6]: https://github.com/datawire/ambassador/compare/v0.8.5...v0.8.6

### Added
- Ambassador releases are now performed by Travis CI


## [0.8.2] May 04, 2017
[0.8.2]: https://github.com/datawire/ambassador/compare/v0.8.1...v0.8.2

### Changed
- Documentation updates


## [0.8.0] May 02, 2017
[0.8.0]: https://github.com/datawire/ambassador/compare/v0.7.0...v0.8.0
[client-tls-0.8.0]: https://github.com/datawire/ambassador/blob/v0.8.0/README.md#using-tls-for-client-auth

### Added
- [Ambassador has a website!][Ambassador]
- Ambassador supports auth via [TLS client certificates][client-tls-0.8.0]
- There are some additional helper scripts in the `scripts` directory

### Changed
- Ambassador's admin interface is now on local port 8888 while mappings are available on port 80/443 depending on whether TLS is enabled
- Multiple instances of Ambassador talking to the same Ambassador Store pod will pick up each other's changes automatically


## [0.7.0] May 01, 2017
[0.7.0]: https://github.com/datawire/ambassador/compare/v0.6.0...v0.7.0
[start-0.7.0]: https://github.com/datawire/ambassador/blob/v0.7.0/README.md#mappings

### Added
- Ambassador can rewrite the request URL path prefix before forwarding the request to your service (covered in [Getting Started][start-0.7.0])
- Ambassador supports additional stats aggregators: Datadog, Grafana

### Changed
- _Services_ are now known as _mappings_
- Minikube is supported again


## [0.6.0] April 28, 2017
[0.6.0]: https://github.com/datawire/ambassador/compare/v0.5.2...v0.6.0

### Removed
- The Ambassador SDS has been removed; Ambassador routes to service names


## [0.5.2] April 26, 2017
[0.5.2]: https://github.com/datawire/ambassador/compare/v0.5.0...v0.5.2

### Added
- Ambassador includes a local `statsd` so that full stats from Envoy can be collected and pushed to a stats aggregator (Prometheus is supported)

### Changed
- It's easier to develop Ambassador thanks to improved build documentation and `Makefile` fixes


## [0.5.0] April 13, 2017
[0.5.0]: https://github.com/datawire/ambassador/compare/v0.4.0...v0.5.0

### Added
- Ambassador supports inbound TLS
- YAML for a demo user service is now included

### Changed
- The `geturl` script supports Minikube and handles AWS better
- Documentation and code cleanup


## [0.4.0] April 07, 2017
[0.4.0]: https://github.com/datawire/ambassador/compare/v0.3.3...v0.4.0

### Changed
- Ambassador now reconfigures Envoy automatically once changes have settled for five seconds
- Envoy stats and Ambassador stats are separate
- Mappings no longer require specifying the port as it is not needed

### Fixed
- SDS does the right thing with unnamed ports


## [0.3.1] April 06, 2017
[0.3.1]: https://github.com/datawire/ambassador/compare/v0.3.0...v0.3.1

### Added
- Envoy stats accessible through Ambassador
- Basic interpretation of cluster stats

### Changed
- Split up `ambassador.py` into multiple files
- Switch to a debug build of Envoy


## [0.1.9] April 03, 2017
[0.1.9]: https://github.com/datawire/ambassador/compare/v0.1.8...v0.1.9

### Changed
- Ambassador configuration on `/ambassador-config/` prefix rather than exposed on port 8001
- Updated to current Envoy and pinned the Envoy version
- Use Bumpversion for version management
- Conditionalized Docker push

### Fixed
- Ambassador keeps running with an empty services list (part 2)


## [0.1.5] March 31, 2017
[0.1.5]: https://github.com/datawire/ambassador/compare/v0.1.4...v0.1.5

### Fixed
- Ambassador SDS correctly handles ports


## [0.1.4] March 31, 2017
[0.1.4]: https://github.com/datawire/ambassador/compare/v0.1.3...v0.1.4

### Changed
- Ambassador keeps running with an empty services list
- Easier to run with [Telepresence]


## [0.1.3] March 31, 2017
[0.1.3]: https://github.com/datawire/ambassador/compare/82ed5e4...v0.1.3

### Added
- Initial Ambassador
- Ambassador service discovery service
- Documentation


Based on [Keep a Changelog](http://keepachangelog.com/en/1.0.0/). Ambassador follows [Semantic Versioning](http://semver.org/spec/v2.0.0.html).

[Ambassador]: https://www.getambassador.io/
[Ambassador-Envoy]: https://github.com/datawire/ambassador-envoy
[Telepresence]: http://telepresence.io
[Istio]: https://istio.io/<|MERGE_RESOLUTION|>--- conflicted
+++ resolved
@@ -72,10 +72,7 @@
 - Bugfix: Fix a bug in the Mapping CRD where the `text_format_source` field was incorrectly defined as type `string` instead of an object, as documented.
 - Bugfix: Fix error reporting and required-field checks when `AMBASSADOR_FAST_VALIDATION` is enabled.
 - Change: ambassador-consul-connect resources now get deployed into the `ambassador` namespace instead of the active namespace specified in the user's kubernetes context (usually `default`). Old resource cleanup is documented in the Ambassador Consul integration documentation.
-<<<<<<< HEAD
-=======
 - Change: `AMBASSADOR_FAST_VALIDATION` is now the default, as is our Golang startup process. Set `AMBASSADOR_LEGACY_MODE=true` to disable these behaviors.
->>>>>>> c4a84acc
 
 ### Ambassador Edge Stack only
 
