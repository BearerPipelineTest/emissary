# Change Log

This file documents all notable changes to Ambassador Helm Chart. The release
numbering uses [semantic versioning](http://semver.org).

## Next Release

<<<<<<< HEAD
- Feature: Allow overriding the namespace for the release using the values file: [ambassador-chart/#122](https://github.com/datawire/ambassador-chart/pull/122)
=======
## v6.5.4

- Upgrade Ambassador to version 1.7.1: [CHANGELOG](https://github.com/datawire/ambassador/blob/master/CHANGELOG.md)
>>>>>>> 498db198

## v6.5.3

- Upgrade Ambassador to version 1.7.0: [CHANGELOG](https://github.com/datawire/ambassador/blob/master/CHANGELOG.md)

## v6.5.2

- Feature: Add support for DaemonSet/Deployment labels: [ambassador-chart/#114](https://github.com/datawire/ambassador-chart/pull/114)
- Upgrade Ambassador to version 1.6.2: [CHANGELOG](https://github.com/datawire/ambassador/blob/master/CHANGELOG.md)

## v6.5.1

- Upgrade Ambassador to version 1.6.1: [CHANGELOG](https://github.com/datawire/ambassador/blob/master/CHANGELOG.md)

## v6.5.0

- Upgrade Ambassador to version 1.6.0: [CHANGELOG}](https://github.com/datawire/ambassador/blob/master/CHANGELOG.md)

## v6.4.10

- Feature: Allow specifying annotations for the license-key-secret: [ambassador-chart/#106](https://github.com/datawire/ambassador-chart/issues/106)
- Feature: Annotation for keeping the AES secret on removal: [ambassador-chart/#110](https://github.com/datawire/ambassador-chart/issues/110)
- Fix: do not mount the secret if we do not want a secret: [ambassador-chart/#103](https://github.com/datawire/ambassador-chart/issues/103)
- Internal CI refactorings.

## v6.4.9

- BugFix: Cannot specify podSecurityPolicies: [ambassador-chart/#97](https://github.com/datawire/ambassador-chart/issues/97)

## v6.4.8

- Upgrade Ambassador to version 1.5.5: [CHANGELOG](https://github.com/datawire/ambassador/blob/master/CHANGELOG.md)

## v6.4.7

- BugFix: Registry service is now using the proper `app.kubernetes.io/name`
- BugFix: Restore ability to set `REDIS` env vars in `env` instead of `redisEnv`
- Feature: Add `envRaw` to support supplying raw yaml for environment variables. Deprecates `redisEnv`.

## v6.4.6

- Upgrade Ambassador to version 1.5.4: [CHANGELOG](https://github.com/datawire/ambassador/blob/master/CHANGELOG.md)
- Added support setting external IPs for the ambassador service (thanks, [Jason Smith](https://github.com/jasons42)!)

## v6.4.5

- Upgrade Ambassador to version 1.5.3: [CHANGELOG](https://github.com/datawire/ambassador/blob/master/CHANGELOG.md)

## v6.4.4

- Feature flag for enabling or disabling the [`Project` registry](https://www.getambassador.io/docs/latest/topics/using/projects/)
- redisEnv for setting environment variables to control how Ambassador interacts with redis. See [redis environment](https://www.getambassador.io/docs/latest/topics/running/environment/#redis)

## v6.4.3

- Upgrade Ambassador to version 1.5.2: [CHANGELOG](https://github.com/datawire/ambassador/blob/master/CHANGELOG.md)

## v6.4.2

- Upgrade Ambassador to version 1.5.1: [CHANGELOG](https://github.com/datawire/ambassador/blob/master/CHANGELOG.md)

## v6.4.1

- BugFix: The `PodSecurityPolicy` should not be created by default since it is a cluster-wide resource that should only be created once.

If you would like to use the default `PodSecurityPolicy`, make sure to unset `security.podSecurityPolicy` it in all other releases.

## v6.4.0

- Upgrade Ambassador to version 1.5.0: [CHANGELOG](https://github.com/datawire/ambassador/blob/master/CHANGELOG.md)
- AuthService and RateLimitService are now installed in the same namespace as Ambassador.
- Changes RBAC permissions to better support single-namespace installations and detecting getambassador.io CRDs.
- Add option to install Service Preview components (traffic-manager, traffic-agent).
- Add option to install ambassador-injector, alongside Service Preview.
- Add additional security policy configurations.

   `securityContext` has been deprecated in favor of `security` which allows you to set container and pod security contexts as well as a default `PodSecurityPolicy`.

## v6.3.6

- Switch from Quay.io to DockerHub

## v6.3.5

- Upgrade Ambassador to version 1.4.3: [CHANGELOG}](https://github.com/datawire/ambassador/blob/master/CHANGELOG.md)

## v6.3.4

- Minor bug fixes

## v6.3.3

- Add extra labels to ServiceMonitor: [CHANGELOG}](https://github.com/datawire/ambassador/blob/master/CHANGELOG.md)

## v6.3.2

- Upgrade Ambassador to version 1.4.2: [CHANGELOG}](https://github.com/datawire/ambassador/blob/master/CHANGELOG.md)

## v6.3.1

- Upgrade Ambassador to version 1.4.1: [CHANGELOG}](https://github.com/datawire/ambassador/blob/master/CHANGELOG.md)

## v6.3.0

- Adds: Option to create a ServiceMonitor for scraping via Prometheus Operator

## v6.2.5

- Upgrade Ambassador to version 1.4.0: [CHANGELOG}](https://github.com/datawire/ambassador/blob/master/CHANGELOG.md)

## v6.2.4

- Fix typing so that Helm3 doesn't complain (thanks, [Fabrice Rabaute](https://github.com/jfrabaute)!)

## v6.2.3

- Upgrade Ambassador to version 1.3.2.
- Use explicit types for things like ports, so that things like `helm .. --set service.ports[0].port=80` will be integers instead of ending up as strings

## v6.2.2

- Upgrade Ambassador to version 1.3.1.
- Remove unnecessary `version` field from CRDs.
- Add static label to AES resources, to better support `edgectl install`

## v6.2.1

- Upgrade Ambassador to version 1.3.0.

## v6.2.0

- Add option to not create DevPortal routes

## v6.1.5

- Upgrade Ambassador to version 1.2.2.

## v6.1.4

- Upgrade from Ambassador 1.2.0 to 1.2.1.

## v6.1.3

- Upgrade from Ambassador 1.1.1 to 1.2.0.

## v6.1.2

- Upgrade from Ambassador 1.1.0 to 1.1.1.

## v6.1.1

Minor Improvements:

- Adds: Option to override the name of the RBAC resources

## v6.1.0

Minor improvements including:

- Adds: Option to set `restartPolicy`
- Adds: Option to give the AES license key secret a custom name
- Fixes: Assumption that the AES will be installed only from the `datawire/aes` repository. The `enableAES` flag now configures whether the AES is installed.
- Clarification on how to install OSS

## v6.0.0

Introduces Ambassador Edge Stack being installed by default.

### Breaking changes

Ambassador Pro support has been removed in 6.0.0. Please upgrade to the Ambassador Edge Stack.

## v5.0.0

### Breaking changes

**Note** If upgrading an existing helm 2 installation no action is needed, previously installed CRDs will not be modified.

- Helm 3 support for CRDs was added. Specifically, the CRD templates were moved to non-templated files in the `/crds` directory, and to keep Helm 2 support they are globbed from there by `/templates/crds.yaml`. However, because Helm 3 CRDs are not templated, the labels for new installations have necessarily changed

## v4.0.0

### Breaking Changes

- Introduces the performance tuned and certified build of open source Ambassador, Ambassador core
- The license key is now stored and read from a Kubernetes secret by default
- Added `.Values.pro.licenseKey.secret.enabled` `.Values.pro.licenseKey.secret.create` fields to allow multiple releases in the same namespace to use the same license key secret.

### Minor Changes

- Introduces the ability to configure resource limits for both Ambassador Pro and it's redis instance
- Introduces the ability to configure additional `AuthService` options (see [AuthService documentation](https://www.getambassador.io/reference/services/auth-service/))
- The ambassador-pro-auth `AuthService` and ambassador-pro-ratelimit `RateLimitService` and now created as CRDs when `.Values.crds.enabled: true`
- Fixed misnamed selector for redis instance that failed in an edge case
- Exposes annotations for redis deployment and service

## v3.0.0

### Breaking Changes

- The default annotation has been removed. The service port will be set dynamically to 8080 or 8443 for http and https respectively.
- `service.http`, `service.https`, and `additionalTCPPort` has been replaced with `service.ports`.
- `rbac.namespaced` has been removed. Use `scope.singleNamespace` instead.

### Minor Changes

- Ambassador Pro will pick up when `AMBASSADOR_ID` is set in `.Values.env` [[#15025]](https://github.com/helm/charts/issues/15025).
- `{{release name}}-admins` has been renamed to `{{release name}}-admin` to match YAML install templates
- RBAC configuration has been updated to allow for CRD use when `scope.singleNamespace: true`. [[ambassador/#1576]](https://github.com/datawire/ambassador/issues/1576)
- RBAC configuration now allows for multiple Ambassadors to use CRDs. Set `crds.enabled` in releases that expect CRDs [[ambassador/#1679]](https://github.com/datawire/ambassador/issues/1679)

## v2.6.0

### Minor Changes

- Add ambassador CRDs!
- Update ambassador to 0.70.0

## v2.5.1

### Minor Changes

- Update ambassador to 0.61.1

## v2.5.0

### Minor Changes

- Add support for autoscaling using HPA, see `autoscaling` values.

## v2.4.1

### Minor Changes

- Update ambassador to 0.61.0

## v2.4.0

### Minor Changes

- Allow configuring `hostNetwork` and `dnsPolicy`

## v2.3.1

### Minor Changes

- Adds HOST_IP environment variable

## v2.3.0

### Minor Changes

- Adds support for init containers using `initContainers` and pod labels `podLabels`

## v2.2.5

### Minor Changes

- Update ambassador to 0.60.3

## v2.2.4

### Minor Changes

- Add support for Ambassador PRO [see readme](https://github.com/helm/charts/blob/master/stable/ambassador/README.md#ambassador-pro)

## v2.2.3

### Minor Changes

- Update ambassador to 0.60.2

## v2.2.2

### Minor Changes

- Update ambassador to 0.60.1

## v2.2.1

### Minor Changes

- Fix RBAC for ambassador 0.60.0

## v2.2.0

### Minor Changes

- Update ambassador to 0.60.0

## v2.1.0

### Minor Changes

- Added `scope.singleNamespace` for configuring ambassador to run in single namespace

## v2.0.2

### Minor Changes

- Update ambassador to 0.53.1

## v2.0.1

### Minor Changes

- Update ambassador to 0.52.0

## v2.0.0

### Major Changes

- Removed `ambassador.id` and `namespace.single` in favor of setting environment variables.

## v1.1.5

### Minor Changes

- Update ambassador to 0.50.3

## v1.1.4

### Minor Changes

- support targetPort specification

## v1.1.3

### Minor Changes

- Update ambassador to 0.50.2

## v1.1.2

### Minor Changes

- Add additional chart maintainer

## v1.1.1

### Minor Changes

- Default replicas -> 3

## v1.1.0

### Minor Changes

- Allow RBAC to be namespaced (`rbac.namespaced`)

## v1.0.0

### Major Changes

- First release of Ambassador Helm Chart in helm/charts
- For migration see [Migrating from datawire/ambassador chart](https://github.com/helm/charts/tree/master/stable/ambassador#migrating-from-datawireambassador-chart-chart-version-0400-or-0500)<|MERGE_RESOLUTION|>--- conflicted
+++ resolved
@@ -5,13 +5,11 @@
 
 ## Next Release
 
-<<<<<<< HEAD
 - Feature: Allow overriding the namespace for the release using the values file: [ambassador-chart/#122](https://github.com/datawire/ambassador-chart/pull/122)
-=======
+
 ## v6.5.4
 
 - Upgrade Ambassador to version 1.7.1: [CHANGELOG](https://github.com/datawire/ambassador/blob/master/CHANGELOG.md)
->>>>>>> 498db198
 
 ## v6.5.3
 
