--- conflicted
+++ resolved
@@ -80,7 +80,6 @@
 - Feature: The agent is now able to parse api contracts using swagger 2, and to convert them to
   OpenAPI 3, making them available for use in the dev portal.
 
-<<<<<<< HEAD
 - Feature: The agent now has the ability to report diagnostics information to Ambassador Cloud. If
   you previous connected your installation to Ambassador Cloud, you may chose to enable this
   functionality by setting the following environment variables on your agent `Deployment`:
@@ -91,11 +90,10 @@
 - Change: In the standard published `.yaml` files, the `Module` resource enables serving remote
   client requests to the `:8877/ambassador/v0/diag/` endpoint. The associated Helm chart release
   also now enables it by default.
-=======
+
 - Bugfix: A regression was introduced in 2.3.0 causing the agent to miss some of the metrics coming
   from emissary ingress before sending them to Ambassador cloud. This issue has been resolved to
   ensure that all the nodes composing the emissary ingress cluster are reporting properly.
->>>>>>> a73be1cc
 
 ## [3.0.0] June 27, 2022
 [3.0.0]: https://github.com/emissary-ingress/emissary/compare/v2.3.2...v3.0.0
