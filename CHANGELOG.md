--- conflicted
+++ resolved
@@ -26,13 +26,7 @@
 
 ## UPCOMING BREAKING CHANGES
 
-<<<<<<< HEAD
-- Feature: The Ambassador Module configuration now supports `merge_slashes` which tells Ambassador to merge adjacent slashes when performing route matching. For example, when true, a request with URL '//foo/' would match a Mapping with prefix '/foo/'.
-
-#### Ingress resources and Namespaces
-=======
 #### `Ingress` Resources and Namespaces
->>>>>>> 807f5f9a
 
 In a future version of Ambassador, *no sooner than Ambassador 1.14.0*, TLS secrets
 in `Ingress` resources will not be able to use `.namespace` suffixes to cross namespaces.
@@ -76,13 +70,6 @@
 ## [1.13.0] April 20, 2021
 [1.13.0]: https://github.com/datawire/ambassador/compare/v1.12.4...v1.13.0
 
-<<<<<<< HEAD
-- Feature: Mapping configuration now supports setting `auth_context_extentions` that allows setting the `check_settings` field in the per route configuration supported by `ext_authz` http filter.
-- Feature: Added support in ambassador-agent for reporting Argo Rollouts and Argo Applications to Ambassador Cloud (https://app.getambassador.io)
-- Feature: Add `diagnostics.allow_non_local` flag to expose admin UI internally only ([#3074])
-- Feature: Ambassador will now use the Envoy v3 API internally when the AMBASSADOR_ENVOY_API_VERSION environment variable is set to "V3". By default, Ambassador will continue to use the v2 API.
-- Feature: Ambassador Agent now available (and deployed by default) for the API Gateway (https://app.getambassador.io).
-=======
 ### Emissary Ingress and Ambassador Edge Stack
 
 *Note*: Support for the deprecated `v2alpha` `protocol_version` has been removed from the `AuthService` and `RateLimitService`.
@@ -95,22 +82,16 @@
 - Feature: The [Ambassador Module configuration] now supports `merge_slashes` which tells Ambassador to merge adjacent slashes when performing route matching. For example, when true, a request with URL '//foo/' would match a Mapping with prefix '/foo/'.
 - Feature: Basic support for a subset of the [Kubernetes Gateway API] has been added.
 - Feature: Ambassador now supports the `DD_ENTITY_ID` environment variable to set the `dd.internal.entity_id` statistics tag on metrics generated when using DogStatsD.
->>>>>>> 807f5f9a
 - Bugfix: Make Knative paths match on prefix instead of the entire path to better align to the Knative specification ([#3224]).
 - Bugfix: The endpoint routing resolver will now properly watch services that include a scheme.
 - Bugfix: Environment variable interpolation works again for `ConsulResolver.Spec.Address` without setting `AMBASSADOR_LEGACY_MODE` ([#3182], [#3317])
 - Bugfix: Endpoint routing will now detect endpoint changes when your service field includes `.svc.cluster.local`. ([#3324])
-<<<<<<< HEAD
-=======
 - Bugfix: Upgrade PyYAML to 5.4.1 ([#3349])
->>>>>>> 807f5f9a
 - Change: The Helm chart has been moved into this repo, in the `charts/ambassador` directory.
 - Change: The `Mapping` CRD has been modified so that `kubectl get mappings` now has a column for not just the source path-prefix (`.spec.prefix`), but the source host (`.spec.host`) too.
 - Change: The yaml in yaml/docs is now generated from the contents of the helm chart in the `charts/ambassador` directory.
 - Change: Support for the deprecated `v2alpha` `protocol_version` has been removed from the `AuthService` and `RateLimitService`.
 
-<<<<<<< HEAD
-=======
 [Ambassador Agent]: https://www.getambassador.io/docs/cloud/latest/service-catalog/quick-start/
 [Ambassador Module configuration]: https://getambassador.io/docs/edge-stack/latest/topics/running/ambassador/
 [Argo Applications]: https://www.getambassador.io/docs/argo/latest/quick-start/
@@ -118,29 +99,11 @@
 [Kubernetes Gateway API]: https://getambassador.io/docs/edge-stack/latest/topics/using/gateway-api/
 [Mapping AuthService setting]: https://getambassador.io/docs/edge-stack/latest/topics/using/authservice
 
->>>>>>> 807f5f9a
 [#3074]: https://github.com/datawire/ambassador/issues/3074
 [#3182]: https://github.com/datawire/ambassador/issues/3182
 [#3224]: https://github.com/datawire/ambassador/issues/3224
 [#3317]: https://github.com/datawire/ambassador/issues/3317
 [#3324]: https://github.com/datawire/ambassador/issues/3324
-<<<<<<< HEAD
-
-### Ambassador Edge Stack only
-
-- Feature: DevPortal: Added doc.display_name attribute to the Mapping CRD. This value allows for a custom name and documentation URL path of the service in the DevPortal.
-- Feature: DevPortal: Added `naming_scheme` enum to the DevPortal CRD. This enum controls the way services are displayed in the DevPortal. Supported values are `namespace.name` (current behavior) and `name.prefix`, which will use the Mapping name and Mapping prefix to display the services.
-- Feature: DevPortal: `DEVPORTAL_DOCS_BASE_PATH` environment variable makes the base path of service API documentation configurable.
-- Feature: DevPortal: DevPortal will now reload content on changes to Mapping and DevPortal resources.
-- Feature: DevPortal: DevPortal now supports a search endpoint at `/docs/api/search`
-- Feature: DevPortal search can be configured to only search over titles (with search.type=`title-only`in the DevPortal CRD) or to search over all content (search.type=`all-content`)
-- Feature: DevPortal search supports deep linking to openapi spec entries (must set `search.type=all-content` and `search.enabled=true` on the DevPortal CRD)
-- Feature: DevPortal: Trigger content refresh by hitting `/docs/api/refreshContent`
-- Feature: The AES ratelimit preview service now supports burst (aka token bucket) ratelimiting.
-- Bugfix: The AES ratelimit preview no longer ignores LOCAL_CACHE_SIZE_IN_BYTES.
-- Bugfix: The AES ratelimit preview no longer ignores NEAR_LIMIT_RATION.
-- Bugfix: The AES ratelimit preview no longer ignores EXPIRATION_JITTER_MAX_SECONDS.
-=======
 [#3349]: https://github.com/datawire/ambassador/issues/3349
 
 ### Ambassador Edge Stack only
@@ -162,7 +125,6 @@
 [burst ratelimiting]: https://getambassador.io/docs/edge-stack/latest/topics/using/rate-limits/rate-limits/
 
 [#3341]: https://github.com/datawire/ambassador/issues/3341
->>>>>>> 807f5f9a
 
 ## [1.12.4] April 19, 2021
 [1.12.4]: https://github.com/datawire/ambassador/compare/v1.12.3...v1.12.4
