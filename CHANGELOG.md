--- conflicted
+++ resolved
@@ -61,15 +61,11 @@
 - Upgrade Alpine 3.10→3.12, GNU libc 2.30→2.32, and Python 3.7→3.8
 - Feature: The `TracingService` Zipkin config now supports setting `collector_hostname` to tell Envoy which host header to set when sending spans to the collector.
 - Bugfix: Update Python requirements to address CVE-2020-25659
-<<<<<<< HEAD
-- Feature: Ambassador now supports custom case overrides for response headers.
+- Feature: Ambassador now supports custom header case overrides.
 - Bugfix: The /metrics endpoint will no longer break if invoked before configuration is complete
 - Bugfix: Ambassador will no longer mistakenly post notices regarding `regex_rewrite` and `rewrite` directive conflicts in `Mapping`s due to the latter's implicit default value (`/`).
 - Feature: Support configuring the gRPC Statistics Envoy filter to enable telemetry of gRPC calls (see the `grpc_stats` configuration flag)
 - Bugfix: Prevent mixing `Mapping`s with `host_redirect` set with `Mapping`s that don't in the same group.
-=======
-- Feature: Ambassador now supports custom header case overrides.
->>>>>>> 740ff891
 - Feature: The `RateLimitService` and `AuthService` configs now support switching between gRPC service names (see `gRPC names` above) with `protocol_version` setting that can be set to `v2` or `v2alpha`.
 
 ## [1.8.1] October 16, 2020
