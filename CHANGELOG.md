# Changelog

## AMBASSADOR EDGE STACK

Ambassador Edge Stack is a comprehensive, self-service solution for exposing,
securing, and managing the boundary between end users and your Kubernetes services.
The core of Ambassador Edge Stack is the open-source Ambassador API Gateway, built on
the Envoy proxy.

Ambassador Edge Stack provides all the capabilities of the Ambassador API Gateway,
as well as additional capabilities including:

- The Edge Policy Console, a graphical UI to visualize and manage all of your edge policies;
- Security features such as automatic TLS setup via ACME integration, OAuth/OpenID Connect
  integration, rate limiting, and fine-grained access control; and
- Developer onboarding assistance, including an API catalog, Swagger/OpenAPI documentation
  support, and a fully customizable developer portal.

Note: The Ambassador Edge Stack is free for all users, and includes all the functionality
of the Ambassador API Gateway in addition to the additional capabilities mentioned above.
Due to popular demand, we’re offering a free tier of our core features as part of the
Ambassador Edge Stack, designed for startups.

## BREAKING NEWS

### UPCOMING CHANGES

#### Ingress resources and Namespaces

In a future version of Ambassador, *no sooner than Ambassador 1.13.0*, TLS secrets
in `Ingress` resources will not be able to use `.namespace` suffixes to cross namespaces.

#### gRPC names

*In version 1.10*, Ambassador changed the default version of the gRPC service name used to
communicate with `AuthService`s and `RateLimitService`s:

| Resource           | Default service name in v1.10.0               | Deprecated                                 |
| :----------------- | :-------------------------------------------- | :----------------------------------------- |
| `AuthService`      | `envoy.service.auth.v2.Authorization`         | `envoy.service.auth.v2alpha.Authorization` |
| `RateLimitService` | `envoy.service.ratelimit.v2.RateLimitService` | `pb.lyft.ratelimit.RateLimitService`       |

- In Ambassador version 1.11.0, `AuthService` and `RateLimitService` configuration can specify use of the
  deprecated protocol versions.
- In some future version of Ambassador, *no sooner than Ambassador 1.13.0*, support for the deprecated versions
  will be removed.

Note that Ambassador Edge Stack `External` Filters already unconditionally use the newer
`envoy.service.auth.v2.Authorization` name.

#### Regex Matching

As of Envoy v1.12.0, the `regex` field for HeaderMatcher, RouteMatch and StringMatcher has been [deprecated in favor of safe_regex](https://www.envoyproxy.io/docs/envoy/latest/version_history/v1.12.0.html?highlight=regex#deprecated).

As of Ambassador 0.83.0, the safe regex fields are used by default.
The deprecated fields are only used when `regex_type` is set to `unsafe` in the `ambassador` `Module`.

The non-safe regex fields are no longer supported with the Envoy V3 APIs, so, to service Ambassador's migration from Envoy V2 to Envoy V3 APIs, support for `regex_type` is deprecated,
and the field will be removed from the `ambassador` `Module` *no sooner than Ambassador 1.11.0*.

Additionally, as of Envoy V1.15.0, [max_program_size for the Google RE2 engine has been deprecated.](https://www.envoyproxy.io/docs/envoy/latest/version_history/v1.15.0.html?highlight=max_program_size)
Consequently, we will be deprecating the `regex_max_size` field from the `ambassador` `Module`, and will be removing the field *no sooner than Ambassador 1.11.0*.

Please see the [Envoy documentation](https://www.envoyproxy.io/docs/envoy/latest/api-v3/type/matcher/v3/regex.proto.html) for more information.

## RELEASE NOTES

## Next Release

### Ambasssador API Gateway + Ambassador Edge Stack

<<<<<<< HEAD
- Bugfix: Fix an issue that caused Dev Portal to sporadically respond with upstream connect timeout when loading content
- Bugfix: Prevent potential reconcile loop when updating the status of an Ingress.

## [1.11.2] March 01, 2021
[1.11.2]: https://github.com/datawire/ambassador/compare/v1.11.1...v1.11.2

- Bugfix: Changes to endpoints when endpoint routing is not active will no longer cause reconfiguration
- Bugfix: Correctly differentiate int values of 0 and Boolean values of `false` from non-existent attributes in CRDs ([#3212])
- Bugfix: Correctly support Consul datacenters other than "dc1" without legacy mode.

[#3212]: https://github.com/datawire/ambassador/issues/3212
=======
- Bugfix: Many of the Go parts of Ambassador now properly clean up gRPC connections when shutting down.
- Feature: A scrubbed ambassador snapshot is now accessible outside the pod at `:8005/snapshot-external`. This port is exposed on the ambassador-admin Kubernetes service.
- Feature: Ambassador now supports configuring the maximum lifetime of an upstream connection using `cluster_max_connection_lifetime_ms`. After the configured time, upstream connections are drained and closed, allowing an operator to set an upper bound on how long any upstream connection will remain open. This is useful when using Kubernetes Service resolvers (the default) and modifying label selectors for traffic shifting.
- Feature: The Ambassador Module configuration now supports `cluster_request_timeout_ms` to set a default request `timeout_ms` for Mappings. This allows an operator to update the default request timeout (currently 3000ms) without needing to update every Mapping.
- Feature: The Ambassador Module configuration now supports `suppress_envoy_headers` to prevent Ambassador from setting additional headers on requests and responses. These headers are typically used for diagnostic purposes and are safe to omit when they are not desired.
- Feature: All Kubernetes services managed by Ambassador are automatically instrumented with discovery annotations.
- Feature: The Ambassador Module configuration now supports `strip_matching_host_port` to control whether the port should be removed from the host/Authority header before any processing by request filters / routing. This behavior only applies if the port matches the associated Envoy listener port.

### Ambassador Edge Stack only

- Bugfix: Fix an issue that caused Dev Portal to sporadically respond with upstream connect timeout when loading content
- Feature: Add support for the ambassador-agent deployment, reporting to Ambassador Cloud Service Catalog (https://app.getambassador.io)
- Feature: `edgectl login` will automatically open your browser, allowing you to login into Service Catalog (https://app.getambassador.io)
- Feature: `edgectl install` command allows you to install a new Ambassador Edge Stack automatically connected to Ambassador Cloud by passing a `--cloud-connect-token` argument.
>>>>>>> 2c2e24eb

## [1.11.1] February 04, 2021
[1.11.1]: https://github.com/datawire/ambassador/compare/v1.11.0...v1.11.1

- Bugfix: Fix an issue that caused Dev Portal to sporadically respond with upstream connect timeout when loading content

## [1.11.0] January 26, 2021
[1.11.0]: https://github.com/datawire/ambassador/compare/v1.10.0...v1.11.0

### Ambasssador API Gateway + Ambassador Edge Stack

- Feature: Ambassador now reads the ENVOY_CONCURRENCY environment variable to optionally set the [--concurrency](https://www.envoyproxy.io/docs/envoy/latest/operations/cli#cmdoption-concurrency) command line option when launching Envoy. This controls the number of worker threads used to serve requests and can be used to fine-tune system resource usage.
- Feature: The %DOWNSTREAM_PEER_CERT_V_START% and %DOWNSTREAM_PEER_CERT_V_END% command operators now support custom date formatting, similar to %START_TIME%. This can be used for both header formatting and access log formatting.
- Feature: Eliminate the need to drain and recreate listeners when routing configuration is changed. This reduces both memory usage and disruption of in-flight requests.
- Bugfix: Make sure that `labels` specifying headers with extra attributes are correctly supported again ([#3137]).
- Bugfix: Support Consul services when the `ConsulResolver` and the `Mapping` aren't in the same namespace, and legacy mode is not enabled.
- Bugfix: Fix failure to start when one or more IngressClasses are present in a cluster ([#3142]).
- Bugfix: Properly handle Kubernetes 1.18 and greater when RBAC prohibits access to IngressClass resources.
- Bugfix: Support `TLSContext` CA secrets with fast validation ([#3005]).
- Bugfix: Dev Portal correctly handles transient failures when fetching content
- Bugfix: Dev Portal sidebar pages have a stable order
- Bugfix: Dev Portal pages are now marked cacheable

### Ambassador Edge Stack only

- Feature: RateLimit CRDs now suport specifying an `action` for each limit. Possible values include "Enforce" and "LogOnly", case insensitive. LogOnly may be used to implement dry run rules that do not actually enforce.
- Feature: RateLimit CRDs now support specifying a symbolic `name` for each limit. This name can later be used in the access log to know which RateLimit, if any, applied to a request.
- Feature: RateLimit metadata is now available using the `DYNAMIC_METADATA(envoy.http.filters.ratelimit: ... )` command operator in the Envoy access logs. See [Envoy Documentation](https://www.envoyproxy.io/docs/envoy/latest/configuration/observability/access_log/usage) for more on using dynamic metadata in the access log.
- Feature: OAuth2 Filter: The SameSite cookie attribute is now configurable.

[#3005]: https://github.com/datawire/ambassador/issues/3005
[#3137]: https://github.com/datawire/ambassador/issues/3137
[#3142]: https://github.com/datawire/ambassador/issues/3142

## [1.10.0] January 04, 2021
[1.10.0]: https://github.com/datawire/ambassador/compare/v1.9.1...v1.10.0

### Ambasssador API Gateway + Ambassador Edge Stack

- Feature: The redirect response code returned by Ambassador is now configurable using `redirect_reponse_code` on `Mappings` that use `host_redirect`.
- Feature: The redirect location header returned by Ambassador now supports prefix rewrites using `prefix_redirect` on `Mappings` that use `host_redirect`.
- Feature: The redirect location header returned by Ambassador now supports regex rewrites using `regex_redirect` on `Mappings` that use `host_redirect`.
- Feature: Expose `max_request_headers_kb` in the Ambassador `Module`. This directly exposes the same value in Envoy; see [Envoy documentation](https://www.envoyproxy.io/docs/envoy/latest/api-v2/config/filter/network/http_connection_manager/v2/http_connection_manager.proto) for more information.
- Feature: Support Istio mTLS certification rotation for Istio 1.5 and higher. See the [howto](https://www.getambassador.io/docs/latest/howtos/istio/) for details.
- Feature: The Ambassador Module's `error_response_overrides` now support configuring an empty response body using `text_format`. Previously, empty response bodies could only be configured by specifying an empty file using `text_format_source`.
- Feature: OAuth2 Filter: Support injecting HTTP header fields in to the request before passing on to the upstream service. Enables passing along `id_token` information to the upstream if it was returned by the IDP.
- Bugfix: Fix the grpc external filter to properly cache grpc clients thereby avoiding initiating a separate connection to the external filter for each filtered request.
- Bugfix: Fix a bug in the Mapping CRD where the `text_format_source` field was incorrectly defined as type `string` instead of an object, as documented.
- Bugfix: The RBAC requirements when `AMBASSADOR_FAST_RECONFIGURE` is enabled now more-closely match the requirements when it's disabled.
- Bugfix: Fix error reporting and required-field checks when fast validation is enabled. Note that fast validation is now the default; see below.
- Change: **Fast validation is now the default**, so the `AMBASSADOR_FAST_VALIDATION` variable has been removed. The Golang boot sequence is also now the default. Set `AMBASSADOR_LEGACY_MODE=true` to disable these two behaviors.
- Change: ambassador-consul-connect resources now get deployed into the `ambassador` namespace instead of the active namespace specified in the user's kubernetes context (usually `default`). Old resource cleanup is documented in the Ambassador Consul integration documentation.

### Ambassador Edge Stack only

- Default-off early access: Ratelimiting now supports redis clustering, local caching of exceeded ratelimits, and an upgraded redis client with improved scalability. Must set AES_RATELIMIT_PREVIEW=true to access these improvements.
- Bugfix: OAuth2 Filter: Fix `insufficient_scope` error when validating Azure access tokens.
- Bugfix: Filters: Fix a capitalization-related bug where sometimes existing headers are appended to when they should be overwritten.

## [1.9.1] November 19, 2020
[1.9.1]: https://github.com/datawire/ambassador/compare/v1.9.0...v1.9.1

### Ambassador Edge Stack only

- Bugfix: DevPortal: fix a crash when the `host` cannot be parsed as a valid hostname.

## [1.9.0] November 12, 2020
[1.9.0]: https://github.com/datawire/ambassador/compare/v1.8.1...v1.9.0

### Ambasssador API Gateway + Ambassador Edge Stack

- Feature: Support configuring the gRPC Statistics Envoy filter to enable telemetry of gRPC calls (see the `grpc_stats` configuration flag -- thanks, [Felipe Roveran](https://github.com/feliperoveran)!)
- Feature: The `RateLimitService` and `AuthService` configs now support switching between gRPC protocol versions `v2` and `v2alpha` (see the `protocol_version` setting)
- Feature: The `TracingService` Zipkin config now supports setting `collector_hostname` to tell Envoy which host header to set when sending spans to the collector
- Feature: Ambassador now supports custom error response mapping
- Bugfix: Ambassador will no longer mistakenly post notices regarding `regex_rewrite` and `rewrite` directive conflicts in `Mapping`s due to the latter's implicit default value of `/` (thanks, [obataku](https://github.com/obataku)!)
- Bugfix: The `/metrics` endpoint will no longer break if invoked before configuration is complete (thanks, [Markus Jevring](https://github.com/markusjevringsesame)!)
- Bugfix: Update Python requirements to address CVE-2020-25659
- Bugfix: Prevent mixing `Mapping`s with `host_redirect` set with `Mapping`s that don't in the same group
- Bugfix: `ConsulResolver` will now fallback to the `Address` of a Consul service if `Service.Address` is not set.
- Docs: Added instructions for building ambassador from source, within a docker container (thanks, [Rahul Kumar Saini](https://github.com/rahul-kumar-saini)!)
- Update: Upgrade Alpine 3.10→3.12, GNU libc 2.30→2.32, and Python 3.7→3.8
- Update: Knative serving tests were bumped from version 0.11.0 to version 0.18.0 (thanks, [Noah Fontes](https://github.com/impl)!)

### Ambassador Edge Stack only

- Change: The DevPortal no longer looks for documentation at `/.ambassador-internal/openapi-docs`.  A new field in `Mappings`, `docs`, must be used for specifying the source for documentation.  This can result in an empty Dev Portal after upgrading if `Mappings` do not include a `docs` attribute.
- Feature: How the `OAuth2` Filter authenticates itself to the identity provider is now configurable with the `clientAuthentication` setting.
- Feature: The `OAuth2` Filter can now use RFC 7523 JWT assertions to authenticate itself to the identity provider; this is usable with all grant types.
- Feature: When validating a JWT's scope, the `JWT` and `OAuth2` Filters now support not just RFC 8693 behavior, but also the behavior of various drafts leading to it, making JWT scope validation usable with more identity providers.
- Feature: The `OAuth2` Filter now has `inheritScopeArgument` and `stripInheritedScope` settings that can further customize the behavior of `accessTokenJWTFilter`.
- Feature: DevPortal: default configuration using the `ambassador` `DevPortal` resource.
- Change: The `OAuth2` Filter argument `scopes` has been renamed to `scope`, for consistency.  The name `scopes` is deprecated, but will continue to work for backward compatibility.
- Bugfix: `OAuth2` Filter: Don't have `accessTokenValidation: auto` fall back to "userinfo" validation for a client_credentials grant; it doesn't make sense there and only serves to obscure a more useful error message.

## [1.8.1] October 16, 2020
[1.8.1]: https://github.com/datawire/ambassador/compare/v1.8.0...v1.8.1

### Ambasssador API Gateway + Ambassador Edge Stack

- Bugfix: Ambassador no longer fails to configure Envoy listeners when a TracingService or LogService has a service name whose underlying cluster name has over 40 charcters.
- Bugfix: The Ambassador diagnostics page no longer returns HTTP 500 when a TracingService or LogService has a service name whose underlying cluster name has over 40 characters.

## [1.8.0] October 08, 2020
[1.8.0]: https://github.com/datawire/ambassador/compare/v1.7.4...v1.8.0

### Ambasssador API Gateway + Ambassador Edge Stack

- Feature: HTTP IP Allow/Deny ranges are supported.
- Bugfix: Ambassador's health checks don't claim that Envoy has failed when reconfiguration taking a long time (thanks, [Fabrice](https://github.com/jfrabaute), for contributions here!).
- Bugfix: The `edgectl connect` command now works properly when using zsh on a Linux platform.
- Bugfix: The container no longer exits "successfully" when the Deployment specifies an invalid `command`.

### Ambassador Edge Stack only

- Feature: `RateLimit` CRDs now support setting a response body, configurable with the `errorResponse` setting.
- Bugfix: `External` `Filter` can now properly proxy the body to the configured `auth_service`
- Bugfix: The RBAC for AES now grants permission to "patch" `Events.v1.core` (previously it granted "create" but not "patch")

## [1.7.4] October 06, 2020
[1.7.4]: https://github.com/datawire/ambassador/compare/v1.7.3...v1.7.4

### Ambasssador API Gateway + Ambassador Edge Stack

- Bugfix: Several regressions in the 1.7.x series are resolved by removing the ability to set `insecure.action` on a per-`Host`-resource basis, which was an ability added in 1.7.0.  This reverts to the pre-1.7.0 behavior of having one `Host`'s insecure action "win" and be used for all `Host`s.
- Bugfix: Ambassador will no longer generate invalid Envoy configuration with duplicate clusters in certain scenarios when `AMBASSADOR_FAST_RECONFIGURE=true`.
- Enhancement: When `AMBASSADOR_FAST_RECONFIGURE=true` is set, Ambassador now logs information about memory usage.

## [1.7.3] September 29, 2020
[1.7.3]: https://github.com/datawire/ambassador/compare/v1.7.2...v1.7.3

### Ambasssador API Gateway + Ambassador Edge Stack

- Incorporate the Envoy 1.15.1 security update.
- Bugfix: A regression introduced in 1.7.2 when `AMBASSADOR_FAST_RECONFIGURE=true` has been fixed where Host resources `tls.ca_secret` didn't work correctly.
- Bugfix: `TLSContext` resources and `spec.tls` in `Host` resources now correctly handle namespaces with `.` in them.
- Bugfix: Fix `spec.requestPolicy.insecure.action` for `Host` resources with a `*` wildcard in the hostname.
- Bugfix: Reduce lock contention while generating diagnostics.

## [1.7.2] September 16, 2020
[1.7.2]: https://github.com/datawire/ambassador/compare/v1.7.1...v1.7.2

### Ambasssador API Gateway + Ambassador Edge Stack

- Bugfix: A regression introduced in 1.7.0 with the various `Host` resource `spec.requestPolicy.insecure.action` behaviors, including handling of X-Forwarded-Proto, has been fixed.
- Bugfix: Host resources no longer perform secret namespacing when the `AMBASSADOR_FAST_RECONFIGURE` flag is enabled.

## [1.7.1] September 08, 2020
[1.7.1]: https://github.com/datawire/ambassador/compare/v1.7.0...v1.7.1

### Ambasssador API Gateway + Ambassador Edge Stack

- Bugfix: Support `envoy_validation_timeout` in the Ambassador Module to set the timeout for validating new Envoy configurations

### Ambassador Edge Stack only

- Bugfix: `consul_connect_integration` is now built correctly.
- Bugfix: The developer portal again supports requests for API documentation

## [1.7.0] August 27, 2020
[1.7.0]: https://github.com/datawire/ambassador/compare/v1.6.2...v1.7.0

### Ambassador API Gateway + Ambassador Edge Stack

- Feature: Upgrade from Envoy 1.14.4 to 1.15.0.
- Bugfix: Correctly handle a `Host` object with incompatible manually-specified `TLSContext`
- Feature: The Ambassador control-plane now publishes Prometheus metrics alongside the existing Envoy data-plane metrics under the `/metrics` endpoint on port 8877.
- Default-off early access: Experimental changes to allow Ambassador to more quickly process configuration changes (especially with larger configurations) have been added. The `AMBASSADOR_FAST_RECONFIGURE` env var must be set to enable this. `AMBASSADOR_FAST_VALIDATION` should also be set for maximum benefit.
- Bugfix: Fixed insecure route action behavior. Host security policies no longer affect other Hosts.

### Ambassador API Gateway only

- Bugfix: Fixes regression in 1.5.1 that caused it to not correctly know its own version number, leading to notifications about an available upgrade despite being on the most recent version.

### Ambassador Edge Stack only

- Feature: DevPortal can now discover openapi documentation from `Mapping`s that set `host` and `headers`
- Feature: `edgectl install` will automatically enable Service Preview with a Preview URL on the Host resource it creates.
- Feature: Service Preview will inject an `x-service-preview-path` header in filtered requests with the original request prefix to allow for context propagation.
- Feature: Service Preview can intercept gRPC requests using the `--grpc` flag on the `edgectl intercept add` command and the `getambassador.io/inject-traffic-agent-grpc: "true"` annotation when using automatic Traffic-Agent injection.
- Feature: The `TracingService` Zipkin config now supports setting `collector_endpoint_version` to tell Envoy to use Zipkin v2.
- Feature: You can now inject request and/or response headers from a `RateLimit`.
- Bugfix: Don't crash during startup if Redis is down.
- Bugfix: Service Preview correctly uses the Host default `Path` value for the `spec.previewUrl.type` field.
- Bugfix: The `JWT`, `OAuth2`, and other Filters are now better about reusing connections for outgoing HTTP requests.
- Bugfix: Fixed a potential deadlock in the HTTP cache used for fetching JWKS and such for `Filters`.
- Bugfix: Internal Ambassador data is no longer exposed to the `/.ambassador-internal/` endpoints used by the DevPortal.
- Bugfix: Problems with license key limits will no longer trigger spurious HTTP 429 errors.  Using the `RateLimit` resource beyond 5rps without any form of license key will still trigger 429 responses, but now with a `X-Ambassador-Message` header indicating that's what happned.
- Bugfix: When multiple `RateLimit`s overlap, it is supposed to enforce the strictest limit; but the strictness comparison didn't correctly handle comparing limits with different units.
- Change: The Redis settings have been adjusted to default to the pre-1.6.0 behavior, and have been adjusted to be easier to understand.
- Feature: `consul_connect_integration` is now part of the AES image.
- Bugfix: `consul_connect_integration` now correctly handles certificates from Hashicorp Vault.

## [1.6.2] July 30, 2020
[1.6.2]: https://github.com/datawire/ambassador/compare/v1.6.1...v1.6.2

### Ambassador API Gateway + Ambassador Edge Stack

- Bugfix: The (new in 1.6.0) `Host.spec.tls` and `Host.spec.tlsContext` fields now work when `AMBASSADOR_FAST_VALIDATION=fast` is not set.
- Bugfix: Setting `use_websocket: true` on a `Mapping` now only affects routes generated from that `Mapping`, instead of affecting all routes on that port.
- Feature: It is now possible to "upgrade" to non-HTTP protocols other than WebSocket; the new `allow_upgrade` is a generalization of `use_websocket`.

### Ambassador Edge Stack only

- Bugfix: The `Host.spec.requestPolicy.insecure.additionalPort` field works again.
- Bugfix: The `Host.spec.ambassadorId` is once again handled in addition to `.ambassador_id`; allowing hosts written by older versions AES prior to 1.6.0 to continue working.
- Bugfix: Fix a redirect loop that could occur when using using multiple `protectedOrigins` in a `Host`.

## [1.6.1] July 23, 2020
[1.6.1]: https://github.com/datawire/ambassador/compare/v1.6.0...v1.6.1

### Ambassador API Gateway + Ambassador Edge Stack

- Bugfix: Mapping with `https` scheme for service are correctly parsed.
- Bugfix: Mapping with both a scheme and a hostname of `localhost` is now handled correctly.
- Bugfix: ConsulResolver now works again for Mappings outside of Ambassador's namespace.

## [1.6.0] July 21, 2020
[1.6.0]: https://github.com/datawire/ambassador/compare/v1.5.5...v1.6.0

### Ambassador API Gateway + Ambassador Edge Stack

- Incorporate the Envoy 1.14.4 security update.
- API CHANGE: Turning off the Diagnostics UI via the Ambassador Module now disables access to the UI from both inside and outside the Ambassador Pod.
- API CHANGE: Default changes updating `Mapping` status from default-on to default-off; see below.
- Feature: Add support for circuit breakers in TCP mapping (thanks, [Pierre Fersing](https://github.com/PierreF)!)
- Feature: Ambassador CRDs now include schema. This enables validation by `kubectl apply`.
- Feature: Advanced TLS configuration can be specified in `Host` resource via `tlsContext` and `tls` fields.
- Feature: Implement sampling percentage in tracing service.
- Performance improvement: Diagnostics are generated on demand rather than on every reconfig.
- Performance improvement: Experimental fast validation of the contents of Ambassador resources has been added. The `AMBASSADOR_FAST_VALIDATION` env var must be set to enable this.
- Internal: Configuration endpoints used internally by Ambassador are no longer accessible from outside the Ambassador Pod.
- Bugfix: `envoy_log_format` can now be set with `envoy_log_type: json`.
- Docs: Fixed OAuth2 documentation spelling errors (thanks, [Travis Byrum](https://github.com/travisbyrum)!)

As previously announced, the default value of `AMBASSADOR_UPDATE_MAPPING_STATUS`
has now changed from `true` to `false`; Ambassador will no longer attempt to
update the `Status` of a `Mapping` unless you explicitly set
`AMBASSADOR_UPDATE_MAPPING_STATUS=true` in the environment.  If you do not have
tooling that relies on `Mapping` status updates, we do not recommend setting
`AMBASSADOR_UPDATE_MAPPING_STATUS`.

*In Ambassador 1.7*, TLS secrets in `Ingress` resources will not be able to use
`.namespace` suffixes to cross namespaces.

### Ambassador Edge Stack only

- Feature: The Edge Policy Console's Debugging page now has a "Log Out" button to terminate all EPC sessions.
- Feature: `X-Content-Type-Options: nosniff` to response headers are now set for the Edge Policy Console, to prevent MIME confusion attacks.
- Feature: The `OAuth2` Filter now has a `allowMalformedAccessToken` setting to enable use with IDPs that generate access tokens that are not compliant with RFC 6750.
- Bugfix: All JWT Filter errors are now formatted per the specified `errorResponse`.
- Feature: Options for making Redis connection pooling configurable.
- Bugfix: User is now directed to the correct URL after clicking in Microsoft Office.
- Feature: The Console's Dashboard page has speedometer gauges to visualize Rate Limited and Authenticated traffic.

## [1.5.5] June 30, 2020
[1.5.5]: https://github.com/datawire/ambassador/compare/v1.5.4...v1.5.5

### Ambassador API Gateway + Ambassador Edge Stack

- Incorporate the Envoy 1.14.3 security update.

## [1.5.4] June 23, 2020
[1.5.4]: https://github.com/datawire/ambassador/compare/v1.5.3...v1.5.4

### Ambassador API Gateway + Ambassador Edge Stack

- Bugfix: Allow disabling `Mapping`-status updates (RECOMMENDED: see below)
- Bugfix: Logging has been made _much_ quieter; the default Envoy log level has been turned down from "warning" to "error"
- Ambassador now logs timing information about reconfigures

We recommend that users set `AMBASSADOR_UPDATE_MAPPING_STATUS=false`
in the environment to tell Ambassador not to update `Mapping` statuses
unless you have some script that relies on `Mapping` status updates.
The default value of `AMBASSADOR_UPDATE_MAPPING_STATUS` will change to
`false` in Ambassador 1.6.

## [1.5.3] June 16, 2020
[1.5.3]: https://github.com/datawire/ambassador/compare/v1.5.2...v1.5.3

### Ambassador API Gateway + Ambassador Edge Stack

- Bugfix: Restore Envoy listener drain time to its pre-Ambassador 1.3.0 default of 10 minutes.
- Bugfix: Read Knative ingress generation from the correct place in the Kubernetes object

### Ambassador Edge Stack only

- Bugfix: Allow deletion of ProjectControllers.
- Bugfix: Fix regression introduced in 1.4.2 where the `OAuth2` AuthorizationCode filter no longer works when behind another gateway that rewrites the request hostname.  The behavior here is now controllable via the `internalOrigin` sub-field.

## [1.5.2] June 10, 2020
[1.5.2]: https://github.com/datawire/ambassador/compare/v1.5.1...v1.5.2

### Ambassador API Gateway + Ambassador Edge Stack

- Incorporate the [Envoy 1.14.2](https://www.envoyproxy.io/docs/envoy/v1.14.2/intro/version_history#june-8-2020) security update.
- Upgrade the base Docker images used by several tests (thanks, [Daniel Sutton](https://github.com/ducksecops)!).

### Ambassador Edge Stack only

- Feature (BETA): Added an in-cluster micro CI/CD system to enable building, staging, and publishing of GitHub projects from source.  This has been included in previous versions as an alpha, but disabled by default. It is now in BETA.
- Bugfix: The `DEVPORTAL_CONTENT_URL` environment variable now properly handles `file:///` URLs to refer to volume-mounted content.
- Bugfix: `acmeProvider.authority: none` is no longer case sensitive
- Bugfix: `edgectl connect` works again on Ubuntu and other Linux setups with old versions of nss-mdns (older than version 0.11)
- Bugfix: `edgectl` works again on Windows
- Bugfix: The Edge Policy Console now correctly creates FilterPolicy resources

## [1.5.1] June 05, 2020
[1.5.1]: https://github.com/datawire/ambassador/compare/v1.5.0...v1.5.1

### Ambassador API Gateway + Ambassador Edge Stack

- Bugfix: Logging has been made _much_ quieter
- Bugfix: A service that somehow has no hostname should no longer cause an exception

## [1.5.0] May 28, 2020
[1.5.0]: https://github.com/datawire/ambassador/compare/v1.4.3...v1.5.0

### Ambassador API Gateway + Ambassador Edge Stack

- Change: Switched from quay.io back to DockerHub as our primary publication point. **If you are using your own Kubernetes manifests, you will have to update them!** Datawire's Helm charts and published YAML have already been updated.
- Feature: switch to Envoy 1.14.1
- Feature: Allow defaults for `add_request_header`, `remove_request_header`, `add_response_header`, and `remove_response_header`
- Feature: Inform Knative of the route to the Ambassador service if available (thanks, [Noah Fontes](https://github.com/impl)!)
- Feature: Support the path and timeout options of the Knative ingress path rules (thanks, [Noah Fontes](https://github.com/impl)!)
- Feature: Allow preserving `X-Request-ID` on requests from external clients (thanks, [Prakhar Joshi](https://github.com/prakharjoshi)!)
- Feature: Mappings now support query parameters (thanks, [Phil Peble](https://github.com/ppeble)!)
- Feature: Allow setting the Envoy shared-memory base ID (thanks, [Phil Peble](https://github.com/ppeble)!)
- Feature: Additional security configurations not set on default YAMLs
- Feature: Let Ambassador configure `regex_rewrite` for advanced forwarding
- Bugfix: Only update Knative ingress CRDs when the generation changes (thanks, [Noah Fontes](https://github.com/impl)!)
- Bugfix: Now behaves properly when `AMBASSADOR_SINGLE_NAMESPACE` is set to an empty string; rather than getting in to a weird in-between state
- Bugfix: The websocket library used by the test suite has been upgraded to incorporate security fixes (thanks, [Andrew Allbright](https://github.com/aallbrig)!)
- Bugfix: Fixed evaluation of label selectors causing the wrong IP to be put in to Ingress resource statuses
- Bugfix: The `watt` (port 8002) and `ambex` (port 8003) components now bind to localhost instead of 0.0.0.0, so they are no longer erroneously available from outside the Pod

### Ambassador Edge Stack only

- Feature: `edgectl upgrade` allows upgrading API Gateway installations to AES
- Feature: `edgectl intercept` can generate preview-urls for Host resources that enabled the feature
- Feature: `edgectl install` will now automatically install the Service Preview components (ambassador-injector, telepresence-proxy) and scoped RBAC
- Feature: Rate-limited 429 responses now include the `Retry-After` header
- Feature: The `JWT` Filter now makes `hasKey` and `doNotSet` functions available to header field templates; in order to facilitate only conditionally setting a header field.
- Feature: The `OAuth2` Filter now has an `expirationSafetyMargin` setting that will cause an access token to be treated as expired sooner, in order to have a safety margin of time to send it to the upstream Resource Server that grants insufficient leeway.
- Feature: The `JWT` Filter now has `leewayFor{ExpiresAt,IssuedAt,NotBefore}` settings for configuring leeway when validating the timestamps of a token.
- Feature: The environment variables `REDIS{,_PERSECOND}_{USERNAME,PASSWORD,TLS_ENABLED,TLS_INSECURE}` may now be used to further configure how the Ambassador Edge Stack communicates with Redis.
- Bugfix: Don't start the dev portal running if `POLL_EVERY_SECS` is 0
- Bugfix: Now no longer needs cluster-wide RBAC when running with `AMBASSADOR_SINGLE_NAMESPACE`.
- Bugfix: The `OAuth2` Filter now validates the reported-to-Client scope of an Access Token even if a separate `accessTokenJWTFilter` is configured.
- Bugfix: The `OAuth2` Filter now sends the user back to the identity provider to upgrade the scope if they request an endpoint that requires broader scope than initially requested; instead of erroring.
- Bugfix: The `OAuth2` Filter will no longer send RFC 7235 challenges back to the user agent if it would not accept RFC 7235 credentials (previously it only avoided sending HTTP 401 challenges, but still sent 400 or 403 challenges).
- Bugfix: The `amb-sidecar` (port 8500) component now binds to localhost instead of 0.0.0.0, so it is no longer erroneously available from outside the Pod

## [1.4.3] May 14, 2020
[1.4.3]: https://github.com/datawire/ambassador/compare/v1.4.2...v1.4.3

### Ambassador Edge Stack only

- Bugfix: Don't generate spurious 403s in the logs when using the Edge Policy Console.

## [1.4.2] April 22, 2020
[1.4.2]: https://github.com/datawire/ambassador/compare/v1.4.1...v1.4.2

### Ambassador Edge Stack only

- Bugfix: The Traffic Agent binds to port 9900 by default. That port can be configured in the Agent's Pod spec.
   - For more about using the Traffic Agent, see the [Service Preview documentation](https://www.getambassador.io/docs/latest/topics/using/edgectl/#configuring-service-preview).
- Bugfix: The `OAuth2` Filter redirection-endpoint now handles various XSRF errors more consistently (the way we meant it to in 1.2.1)
- Bugfix: The `OAuth2` Filter now supports multiple authentication domains that share the same credentials.
   - For more about using multiple domains, see the [OAuth2 `Filter` documentation](https://www.getambassador.io/docs/1.4/topics/using/filters/oauth2/).
- Bugfix: The ACME client now obeys `AMBASSADOR_ID`
- Feature (ALPHA): Added an in-cluster micro CI/CD system to enable building, staging, and publishing of GitHub projects from source.  This is disabled by default.

## [1.4.1] April 15, 2020
[1.4.1]: https://github.com/datawire/ambassador/compare/v1.4.0...v1.4.1

### Ambassador Edge Stack only

- Internal: `edgectl install` uses Helm under the hood

## [1.4.0] April 08, 2020
[1.4.0]: https://github.com/datawire/ambassador/compare/v1.3.2...v1.4.0

### Ambassador API Gateway + Ambassador Edge Stack

- Feature: Support Ingress Path types improvements from networking.k8s.io/v1beta1 on Kubernetes 1.18+
- Feature: Support Ingress hostname wildcards
- Feature: Support for the IngressClass Resource, added to networking.k8s.io/v1beta1 on Kubernetes 1.18+
   - For more about new Ingress support, see the [Ingress Controller documentation](https://getambassador.io/docs/1.4/topics/running/ingress-controller).
- Feature: `Mapping`s support the `cluster_tag` attribute to control the name of the generated Envoy cluster (thanks, [Stefan Sedich](https://github.com/stefansedich)!)
   - See the [Advanced Mapping Configuration documentation](https://getambassador.io/docs/1.4/topics/using/mappings) for more.
- Feature: Support Envoy's ability to force response headers to canonical HTTP case (thanks, [Puneet Loya](https://github.com/puneetloya)!)
   - See the [Ambassador Module documentation](https://getambassador.io/docs/1.4/topics/running/ambassador) for more.
- Bugfix: Correctly ignore Kubernetes services with no metadata (thanks, [Fabrice](https://github.com/jfrabaute)!)

### Ambassador Edge Stack only

- Feature: `edgectl install` output has clearer formatting
- Feature: `edgectl install` offers help when installation does not succeed
- Feature: `edgectl install` uploads installer and AES logs to a private area upon failure so Datawire support can help
- Bugfix: The "Filters" tab in the webui no longer renders the value of OAuth client secrets that are stored in Kubernetes secrets.
- Bugfix: The ACME client of of one Ambassador install will no longer interfere with the ACME client of another Ambassador install in the same namespace with a different AMBASSADOR_ID.
- Bugfix: `edgectl intercept` supports matching headers values against regular expressions once more
- Bugfix: `edgectl install` correctly handles more local and cluster environments
   - For more about `edgectl` improvements, see the [Service Preview and Edge Control documentation](https://getambassador.io/docs/1.4/topics/using/edgectl).

## [1.3.2] April 01, 2020
[1.3.2]: https://github.com/datawire/ambassador/compare/v1.3.1...v1.3.2

### Ambassador Edge Stack only

- Bugfix: `edgectl install` correctly installs on Amazon EKS and other clusters that provide load balancers with fixed DNS names
- Bugfix: `edgectl install` when using Helm once again works as documented
- Bugfix: `edgectl install` console logs are improved and neatened
- Bugfix: `edgectl install --verbose` output is improved
- Bugfix: `edgectl install` automatically opens documentation pages for some errors
- Bugfix: `edgectl install` help text is improved

## [1.3.1] March 24, 2020
[1.3.1]: https://github.com/datawire/ambassador/compare/v1.3.0...v1.3.1

### Ambassador Edge Stack only

- Bugfix: `edgectl install` will not install on top of a running Ambassador
- Bugfix: `edgectl install` can detect and report if `kubectl` is missing
- Bugfix: `edgectl install` can detect and report if it cannot talk to a Kubernetes cluster
- Bugfix: When using the `Authorization Code` grant type for `OAuth2`, expired tokens are correctly handled so that the user will be prompted to renew
- Bugfix: When using the `Password` grant type for `OAuth2`, authentication sessions are properly associated with each user
- Bugfix: When using the `Password` grant type for `OAuth2`, you can set up multiple `Filter`s to allow requesting different scopes for different endpoints

## [1.3.0] March 17, 2020
[1.3.0]: https://github.com/datawire/ambassador/compare/v1.2.2...v1.3.0

### Ambassador Edge Stack only

- Feature: Support username and password as headers for OAuth2 authentication (`grantType: Password`)
- Feature: `edgectl install` provides better feedback for clusters that are unreachable from the public Internet
- Feature: `edgectl install` supports KIND clusters (thanks, [@factorypreset](https://github.com/factorypreset)!)
- Feature: `edgectl intercept` supports HTTPS
- Feature: Ambassador Edge Stack Docker image is ~150MB smaller
- Feature: The Edge Policy Console can be fully disabled with the `diagnostics.enabled` element in the `ambassador` Module
- Feature: `aes-plugin-runner` now allows passing in `docker run` flags after the main argument list.
- Bugfix: Ambassador Edge Stack doesn't crash if the Developer Portal content URL is not accessible
- Bugfix: `edgectl connect` does a better job handling clusters with many services
- Bugfix: The `Plugin` Filter now correctly sets `request.TLS` to nil/non-nil based on if the original request was encrypted or not.
- Change: There is no longer a separate traffic-proxy image; that functionality is now part of the main AES image. Set `command: ["traffic-manager"]` to use it.

## [1.2.2] March 04, 2020
[1.2.2]: https://github.com/datawire/ambassador/compare/v1.2.1...v1.2.2

### Ambassador Edge Stack only

- Internal: Fix an error in Edge Stack update checks

## [1.2.1] March 03, 2020
[1.2.1]: https://github.com/datawire/ambassador/compare/v1.2.0...v1.2.1

Edge Stack users SHOULD NOT use this release, and should instead use 1.2.2.

### Ambassador API Gateway + Ambassador Edge Stack

- Bugfix: re-support PROXY protocol when terminating TLS ([#2348])
- Bugfix: Incorporate the Envoy 1.12.3 security update

### Ambassador Edge Stack only

- Bugfix: The `aes-plugin-runner` binary for GNU/Linux is now statically linked (instead of being linked against musl libc), so it should now work on either musl libc or GNU libc systems
- Feature (ALPHA): An `aes-plugin-runner` binary for Windows is now produced.  (It is un-tested as of yet.)
- Bugfix: The `OAuth2` Filter redirection-endpoint now handles various XSRF errors more consistently
- Change: The `OAuth2` Filter redirection-endpoint now handles XSRF errors by redirecting back to the identity provider

[#2348]: https://github.com/datawire/ambassador/issues/2348

## [1.2.0] February 24, 2020
[1.2.0]: https://github.com/datawire/ambassador/compare/v1.1.1...v1.2.0

### Ambassador API Gateway + Ambassador Edge Stack

- Feature: add idle_timeout_ms support for common HTTP listener (thanks, Jordan Neufeld!) ([#2155])
- Feature: allow override of bind addresses, including for IPv6! (thanks to [Josue Diaz](https://github.com/josuesdiaz)!) ([#2293])
- Bugfix: Support Istio mTLS secrets natively (thanks, [Phil Peble](https://github.com/ppeble)!) ([#1475])
- Bugfix: TLS custom secret with period in name doesn't work (thanks, [Phil Peble](https://github.com/ppeble)!) ([#1255])
- Bugfix: Honor ingress.class when running with Knative
- Internal: Fix CRD-versioning issue in CI tests (thanks, [Ricky Taylor](https://github.com/ricky26)!)
- Bugfix: Stop using deprecated Envoy configuration elements
- Bugfix: Resume building a debuggable Envoy binary

### Ambassador Edge Stack only

- Change: The `ambassador` service now uses the default `externalTrafficPolicy` of `Cluster` rather than explicitly setting it to `Local`. This is a safer setting for GKE where the `Local` policy can cause outages when ambassador is updated. See https://stackoverflow.com/questions/60121956/are-hitless-rolling-updates-possible-on-gke-with-externaltrafficpolicy-local for details.
- Feature: `edgectl install` provides a much cleaner, quicker experience when installing Ambassador Edge Stack
- Feature: Ambassador Edge Stack supports the Ambassador operator for automated management and upgrade
- Feature: `ifRequestHeader` can now have `valueRegex` instead of `value`
- Feature: The `OAuth2` Filter now has `useSessionCookies` option to have cookies expire when the browser closes, rather than at a fixed duration
- Feature: `ifRequestHeader` now has `negate: bool` to invert the match
- Bugfix: The RBAC for `Ingress` now supports the `networking.k8s.io` `apiGroup`
- Bugfix: Quiet Dev Portal debug logs
- Bugfix: The Edge Policy Console is much less chatty when logged out
- Change: The intercept agent is now incorporated into the `aes` image
- Change: The `OAuth2` Filter no longer sets cookies when `insteadOfRedirect` triggers
- Change: The `OAuth2` Filter more frequently adjusts the cookies

[#1475]: https://github.com/datawire/ambassador/issues/1475
[#1255]: https://github.com/datawire/ambassador/issues/1255
[#2155]: https://github.com/datawire/ambassador/issues/2155
[#2293]: https://github.com/datawire/ambassador/issues/2293

## [1.1.1] February 12, 2020
[1.1.1]: https://github.com/datawire/ambassador/compare/v1.1.0...v1.1.1

### Ambassador API Gateway + Ambassador Edge Stack

- Bugfix: Load explicitly referenced secrets in another namespace, even when `AMBASSADOR_SINGLE_NAMESPACE` (thanks, [Thibault Cohen](https://github.com/titilambert)!) ([#2202])
- Bugfix: Fix Host support for choosing cleartext or TLS ([#2279])
- Bugfix: Fix intermittent error when rendering `/ambassador/v0/diag/`
- Internal: Various CLI tooling improvements

[#2202]: https://github.com/datawire/ambassador/issues/2202
[#2279]: https://github.com/datawire/ambassador/pull/2279

### Ambassador Edge Stack only

- Feature: The Policy Console can now set the log level to "trace" (in addition to "info" or "debug")
- Bugfix: Don't have the Policy Console poll for snapshots when logged out
- Bugfix: Do a better job of noticing when the license key changes
- Bugfix: `aes-plugin-runner --version` now works properly
- Bugfix: Only serve the custom CONGRATULATIONS! 404 page on `/`
- Change: The `OAuth2` Filter `stateTTL` setting is now ignored; the lifetime of state-tokens is now managed automatically

## [1.1.0] January 28, 2020
[1.1.0]: https://github.com/datawire/ambassador/compare/v1.0.0...v1.1.0

(Note that Ambassador 1.1.0 is identical to Ambassador 1.1.0-rc.0, from January 24, 2020.
 Also, we're now using "-rc.N" rather than just "-rcN", for better compliance with
 [SemVer](https://www.semver.org/).

### Ambassador API Gateway + Ambassador Edge Stack

- Feature: support resources with the same name but in different namespaces ([#2226], [#2198])
- Feature: support DNS overrides in `edgectl`
- Bugfix: Reduce log noise about "kubestatus" updates
- Bugfix: manage the diagnostics snapshot cache more aggressively to reduce memory footprint
- Bugfix: re-enable Docker demo mode (and improve the test to make sure we don't break it again!) ([#2227])
- Bugfix: correct potential issue with building edgectl on Windows
- Internal: fix an error with an undefined Python type in the TLS test (thanks, [Christian Clauss](https://github.com/cclauss)!)

### Ambassador Edge Stack only

- Feature: make the `External` filter type fully compatible with the `AuthService` type
- Docs: add instructions for what to do after downloading `edgectl`
- Bugfix: make it much faster to apply the Edge Stack License
- Bugfix: make sure the ACME terms-of-service link is always shown
- Bugfix: make the Edge Policy Console more performant

[#2198]: https://github.com/datawire/ambassador/issues/2198
[#2226]: https://github.com/datawire/ambassador/issues/2226
[#2227]: https://github.com/datawire/ambassador/issues/2227

## [1.0.0] January 15, 2020
[1.0.0]: https://github.com/datawire/ambassador/compare/v0.86.1...v1.0.0

### Caution!

All of Ambassador's CRDs have been switched to `apiVersion: getambassador.io/v2`, and
**your resources will be upgraded when you apply the new CRDs**. We recommend that you
follow the [migration instructions](https://getambassador.io/early-access/user-guide/upgrade-to-edge-stack/) and check your installation's
behavior before upgrading your CRDs.

## Ambassador API Gateway + Ambassador Edge Stack

### Breaking changes

- When a resource specifies a service or secret name without a corresponding namespace, Ambassador will now
  look for the service or secret in the namespace of the resource that mentioned it. In the past, Ambassador
  would look in the namespace in which Ambassador was running.

### Features

- The Host CR provides an easy way to tell Ambassador about domains it should expect to handle, and
  how it should handle secure and insecure requests for those domains
- Redirection from HTTP to HTTPS defaults to ON when termination contexts are present
- Mapping and Host CRs, as well as Ingress resources, get Status updates to provide better feedback
- Improve performance of processing events from Kubernetes
- Automatic HTTPS should work with any ACME clients doing the http-01 challenge

### Bugfixes

- CORS now happens before rate limiting
- The reconfiguration engine is better protected from exceptions
- Don’t try to check for upgrades on every UI snapshot update
- Reduced reconfiguration churn
- Don't force SNI routes to be lower-priority than non-SNI routes
- Knative mappings fallback to the Ambassador namespace if no namespace is specified
- Fix `ambassador_id` handling for Knative resources
- Treat `ambassadorId` as a synonym for `ambassador_id` (`ambassadorId` is the Protobuf 3 canonical form of `ambassador_id`)

### Ambassador Edge Stack

Ambassador Edge Stack incorporates the functionality of the old Ambassador Pro product.

- Authentication and ratelimiting are now available under a free community license
- Given a Host CR, Ambassador can manage TLS certificates using ACME (or you can manage them by hand)
- There is now an `edgectl` program that you can use for interacting with Ambassador from the command line
- There is a web user-interface for Ambassador
- BREAKING CHANGE: `APP_LOG_LEVEL` is now `AES_LOG_LEVEL`

See the [`CHANGELOG.old-pro.md`](./CHANGELOG.old-pro.md) file for the changelog of
the old Ambassador Pro product.

## [1.0.0-rc6] January 15, 2020
[1.0.0-rc6]: https://github.com/datawire/ambassador/compare/v1.0.0-rc4...v1.0.0-rc6

 - AES: Bugfix: Fix ACME client with multiple replicas
 - AES: Bugfix: Fix ACME client race conditions with the API server and WATT
 - AES: Bugfix: Don't crash in the ACME client if Redis is unavailable

## [1.0.0-rc4] January 13, 2020
[1.0.0-rc4]: https://github.com/datawire/ambassador/compare/v1.0.0-rc1...v1.0.0-rc4

- Change: Less verbose yet more useful Ambassador pod logs
- Bugfix: Various bugfixes for listeners and route rejection
- Bugfix: Don't append the service namespace for `localhost`
- AES: Bugfix: Fix rendering mapping labels YAML in the webui
- AES: Bugfix: Organize help output from `edgectl` so it is easier to read
- AES: Bugfix: Various bugfixes around ACME support with manually-configured TLSContexts
- AES: Change: Don't disable scout or enable extra-verbose logging when migrating from OSS
- AES: BREAKING CHANGE: `APP_LOG_LEVEL` is now `AES_LOG_LEVEL`

## [1.0.0-rc1] January 11, 2020
[1.0.0-rc1]: https://github.com/datawire/ambassador/compare/v1.0.0-rc0...v1.0.0-rc1

- Internal: Improvements to release machinery
- Internal: Fix the dev shell
- Internal: Adjust KAT tests to work with the Edge Stack

## [1.0.0-rc0] January 10, 2020
[1.0.0-rc0]: https://github.com/datawire/ambassador/compare/v1.0.0-ea13...v1.0.0-rc0

- BREAKING CHANGE: Rename Host CR status field `reason` to `errorReason`
- Feature: Host CRs now default `.spec.hostname` to `.metadata.name`
- Feature: Host CRs now have a `requestPolicy` field to control redirecting from cleartext to TLS
- Feature: Redirecting from cleartext to TLS no longer interferes with ACME http-01 challenges
- Feature: Improved `edgectl` help and informational messages
- Bugfix: Host CR status is now a sub-resource
- Bugfix: Have diagd snapshot JSON not include "serialization" keys (which could potentially leak secrets)
- Bugfix: Fix `ambassador_id` handling for Knative resources
- Bugfix: Use the correct namespace for resources found via annotations
- Bugfix: Treat `ambassadorId` as a synonym for `ambassador_id` (`ambassadorId` is the Protobuf 3 canonical form of `ambassador_id`)
- Internal: Allow passing a `DOCKER_NETWORK` variable to the build-system

## [1.0.0-ea13] January 09, 2020
[1.0.0-ea13]: https://github.com/datawire/ambassador/compare/v1.0.0-ea12...v1.0.0-ea13

- Bugfix: Knative mappings populate and fallback to the Ambassador namespace if unspecified
- Internal: Knative tests for versions 0.7.1 and 0.8.0 were removed
- Internal: Knative tests for version 0.11.0 were added
- Internal: Improved performance with Edge Stack using /ambassador/v0/diag/ with an optional `patch_client` query param to send a partial representation in JSON Patch format, reducing the memory and network traffic for large deployments
- Internal: Silencing warnings from `which` in docs preflight-check

## [1.0.0-ea12] January 08, 2020
[1.0.0-ea12]: https://github.com/datawire/ambassador/compare/v1.0.0-ea9...v1.0.0-ea12

- BREAKING CHANGE: When a resource specifies a service or secret name without a corresponding namespace, Ambassador uses the namespace of the resource. In the past, Ambassador would use its own namespace.
- Bugfix: Add the appropriate label so Ingress works with Edge Stack
- Bugfix: Remove superfluous imagePullSecret
- Bugfix: Fix various admin UI quirks, especially in Firefox
  - Bogus warnings about duplicate resources
  - Drag-and-drop reordering of rate limit configuration
  - Missing icons
- Internal: Drop duplicated resources earlier in the processing chain
- Internal: Streamline code generation from protobufs
- Internal: Automated broken-link checks in the documentation

## [1.0.0-ea9] December 23, 2019
[1.0.0-ea9]: https://github.com/datawire/ambassador/compare/v1.0.0-ea7...v1.0.0-ea9

- Bugfix: Use proper executable name for Windows edgectl
- Bugfix: Don't force SNI routes to be lower-priority than non-SNI routes
- Bugfix: Prevent the self-signed fallback context from conflicting with a manual context

## [1.0.0-ea7] December 19, 2019
[1.0.0-ea7]: https://github.com/datawire/ambassador/compare/v1.0.0-ea6...v1.0.0-ea7

- Bugfix: UI buttons can hide themselves
- Bugfix: Developer Portal API acquisition
- Bugfix: Developer Portal internal routing
- Internal: Better JS console usage
- Internal: Rationalize usage reporting for Edge Stack

## [1.0.0-ea6] December 18, 2019
[1.0.0-ea6]: https://github.com/datawire/ambassador/compare/v1.0.0-ea5...v1.0.0-ea6

- Feature: Improve performance of processing events from Kubernetes
- Feature: Automatic HTTPS should work with any ACME clients doing the http-01 challenge
- Internal: General improvements to test infrastructure
- Internal: Improved the release process

`ambassador-internal-access-control` `Filter` and `FilterPolicy` are now
created internally. Remove them from your cluster if upgrading from a
previous version.

## [1.0.0-ea5] December 17, 2019
[1.0.0-ea5]: https://github.com/datawire/ambassador/compare/v1.0.0-ea3...v1.0.0-ea5

- Internal: Improved the reliability of CI
- Internal: Improved the release process

## [1.0.0-ea3] December 16, 2019
[1.0.0-ea3]: https://github.com/datawire/ambassador/compare/v1.0.0-ea1...v1.0.0-ea3

- Feature: initial edgectl support for Windows!
- UX: be explicit that seeing the license applied can take a few minutes
- Bugfix: don’t try to check for upgrades on every UI snapshot update
- Bugfix: don’t activate the fallback TLSContext if its secret is not available
- Bugfix: first cut at reducing reconfiguration churn

## [1.0.0-ea1] December 10, 2019
[1.0.0-ea1]: https://github.com/datawire/ambassador/compare/v0.85.0...v1.0.0-ea1

### Caution!

All of Ambassador's CRDs have been switched to `apiVersion: getambassador.io/v2`, and
**your resources will be upgraded when you apply the new CRDs**. We recommend that you
follow the [migration instructions](https://getambassador.io/early-access/user-guide/upgrade-to-edge-stack/) and check your installation's
behavior before upgrading your CRDs.

### Features

- Authentication and ratelimiting are now available under a free community license
- The Host CRD provides an easy way to tell Ambassador about domains it should expect to handle
- Given a Host CRD, Ambassador can manage TLS certificates using ACME (or you can manage them by hand)
- Redirection from HTTP to HTTPS defaults to ON when termination contexts are present
- Mapping and Host CRDs, as well as Ingress resources, get Status updates to provide better feedback

### Bugfixes

- CVE-2019–18801, CVE-2019–18802, and CVE-2019–18836 are fixed by including Envoy 1.12.2
- CORS now happens before rate limiting
- The reconfiguration engine is better protected from exceptions

## [0.86.1] December 10, 2019
[0.86.1]: https://github.com/datawire/ambassador/compare/v0.84.1...v0.86.1

- Envoy updated to 1.12.2 for security fixes
- Envoy TCP keepalives are now supported (thanks, [Bartek Kowalczyk](https://github.com/KowalczykBartek)!)
- Envoy remote access logs are now supported
- Correctly handle upgrades when the `LogService` CRD is not present

(Ambassador 0.86.0 was superseded by Ambassador 0.86.1.)

## [0.85.0] October 22, 2019
[0.85.0]: https://github.com/datawire/ambassador/compare/v0.84.1...v0.85.0

### Features

- Support configuring the Envoy access log format (thanks to [John Esmet](https://github.com/esmet)!)

## [0.84.1] October 20, 2019
[0.84.1]: https://github.com/datawire/ambassador/compare/v0.84.0...v0.84.1

### Major changes:
- Bugfix: Fix /ambassador permissions to allow running as non-root - Thanks @dmayle (https://github.com/dmayle) for reporting the bug.

## [0.84.0] October 18, 2019
[0.84.0]: https://github.com/datawire/ambassador/compare/v0.83.0...v0.84.0

### Features:

- Support setting window_bits for the GZip filter (thanks to [Florent Delannoy](https://github.com/Pluies)!)
- Correctly support tuning the regex_max_size, and bump its default to 200 (thanks to [Paul Salaberria](https://github.com/psalaberria002)!)
- Support setting redirect_cleartext_from in a TLSContext

### Bugfixes:

- Correctly update loadbalancer status of Ingress resources
- Don't enable diagd debugging in the test suite unless explicitly requested (thanks to [Jonathan Suever](https://github.com/suever)!)
- Switch to an Envoy release build

### Developer Notes:

- Many many things about the build system have changed under the hood!
   - Start with `make help`, and
   - Join our [Slack channel](https://d6e.co/slack) for more help!

## [0.83.0] October 08, 2019
[0.83.0]: https://github.com/datawire/ambassador/compare/v0.82.0...v0.83.0

### Major changes:
- Update Ambassador to address CVE-2019-15225 and CVE-2019-15226.

NOTE: this switches the default regex engine! See the documentation for the `ambassador` `Module` for more.

## [0.82.0] October 02, 2019
[0.82.0]: https://github.com/datawire/ambassador/compare/v0.81.0...v0.82.0

### Major changes:
- Feature: Arrange for the Prometheus metrics endpoint to also return associated headers (thanks, [Jennifer Wu](https://github.com/jhsiaomei)!)
- Feature: Support setting a TLS origination context when doing TLS to a RateLimitService (thanks, [Phil Peble](https://github.com/ppeble)!)
- Feature: Allow configuring Envoy's access log path (thanks, [Jonathan Suever](https://github.com/suever)!)
- Update: Switch to Python 3.7 and Alpine 3.10

### Developer notes:
- Switch back to the latest mypy (currently 0.730)
- Environment variable KAT_IMAGE_PULL_POLICY can override the imagePullPolicy when running KAT tests
- Updated Generated Envoy Golang APIs

## [0.81.0] September 26, 2019
[0.81.0]: https://github.com/datawire/ambassador/compare/v0.80.0...v0.81.0

### Major changes:
- Feature: ${} environment variable interpolation is supported in all Ambassador configuration resources (thanks, [Stefan Sedich](https://github.com/stefansedich)!)
- Feature: DataDog APM tracing is now supported (thanks again, [Stefan Sedich](https://github.com/stefansedich)!)
- Bugfix: Fix an error in the TLSContext schema (thanks, [@georgekaz](https://github.com/georgekaz)!)

### Developer notes:
- Test services can now be built, deployed, and tested more easily (see BUILDING.md)
- `mypy` is temporarily pinned to version 0.720.

## [0.80.0] September 20, 2019
[0.80.0]: https://github.com/datawire/ambassador/compare/v0.78.0...v0.80.0

### Major changes:
- Feature: Basic support for the Kubernetes Ingress resource
- Feature: Basic reporting for some common configuration errors (lack of Mappings, lack of TLS contexts)
- Bugfix: Update Envoy to prevent crashing when updating AuthService under load

### Developer notes
- Golang components now use Go 1.13
- Ambassador build now _requires_ clean type hinting
- KAT client and server have been pulled back into the Ambassador repo

## [0.78.0] September 11, 2019
[0.78.0]: https://github.com/datawire/ambassador/compare/v0.77.0...v0.78.0

### Major changes:
- Feature: Support setting cipher_suites and ecdh_curves in TLSContext - #1782 (Thanks @teejaded)
- Feature: Make 128-bits traceids the default - #1794 (Thanks @Pluies)
- Feature: Set cap_net_bind_service to allow binding to low ports - #1720 (Thanks @swalberg)

### Minor changes:
- Testing: Add test that ambassador cli does not crash when called with --help - #1806 (Thanks @rokostik)

## [0.77.0] September 05, 2019
[0.77.0]: https://github.com/datawire/ambassador/compare/v0.76.0...v0.77.0

- (Feature) Support the `least_request` load balancer policy (thanks, [Steve Flanders](https://github.com/flands)!)
- (Misc) Many test and release-engineering improvements under the hood

## [0.76.0] August 26, 2019
[0.76.0]: https://github.com/datawire/ambassador/compare/v0.75.0...v0.76.0

- circuit breakers now properly handle overriding a global circuit breaker within a Mapping ([#1767])
- support for Knative 0.8.0 ([#1732])

[#1767]: https://github.com/datawire/ambassador/issues/1767
[#1732]: https://github.com/datawire/ambassador/issues/1732

## [0.75.0] August 13, 2019
[0.75.0]: https://github.com/datawire/ambassador/compare/0.74.1...0.75.0

- (Feature) Update to Envoy 1.11.1, including security fixes
- (Feature) You can use a `TLSContext` without a `secret` to set origination options ([#1708])
- (Feature) Canary deployments can now use multiple `host_rewrite` values ([#1159])
- (Bugfix) Make sure that Ambassador won't mistakenly complain about the number of RateLimit and Tracing services (thanks, [Christian Claus](https://github.com/cclauss)!)

[#1159]: https://github.com/datawire/ambassador/issues/1159
[#1708]: https://github.com/datawire/ambassador/issues/1708

## [0.74.1] August 06, 2019
[0.74.1]: https://github.com/datawire/ambassador/compare/0.74.0...0.74.1

- (bugfix) Make sure that updates properly trigger reconfigures ([#1727])
- (misc) Arrange for startup logging to have timestamps

[#1727]: https://github.com/datawire/ambassador/issues/1727

## [0.74.0] July 30, 2019
[0.74.0]: https://github.com/datawire/ambassador/compare/0.73.0...0.74.0

- Bugfix: Make sure that the pod dies if Envoy dies
- Bugfix: Correctly allow setting `timeout_ms` for `AuthService` (thanks, [John Esmet!](https://www.github.com/esmet)!)
- Feature: Permit configuring `cluster_idle_timeout_ms` for upstream services (thanks, [John Esmet!](https://www.github.com/esmet)!) ([#1542])

[#1542]: https://github.com/datawire/ambassador/issues/1542

## [0.73.0] July 11, 2019
[0.73.0]: https://github.com/datawire/ambassador/compare/0.72.0...0.73.0

- Feature: Experimental native support for Knative! ([#1579])
- Feature: Better Linkerd interoperability! ([#1578], [#1594])

- Feature: Add a legend for the colors of service names on the diagnostic overview (thanks, [Wyatt Pearsall](https://github.com/wpears)!)
- Feature: Allow switching Envoy to output JSON logs (thanks, [Pedro Tavares](https://github.com/ServerlessP)!)
- Feature: Allow setting `AMBASSADOR_LABEL_SELECTOR` and `AMBASSADOR_FIELD_SELECTOR` to let Ambassador use Kubernetes selectors to determine which things to read (thanks, [John Esmet](https://github.com/esmet)!) ([#1292])
- Feature: Allow configuring retries for `AuthService` (thanks, [Kevin Dagostino](https://github.com/TonkWorks)!) ([#1622], [#1461])

- Bugfix: Allow Ambassador to ride through Envoy-validation timeouts (thanks, [John Morrisey](https://github.com/jwm)!)
- Bugfix: Allow Ambassador to ride through parse errors on input resources (thanks, [Andrei Predoiu](https://github.com/Andrei-Predoiu)!) ([#1625])
- Bugfix: Allow '.' in a `secret` name to just be a '.' ([#1255])

- Bugfix: Allow manually defining an Ambassador `Service` resource, same as any other resource
- Bugfix: Prevent spurious duplicate-resource errors when loading config from the filesystem

[#1255]: https://github.com/datawire/ambassador/issues/1255
[#1292]: https://github.com/datawire/ambassador/issuse/1292
[#1461]: https://github.com/datawire/ambassador/issues/1461
[#1578]: https://github.com/datawire/ambassador/issuse/1578
[#1579]: https://github.com/datawire/ambassador/issuse/1579
[#1594]: https://github.com/datawire/ambassador/issuse/1594
[#1622]: https://github.com/datawire/ambassador/issues/1622
[#1625]: https://github.com/datawire/ambassador/issues/1625

## [0.72.0] June 13, 2019
[0.72.0]: https://github.com/datawire/ambassador/compare/0.71.0...0.72.0

- Envoy: Update Envoy to commit 8f57f7d765
- Bugfix: Auth spans are now properly connected to requests ([#1414])
- Bugfix: `include_body` now works correctly ([#1531], [#1595])
- Bugfix: `x_forwarded_proto_redirect` works again (thanks to [Kyle Martin](https://github.com/KyleMartin901)!) ([#1571])
- Bugfix: Ambassador works correctly with read-only filesystems (thanks, [Niko Kurtti](https://github.com/n1koo)!) ([#1614], [#1619])
- Bugfix: Correctly render groups associated with a given resolver in diagnostics JSON output
- Feature: Give the Ambassador CLI a way to specify the directory into which to write secrets.

[#1414]: https://github.com/datawire/ambassador/issues/1414
[#1531]: https://github.com/datawire/ambassador/issues/1531
[#1571]: https://github.com/datawire/ambassador/issues/1571
[#1595]: https://github.com/datawire/ambassador/issues/1595
[#1614]: https://github.com/datawire/ambassador/issues/1614
[#1619]: https://github.com/datawire/ambassador/issues/1619

## [0.71.0] June 06, 2019
[0.71.0]: https://github.com/datawire/ambassador/compare/0.70.1...0.71.0

- Feature: GZIP support [#744]
- Feature: diag UI shows active Resolvers [#1453]
- Feature: CRDs exist for Resolvers [#1563]
- Feature: Resolvers with custom names work, even as CRDs [#1497]
- Feature: The `/metrics` endpoint provides direct access to Prometheus-format stats (thanks to [Rotem Tamir](https://github.com/rotemtam)!)
- Bugfix: `statsd-exporter` now correctly defaults to port 8125 (thanks to [Jonathan Suever](https://github.com/suever)!)
- Bugfix: redirect_cleartext_from no longer strips the URL path [#1463]
- Bugfix: canary weights of 0 and 100 work correctly [#1379]
- Bugfix: `docker run` works again for the Ambassador demo, and is part of our tests now [#1569]
- Bugfix: Scout `DEBUG` messages don’t get leaked into the diag UI [#1573]
- Maintenance: warn of upcoming protocol version changes
- Maintenance: check in with Scout every 24 hours, but no more than twice per day

[#744]: https://github.com/datawire/ambassador/issues/744
[#1379]: https://github.com/datawire/ambassador/issues/1379
[#1453]: https://github.com/datawire/ambassador/issues/1453
[#1463]: https://github.com/datawire/ambassador/issues/1463
[#1497]: https://github.com/datawire/ambassador/issues/1497
[#1563]: https://github.com/datawire/ambassador/issues/1563
[#1569]: https://github.com/datawire/ambassador/issues/1569
[#1573]: https://github.com/datawire/ambassador/issues/1573

## [0.70.1] May 24, 2019
[0.70.1]: https://github.com/datawire/ambassador/compare/0.70.0...0.70.1

### Minor changes:
- Bugfix: Disable CRD support if Ambassador cannot access them
- Upgrade: Upgrade to watt 0.5.1

## [0.70.0] May 20, 2019
[0.70.0]: https://github.com/datawire/ambassador/compare/0.61.0...0.70.0

### Major changes:
- Feature: Support CRDs in the `getambassador.io` API group for configuration ([#482])
- Feature: Update to Envoy 1.10

### Minor changes:
- Feature: Support removing request headers (thanks @ysaakpr!)
- Bugfix: `watt` should better coalesce calls to the watch hook on startup
- Bugfix: Ambassador no longer uses ports 7000 or 18000 ([#1526], [#1527])

[#482]: https://github.com/datawire/ambassador/issues/482
[#1526]: https://github.com/datawire/ambassador/issues/1526
[#1527]: https://github.com/datawire/ambassador/issues/1527

## [0.61.1] May 16, 2019
[0.61.1]: https://github.com/datawire/ambassador/compare/0.61.0...0.61.1

- Bugfix: Make sure that Consul discovery properly handles the datacenter name ([#1533])
- Bugfix: Make sure that the feature-walk code is protected against clusters with no endpoints at all ([#1532])

[#1532]: https://github.com/datawire/ambassador/issues/1532
[#1533]: https://github.com/datawire/ambassador/issues/1533

## [0.61.0] May 08, 2019
[0.61.0]: https://github.com/datawire/ambassador/compare/0.60.3...0.61.0

Ambassador 0.61.0 metadata

### Changes:
- Feature: Support for minimum and maximum TLS versions (#689)
- Feature: Allow choosing whether to append or overwrite when adding request or response headers (#1481) - thanks to @ysaakpr
- Feature: Support for circuit breakers (#360)
- Feature: Support for automatic retries (#1127) - thanks to @l1v3
- Feature: Support for shadow traffic weighting - thanks to @nemo83
- Feature: Support for HTTP/1.0 (#988) - thanks to @cyrus-mc
- Bugfix: Problem with local Consul agent resolver and non-standard HTTP port (#1508)
- Bugfix: Round each mapping's weight to an integer to prevent invalid Envoy configurations when using weights (#1289) - thanks to @esmet
- Bugfix: Fix deadlock on invalid Envoy configuration (#1491) - thanks to @esmet
- Bugfix: Fixed LightStep gRPC TracingService (#1189) - thanks to @sbaum1994
## [0.60.3] May 01, 2019
[0.60.3]: https://github.com/datawire/ambassador/compare/0.60.2...0.60.3

### Changes since 0.60.2

- When scanning its configuration for secrets and endpoints that must be watched, 0.60.2 could fail with certain configurations if TLS termination but not origination was active. Those failures are fixed now.

## [0.60.2] April 29, 2019
[0.60.2]: https://github.com/datawire/ambassador/compare/0.60.1...0.60.2

### Changes since 0.60.1

- Ambassador is now much more careful about which endpoints and secrets it pays attention to. ([#1465] again -- thanks to [@flands](https://github.com/flands) and @seandon for the help here!)

[#1465]: https://github.com/datawire/ambassador/issues/1465

## [0.60.1] April 25, 2019
[0.60.1]: https://github.com/datawire/ambassador/compare/0.60.0...0.60.1

### Changes since 0.60.0

- Speed up initial parsing of WATT snapshots considerably ([#1465])
- Don't look at secrets in the kube-system namespace, or for service-account tokens.
- Make sure that secrets we do look at are correctly associated with their namespaces ([#1467] -- thanks to @flands and @derrickburns for their contributions here!)
- Allow tuning the number of input snapshots retained for debugging
- Include the grab-snapshots.py script to help with debuggability

[#1465]: https://github.com/datawire/ambassador/issues/1465
[#1467]: https://github.com/datawire/ambassador/issues/1467

## [0.60.0] April 23, 2019
[0.60.0]: https://github.com/datawire/ambassador/compare/0.53.1...0.60.0

### Changes since 0.53.1

- BREAKING CHANGE: Ambassador listens on 8080 and 8443 by default so it does not need to run as root
- Ambassador natively supports using Consul for service discovery
- `AMBASSADOR_ENABLE_ENDPOINTS` is no longer needed; configure using the `Resolver` resource instead
- Support for the Maglev load balancing algorithm
- Support `connect_timeout_ms`. Thanks to Pétur Erlingsson.
- Support for `idle_timeout_ms` Thanks to Aaron Triplett.
- Ambassador will properly reload renewed Let's Encrypt certificates (#1416). Thanks to Matthew Ceroni.
- Ambassador will now properly redirect from HTTP to HTTPS based on `x-forwarded-proto` (#1233).
- The `case_sensitive` field now works when `host_redirect` is set to true (#699). Thanks to Peter Choi and Christopher Coté.

## [0.53.1] April 05, 2019
[0.53.1]: https://github.com/datawire/ambassador/compare/0.52.1...0.53.1

(0.53.0 was immediately supplanted by 0.53.1.)

## SECURITY FIXES

Ambassador 0.53.1 addresses two security issues in Envoy Proxy, CVE-2019-9900 and CVE-2019-9901:

- CVE-2019-9900 (Score 8.3/High). When parsing HTTP/1.x header values, Envoy 1.9 and before does not reject embedded zero characters (NUL, ASCII 0x0).

- CVE-2019-9901 (Score 8.3/High). Envoy does not normalize HTTP URL paths in Envoy 1.9 and before.

Since these issues can potentially allow a remote attacker to use maliciously-crafted URLs to bypass
authentication, anyone running an Ambassador prior to 0.53.1 should upgrade.

### UPCOMING CHANGES

Ambassador 0.60 will listen on ports 8080/8443 by default. The diagnostics service in Ambassador 0.52.0
will try to warn you if your configuration will be affected by this change.

## Other changes since 0.52.1

- `AuthService` version `ambassador/v1` can now explicitly configure how much body data is sent
  to the external authentication service.

## [0.52.1] March 26, 2019
[0.52.1]: https://github.com/datawire/ambassador/compare/0.52.0...0.52.1

### Changes since 0.52.0

- You can specify the `AMBASSADOR_NO_SECRETS` environment variable to prevent Ambassador from
  watching Kubernetes secrets at all (thanks [@esmet](https://github.com/esmet)!) ([#1293])
- The services used when you do `docker run ambassador --demo` have been moved into the Docker image,
  to remove external dependencies from the Ambassador quickstart.

[#1293]: https://github.com/datawire/ambassador/issues/1293

## [0.52.0] March 21, 2019
[0.52.0]: https://github.com/datawire/ambassador/compare/0.51.2...0.52.0

### Changes since 0.51.2

- Initial support for endpoint routing, rather than relying on `kube-proxy` ([#1031])
   - set `AMBASSADOR_ENABLE_ENDPOINTS` in the environment to allow this
- Initial support for Envoy ring hashing and session affinity (requires endpoint routing!)
- Support Lua filters (thanks to [@lolletsoc](https://github.com/lolletsoc)!)
- Support gRPC-Web (thanks to [@gertvdijk](https://github.com/gertvdijk)!) ([#456])
- Support for gRPC HTTP 1.1 bridge (thanks to [@rotemtam](https://github.com/rotemtam)!)
- Allow configuring `num-trusted-hosts` for `X-Forwarded-For`
- External auth services using gRPC can now correctly add new headers ([#1313])
- External auth services correctly add trace spans
- Ambassador should respond to changes more quickly now ([#1294], [#1318])
- Ambassador startup should be faster now

[#456]: https://github.com/datawire/ambassador/issues/456
[#1031]: https://github.com/datawire/ambassador/issues/1031
[#1294]: https://github.com/datawire/ambassador/issues/1294
[#1313]: https://github.com/datawire/ambassador/issues/1313
[#1318]: https://github.com/datawire/ambassador/issues/1318

## [0.51.2] March 12, 2019
[0.51.2]: https://github.com/datawire/ambassador/compare/0.51.1...0.51.2

### Changes since 0.51.1

- Cookies are now correctly handled when using external auth services... really. ([#1211])

[#1211]: https://github.com/datawire/ambassador/issues/1211

## [0.51.1] March 11, 2019
[0.51.1]: https://github.com/datawire/ambassador/compare/0.51.0...0.51.1

### Changes since 0.51.0

- Ambassador correctly handles services in namespaces other than the one Ambassador is running in.

## [0.51.0] March 08, 2019
[0.51.0]: https://github.com/datawire/ambassador/compare/0.50.3...0.51.0

**0.51.0 is not recommended: upgrade to 0.51.1.**

### Changes since 0.50.3

- Ambassador can now route any TCP connection, using the new `TCPMapping` resource. ([#420])
- Cookies are now correctly handled when using external auth services ([#1211])
- Lots of work in docs and testing under the hood

[#420]: https://github.com/datawire/ambassador/issues/420
[#1211]: https://github.com/datawire/ambassador/issues/1211

### Limitations in 0.51.0

At present, you cannot mix HTTP and HTTPS upstream `service`s in any Ambassador resource. This restriction will be lifted in a future Ambassador release.

## [0.50.3] February 21, 2019
[0.50.3]: https://github.com/datawire/ambassador/compare/0.50.2...0.50.3

### Fixes since 0.50.2

- Ambassador saves configuration snapshots as it manages configuration changes. 0.50.3 keeps only 5 snapshots,
  to bound its disk usage. The most recent snapshot has no suffix; the `-1` suffix is the next most recent, and
  the `-4` suffix is the oldest.
- Ambassador will not check for available updates more often than once every four hours.

### Limitations in 0.50.3

At present, you cannot mix HTTP and HTTPS upstream `service`s in any Ambassador resource. This restriction will be lifted in a future Ambassador release.

## [0.50.2] February 15, 2019
[0.50.2]: https://github.com/datawire/ambassador/compare/0.50.1...0.50.2

### Important fixes since 0.50.1

- Ambassador no longer requires annotations in order to start -- with no configuration, it will launch with only the diagnostics service available. ([#1203])
- If external auth changes headers, routing will happen based on the changed values. ([#1226])

### Other changes since 0.50.1

- Ambassador will no longer log errors about Envoy statistics being unavaible before startup is complete ([#1216])
- The `tls` attribute is again available to control the client certificate offered by an `AuthService` ([#1202])

### Limitations in 0.50.2

At present, you cannot mix HTTP and HTTPS upstream `service`s in any Ambassador resource. This restriction will be lifted in a future Ambassador release.

[#1202]: https://github.com/datawire/ambassador/issues/1202
[#1203]: https://github.com/datawire/ambassador/issues/1203
[#1216]: https://github.com/datawire/ambassador/issues/1216
[#1226]: https://github.com/datawire/ambassador/issues/1226

## [0.50.1] February 07, 2019
[0.50.1]: https://github.com/datawire/ambassador/compare/0.50.0...0.50.1

**0.50.1 is not recommended: upgrade to 0.52.0.**

### Changes since 0.50.0

- Ambassador defaults to only doing IPv4 DNS lookups. IPv6 can be enabled in the Ambassador module or in a Mapping. ([#944])
- An invalid Envoy configuration should not cause Ambassador to hang.
- Testing using `docker run` and `docker compose` is supported again. ([#1160])
- Configuration from the filesystem is supported again, but see the "Running Ambassador" documentation for more.
- Datawire's default Ambassador YAML no longer asks for any permissions for `ConfigMap`s.

[#944]: https://github.com/datawire/ambassador/issues/944
[#1160]: https://github.com/datawire/ambassador/issues/1160

## [0.50.0] January 29, 2019
[0.50.0]: https://github.com/datawire/ambassador/compare/0.50.0-rc6...0.50.0

**Ambassador 0.50.0 is a major rearchitecture of Ambassador onto Envoy V2 using the ADS. See the "BREAKING NEWS"
section above for more information.**

(Note that Ambassador 0.50.0-rc7 and -rc8 were internal releases.)

### Changes since 0.50.0-rc6

- `AMBASSADOR_SINGLE_NAMESPACE` is finally correctly supported and properly tested ([#1098])
- Ambassador won't throw an exception for name collisions between resources ([#1155])
- A TLS `Module` can now coexist with SNI (the TLS `Module` effectively defines a fallback cert) ([#1156])
- `ambassador dump --diag` no longer requires you to explicitly state `--v1` or `--v2`

### Limitations in 0.50.0 GA

- Configuration from the filesystem is not supported in 0.50.0. It will be resupported in 0.50.1.
- A `TLSContext` referencing a `secret` in another namespace will not function when `AMBASSADOR_SINGLE_NAMESPACE` is set.

[#1098]: https://github.com/datawire/ambassador/issues/1098
[#1155]: https://github.com/datawire/ambassador/issues/1155
[#1156]: https://github.com/datawire/ambassador/issues/1156

## [0.50.0-rc6] January 28, 2019
[0.50.0-rc6]: https://github.com/datawire/ambassador/compare/0.50.0-rc5...0.50.0-rc6

**Ambassador 0.50.0-rc6 is a release candidate**.

### Changes since 0.50.0-rc5

- Ambassador watches certificates and automatically updates TLS on certificate changes ([#474])
- Ambassador no longer saves secrets it hasn't been told to use to disk ([#1093])
- Ambassador correctly honors `AMBASSADOR_SINGLE_NAMESPACE` rather than trying to access all namespaces ([#1098])
- Ambassador correctly honors the `AMBASSADOR_CONFIG_BASE_DIR` setting again ([#1118])
- Configuration changes take effect much more quickly than in RC5 ([#1148])
- `redirect_cleartext_from` works with no configured secret, to support TLS termination at a downstream load balancer ([#1104])
- `redirect_cleartext_from` works with the `PROXY` protocol ([#1115])
- Multiple `AuthService` resources (for canary deployments) work again ([#1106])
- `AuthService` with `allow_request_body` works correctly with an empty body and no `Content-Length` header ([#1140])
- `Mapping` supports the `bypass_auth` attribute to bypass authentication (thanks, @patricksanders! [#174])
- The diagnostic service no longer needs to re-parse the configuration on every page load ([#483])
- Startup is now faster and more stable
- The Makefile should do the right thing if your PATH has spaces in it (thanks, @er1c!)
- Lots of Helm chart, statsd, and doc improvements (thanks, @Flydiverny, @alexgervais, @bartlett, @victortv7, and @zencircle!)

[#174]: https://github.com/datawire/ambassador/issues/174
[#474]: https://github.com/datawire/ambassador/issues/474
[#483]: https://github.com/datawire/ambassador/issues/483
[#1093]: https://github.com/datawire/ambassador/issues/1093
[#1098]: https://github.com/datawire/ambassador/issues/1098
[#1104]: https://github.com/datawire/ambassador/issues/1104
[#1106]: https://github.com/datawire/ambassador/issues/1106
[#1115]: https://github.com/datawire/ambassador/issues/1115
[#1118]: https://github.com/datawire/ambassador/issues/1118
[#1140]: https://github.com/datawire/ambassador/issues/1140
[#1148]: https://github.com/datawire/ambassador/issues/1148

## [0.50.0-rc5] January 14, 2019
[0.50.0-rc5]: https://github.com/datawire/ambassador/compare/0.50.0-rc4...0.50.0-rc5

**Ambassador 0.50.0-rc5 is a release candidate**.

### Changes since 0.50.0-rc4

- Websocket connections will now be authenticated if an AuthService is configured [#1026]
- Client certificate authentication should function whether configured from a TLSContext resource or from the the old-style TLS module (this is the full fix for [#993])
- Ambassador can now switch listening ports without a restart (e.g. switching from cleartext to TLS) [#1100]
- TLS origination certificates (including Istio mTLS) should now function [#1071]
- The diagnostics service should function in all cases. [#1096]
- The Ambassador image is significantly (~500MB) smaller than RC4.

[#933]: https://github.com/datawire/ambassador/issues/993
[#1026]: https://github.com/datawire/ambassador/issues/1026
[#1071]: https://github.com/datawire/ambassador/issues/1071
[#1096]: https://github.com/datawire/ambassador/issues/1096
[#1100]: https://github.com/datawire/ambassador/issues/1100

## [0.50.0-rc4] January 09, 2019
[0.50.0-rc4]: https://github.com/datawire/ambassador/compare/0.50.0-rc3...0.50.0-rc4

**Ambassador 0.50.0-rc4 is a release candidate**, and fully supports running under Microsoft Azure.

### Changes since 0.50.0-rc3

- Ambassador fully supports running under Azure [#1039]
- The `proto` attribute of a v1 `AuthService` is now optional, and defaults to `http`
- Ambassador will warn about the use of v0 configuration resources.

[#1039]: https://github.com/datawire/ambassador/issues/1039

## [0.50.0-rc3] January 03, 2019
[0.50.0-rc3]: https://github.com/datawire/ambassador/compare/0.50.0-rc2...0.50.0-rc3

**Ambassador 0.50.0-rc3 is a release candidate**, but see below for an important warning about Azure.

### Microsoft Azure

There is a known issue with recently-created Microsoft Azure clusters where Ambassador will stop receiving service
updates after running for a short time. This will be fixed in 0.50.0-GA.

### Changes since 0.50.0-rc2

- The `Location` and `Set-Cookie` headers should always be allowed from the auth service when using an `ambassador/v0` config [#1054]
- `add_response_headers` (parallel to `add_request_headers`) is now supported (thanks, @n1koo!)
- `host_redirect` and `shadow` both now work correctly [#1057], [#1069]
- Kat is able to give better information when it cannot parse a YAML specification.

[#1054]: https://github.com/datawire/ambassador/issues/1054
[#1057]: https://github.com/datawire/ambassador/issues/1057
[#1069]: https://github.com/datawire/ambassador/issues/1069

## [0.50.0-rc2] December 24, 2018
[0.50.0-rc2]: https://github.com/datawire/ambassador/compare/0.50.0-rc1...0.50.0-rc2

**Ambassador 0.50.0-rc2 fixes some significant TLS bugs found in RC1.**

### Changes since 0.50.0-rc1:

- TLS client certificate verification should function correctly (including requiring client certs).
- TLS context handling (especially with multiple contexts and origination contexts) has been made more consistent and correct.
    - Ambassador is now much more careful about reporting errors in TLS configuration (especially around missing keys).
    - You can reference a secret in another namespace with `secret: $secret_name.$namespace`.
    - Ambassador will now save certificates loaded from Kubernetes to `$AMBASSADOR_CONFIG_BASE_DIR/$namespace/secrets/$secret_name`.
- `use_proxy_proto` should be correctly supported [#1050].
- `AuthService` v1 will default its `proto` to `http` (thanks @flands!)
- The JSON diagnostics service supports filtering: requesting `/ambassador/v0/diag/?json=true&filter=errors`, for example, will return only the errors element from the diagnostic output.

[#1050]: https://github.com/datawire/ambassador/issues/1050

## [0.50.0-rc1] December 19, 2018
[0.50.0-rc1]: https://github.com/datawire/ambassador/compare/0.50.0-ea7...0.50.0-rc1

**Ambassador 0.50.0-rc1 is a release candidate.**

### Changes since 0.50.0-ea7:

- Websockets should work happily with external authentication [#1026]
- A `TracingService` using a long cluster name works now [#1025]
- TLS origination certificates are no longer offered to clients when Ambassador does TLS termination [#983]
- Ambassador will listen on port 443 only if TLS termination contexts are present; a TLS origination context will not cause the switch
- The diagnostics service is working, and correctly reporting errors, again. [#1019]
- `timeout_ms` in a `Mapping` works correctly again [#990]
- Ambassador sends additional anonymized usage data to help Datawire prioritize bug fixes, etc.
  See `docs/ambassador/running.md` for more information, including how to disable this function.

[#983]: https://github.com/datawire/ambassador/issues/983
[#990]: https://github.com/datawire/ambassador/issues/990
[#1019]: https://github.com/datawire/ambassador/issues/1019
[#1025]: https://github.com/datawire/ambassador/issues/1025
[#1026]: https://github.com/datawire/ambassador/issues/1026

## [0.50.0-ea7] November 19, 2018
[0.50.0-ea7]: https://github.com/datawire/ambassador/compare/0.50.0-ea6...0.50.0-ea7

**Ambassador 0.50.0-ea7 is an EARLY ACCESS release! IT IS NOT SUPPORTED FOR PRODUCTION USE.**

### Upcoming major changes:

- **API version `ambassador/v0` will be officially deprecated in Ambassador 0.50.0.**
  API version `ambassador/v1` will the minimum recommended version for resources in Ambassador 0.50.0.

- Some resources will change between `ambassador/v0` and `ambassador/v1`.
   - For example, the `Mapping` resource will no longer support `rate_limits` as that functionality will
     be subsumed by `labels`.

### Changes since 0.50.0-ea6:

- Ambassador now supports `labels` for all `Mapping`s.
- Configuration of rate limits for a `Mapping` is now handled by providing `labels` in the domain configured
  for the `RateLimitService` (by default, this is "ambassador").
- Ambassador, once again, supports `statsd` for statistics gathering.
- The Envoy `buffer` filter is supported.
- Ambassador can now use GRPC to call the external authentication service, and also include the message body
  in the auth call.
- It's now possible to use environment variables to modify the configuration directory (thanks @n1koo!).
- Setting environment variable `AMBASSADOR_KUBEWATCH_NO_RETRY` will cause the Ambassador pod to exit, and be
  rescheduled, if it loses its connection to the Kubernetes API server.
- Many dependencies have been updated, most notably including switching to kube-client 8.0.0.

## [0.50.0-ea6] November 19, 2018
[0.50.0-ea6]: https://github.com/datawire/ambassador/compare/0.50.0-ea5...0.50.0-ea6

**Ambassador 0.50.0-ea6 is an EARLY ACCESS release! IT IS NOT SUPPORTED FOR PRODUCTION USE.**

### Changes since 0.50.0-ea5:

- `alpn_protocols` is now supported in the `TLS` module and `TLSContext`s
- Using `TLSContext`s to provide TLS termination contexts will correctly switch Ambassador to listening on port 443.
- `redirect_cleartext_from` is now supported with SNI
- Zipkin `TracingService` configuration now supports 128-bit trace IDs and shared span contexts (thanks, @alexgervais!)
- Zipkin should correctly trace calls to external auth services (thanks, @alexgervais!)
- `AuthService` configurations now allow separately configuring headers allowed from the client to the auth service, and from the auth service upstream
- Ambassador won't endlessly append `:annotation` to K8s resources
- The Ambassador CLI no longer requires certificate files to be present when dumping configurations
- `make mypy` will run full type checks on Ambassador to help developers

## [0.50.0-ea5] November 06, 2018
[0.50.0-ea5]: https://github.com/datawire/ambassador/compare/0.50.0-ea4...0.50.0-ea5

**Ambassador 0.50.0-ea5 is an EARLY ACCESS release! IT IS NOT SUPPORTED FOR PRODUCTION USE.**

### Changes since 0.50.0-ea4:

- **`use_remote_address` is now set to `true` by default.** If you need the old behavior, you will need to manually set `use_remote_address` to `false` in the `ambassador` `Module`.
- Ambassador 0.50.0-ea5 **supports SNI!**  See the docs for more here.
- Header matching is now supported again, including `host` and `method` headers.

## [0.50.0-ea4] October 31, 2018
[0.50.0-ea4]: https://github.com/datawire/ambassador/compare/0.50.0-ea3...0.50.0-ea4

**Ambassador 0.50.0-ea4 is an EARLY ACCESS release! IT IS NOT SUPPORTED FOR PRODUCTION USE.**

### Changes since 0.50.0-ea3:

- Ambassador 0.50.0-ea4 uses Envoy 1.8.0.
- `RateLimitService` is now supported. **You will need to restart Ambassador if you change the `RateLimitService` configuration.** We expect to lift this restriction in a later release; for now, the diag service will warn you when a restart is required.
   - The `RateLimitService` also has a new `timeout_ms` attribute, which allows overriding the default request timeout of 20ms.
- GRPC is provisionally supported, but still needs improvements in test coverage.
- Ambassador will correctly include its EA number when checking for updates.

## [0.50.0-ea3] October 21, 2018
[0.50.0-ea3]: https://github.com/datawire/ambassador/compare/0.50.0-ea2...0.50.0-ea3

**Ambassador 0.50.0-ea3 is an EARLY ACCESS release! IT IS NOT SUPPORTED FOR PRODUCTION USE.**

### Changes since 0.50.0-ea2:

- `TracingService` is now supported. **You will need to restart Ambassador if you change the `TracingService` configuration.** We expect to lift this restriction in a later release; for now, the diag service will warn you when a restart is required.
- Websockets are now supported, **including** mapping the same websocket prefix to multiple upstream services for canary releases or load balancing.
- KAT supports full debug logs by individual `Test` or `Query`.

**Ambassador 0.50.0 is not yet feature-complete. Read the Limitations and Breaking Changes sections in the 0.50.0-ea1 section below for more information.**

## [0.50.0-ea2] October 16, 2018
[0.50.0-ea2]: https://github.com/datawire/ambassador/compare/0.50.0-ea1...0.50.0-ea2

**Ambassador 0.50.0-ea2 is an EARLY ACCESS release! IT IS NOT SUPPORTED FOR PRODUCTION USE.**

### Changes since 0.50.0-ea1:

- Attempting to enable TLS termination without supplying a valid cert secret will result in HTTP on port 80, rather than HTTP on port 443. **No error will be displayed in the diagnostic service yet.** This is a bug and will be fixed in `-ea3`.
- CORS is now supported.
- Logs are no longer full of accesses from the diagnostic service.
- KAT supports isolating OptionTests.
- The diagnostics service now shows the V2 config actually in use, not V1.
- `make` will no longer rebuild the Python venv so aggressively.

**Ambassador 0.50.0 is not yet feature-complete. Read the Limitations and Breaking Changes sections in the 0.50.0-ea1 section below for more information.**

## [0.50.0-ea1] October 11, 2018
[0.50.0-ea1]: https://github.com/datawire/ambassador/compare/0.40.0...0.50.0-ea1

**Ambassador 0.50.0-ea1 is an EARLY ACCESS release! IT IS NOT SUPPORTED FOR PRODUCTION USE.**

### Ambassador 0.50.0 is not yet feature-complete. Limitations:

- `RateLimitService` and `TracingService` resources are not currently supported.
- WebSockets are not currently supported.
- CORS is not currently supported.
- GRPC is not currently supported.
- TLS termination is not
- `statsd` integration has not been tested.
- The logs are very cluttered.
- Configuration directly from the filesystem isn’t supported.
- The diagnostics service cannot correctly drill down by source file, though it can drill down by route or other resources.
- Helm installation has not been tested.
- `AuthService` does not currently have full support for configuring headers to be sent to the extauth service. At present it sends all the headers listed in `allowed_headers` plus:
   - `Authorization`
   - `Cookie`
   - `Forwarded`
   - `From`
   - `Host`
   - `Proxy-Authenticate`
   - `Proxy-Authorization`
   - `Set-Cookie`
   - `User-Agent`
   - `X-Forwarded-For`
   - `X-Forwarded-Host`
   - `X-Forwarded`
   - `X-Gateway-Proto`
   - `WWW-Authenticate`

### **BREAKING CHANGES** from 0.40.0

- Configuration from a `ConfigMap` is no longer supported.
- The authentication `Module` is no longer supported; use `AuthService` instead (which you probably already were).
- External authentication now uses the core Envoy `envoy.ext_authz` filter, rather than the custom Datawire auth filter.
   - `ext_authz` speaks the same protocol, and your existing external auth services should work, however:
   - `ext_authz` does _not_ send all the request headers to the external auth service (see above in `Limitations`).
- Circuit breakers and outlier detection are not supported. They will be reintroduced in a later Ambassador release.
- Ambassador now _requires_ a TLS `Module` to enable TLS termination, where previous versions would automatically enable termation if the `ambassador-certs` secret was present. A minimal `Module` for the same behavior is:

        ---
        kind: Module
        name: tls
        config:
          server:
            secret: ambassador-certs

## [0.40.2] November 26, 2018
[0.40.2]: https://github.com/datawire/ambassador/compare/0.40.1...0.40.2

### Minor changes:
- Feature: Support using environment variables to modify the configuration directory (thanks @n1koo!)
- Feature: In Helmfile, support `volumeMounts` (thanks @kyschouv!)
- Bugfix: In Helmfile, correctly quote `.Values.namespace.single` (thanks @bobby!)
- Bugfix: In Helmfile, correctly support `Nodeport` in HTTP and HTTPS (thanks @n1koo!)

## [0.40.1] October 29, 2018
[0.40.1]: https://github.com/datawire/ambassador/compare/0.40.0...0.40.1

### Minor changes:
- Feature: Support running Ambassador as a `Daemonset` via Helm (thanks @DipeshMitthalal!)
- Feature: Switch to Envoy commit 5f795fe2 to fix a crash if attempting to add headers after using an AuthService (#647, #680)

## [0.40.0] September 25, 2018
[0.40.0]: https://github.com/datawire/ambassador/compare/0.39.0...0.40.0

### Minor changes:

- Feature: Allow users to override the `STATSD_HOST` value (#810). Thanks to @rsyvarth.
- Feature: Support LightStep distributed tracing (#796). Thanks to @alexgervais.
- Feature: Add service label in Helm chart (#778). Thanks to @sarce.
- Feature: Add support for load balancer IP in Helm chart (#765). Thanks to @larsha.
- Feature: Support prometheus mapping configurations (#746). Thanks to @bcatcho.
- Feature: Add support for `loadBalancerSourceRanges` to Helm chart (#764). Thanks to @mtbdeano.
- Feature: Support for namespaces and Ambassador ID in Helm chart (#588, #643). Thanks to @MichielDeMey and @jstol.
- Bugfix: Add AMBASSADOR_VERIFY_SSL_FALSE flag (#782, #807). Thanks to @sonrier.
- Bugfix: Fix Ambassador single namespace in Helm chart (#827). Thanks to @sarce.
- Bugfix: Fix Helm templates and default values (#826).
- Bugfix: Add `stats-sink` back to Helm chart (#763).
- Bugfix: Allow setting `timeout_ms` to 0 for gRPC streaming services (#545). Thanks to @lovers36.
- Bugfix: Update Flask to 0.12.3.

## [0.39.0] August 30, 2018
[0.39.0]: https://github.com/datawire/ambassador/compare/0.38.0...0.39.0

### Major Changes:

- Bugfix: The statsd container has been removed by default in order to avoid DoSing Kubernetes DNS. The functionality can be re-enabled by setting the `STATSD_ENABLED` environment variable to `true` in the Ambassador deployment YAML (#568).
- Docs: Added detailed Ambassador + Istio Integration Documentation on monitoring and distributed tracing. - @feitnomore

### Minor Changes:

- Docs: Added instructions for running Ambassador with Docker Compose. - @bcatcho
- Bugfix: Fix Ambassador to more aggressively reconnect to Kubernetes (#554). - @nmatsui
- Feature: Diagnostic view displays AuthService, RateLimitService, and TracingService (#730). - @alexgervais
- Feature: Enable Ambassador to tag tracing spans with request headers via `tag_headers`. - @alexgervais

## [0.38.0] August 08, 2018
[0.38.0]: https://github.com/datawire/ambassador/compare/0.37.0...0.38.0

### Major changes:
- Feature: Default CORS configuration can now be set - @KowalczykBartek
- Bugfix: Ambassador does not crash with empty YAML config anymore - @rohan47

### Minor changes:
- DevEx: `master` is now latest, `stable` tracks the latest released version
- DevEx: release-prep target added to Makefile to facilitate releasing process
- DevEx: all tests now run in parallel, consuming lesser time
- Bugfix: Ambassador SIGCHLD messages are less scary looking now

## [0.37.0] July 31, 2018:
[0.37.0]: https://github.com/datawire/ambassador/compare/0.36.0...0.37.0

### Major changes:
- Feature: Added support for request tracing (by Alex Gervais)

## [0.36.0] July 26, 2018:
[0.36.0]: https://github.com/datawire/ambassador/compare/0.35.3...0.36.0

### Major changes:
- Fix: HEAD requests no longer cause segfaults
- Feature: TLS can now be configured with arbitrary secret names, instead of predefined secrets
- Change: The Envoy dynamic header value `%CLIENT_IP%` is no longer supported. Use `%DOWNSTREAM_REMOTE_ADDRESS_WITHOUT_PORT%` instead. (This is due to a change in Envoy 1.7.0.)

## [0.35.3] July 18, 2018: **READ THE WARNING ABOVE**
[0.35.3]: https://github.com/datawire/ambassador/compare/0.35.2...0.35.3

### Changed

Major changes:
- Ambassador is now based on Envoy v1.7.0
- Support for X-FORWARDED-PROTO based redirection, generally used with Layer 7 load balancers
- Support for port based redirection using `redirect_cleartext_from`, generally used with Layer 4 load balancers
- Specifying HTTP and HTTPS target ports in Helm chart

Other changes:
- End-to-end tests can now be run with `make e2e` command
- Helm release automation has been fixed
- Mutliple end-to-end tests are now executed in parallel, taking lesser time
- Huge revamp to documentation around unit tests
- Documentation changes

## [0.35.2] July 05, 2018: **READ THE WARNING ABOVE**
[0.35.2]: https://github.com/datawire/ambassador/compare/0.35.1...0.35.2

### Changed

- 0.35.2 is almost entirely about updates to Datawire testing infrastructure.
- The only user-visible change is that Ambassador will do a better job of showing which Kubernetes objects define Ambassador configuration objects when using `AMBASSADOR_ID` to run multiple Ambassadors in the same cluster.

## [0.35.1] June 25, 2018: **READ THE WARNING ABOVE**
[0.35.1]: https://github.com/datawire/ambassador/compare/0.35.0...0.35.1

### Changed

- Properly support supplying additional TLS configuration (such as `redirect_cleartext_from`) when using certificates from a Kubernetes `Secret`
- Update Helm chart to allow customizing annotations on the deployed `ambassador` Kubernetes `Service` (thanks @psychopenguin!)

## [0.35.0] June 25, 2018: **READ THE WARNING ABOVE**
[0.35.0]: https://github.com/datawire/ambassador/compare/0.34.3...0.35.0

### Changed

- 0.35.0 re-supports websockets, but see the **BREAKING NEWS** for an important caveat.
- 0.35.0 supports running as non-root. See the **BREAKING NEWS** above for more information.
- Make sure regex matches properly handle backslashes, and properly display in the diagnostics service (thanks @alexgervais!).
- Prevent kubewatch from falling into an endless spinloop (thanks @mechpen!).
- Support YAML array syntax for CORS array elements.

## [0.34.3] June 13, 2018: **READ THE WARNING ABOVE**
[0.34.3]: https://github.com/datawire/ambassador/compare/0.34.2...0.34.3

### Changed

- **0.34.3 cannot support websockets**: see the **WARNING** above.
- Fix a possible crash if no annotations are found at all (#519).
- Improve logging around service watching and such.

## [0.34.2] June 11, 2018: **READ THE WARNING ABOVE**
[0.34.2]: https://github.com/datawire/ambassador/compare/0.34.1...0.34.2

### Changed

- **0.34.2 cannot support websockets**: see the **WARNING** above.
- Ambassador is now based on Envoy 1.6.0!
- Ambassador external auth services can now modify existing headers in place, as well as adding new headers.
- Re-support the `ambassador-cacert` secret for configuring TLS client-certificate authentication. **Note well** that a couple of things have changed in setting this up: you'll use the key `tls.crt`, not `fullchain.pem`. See https://www.getambassador.io/reference/auth-tls-certs for more.

## [0.34.1] June 04, 2018
[0.34.1]: https://github.com/datawire/ambassador/compare/0.34.0...0.34.1

### Bugfixes

- Unbuffer log output for better diagnostics.
- Switch to gunicorn instead of Werkzeug for the diag service.
- Use the YAML we release as the basis for end-to-end testing.

## [0.34.0] May 16, 2018
[0.34.0]: https://github.com/datawire/ambassador/compare/0.33.1...0.34.0

### Changed

- When originating TLS, use the `host_rewrite` value to set outgoing SNI. If no `host_rewrite` is set, do not use SNI.
- Allow disabling external access to the diagnostics service (with thanks to @alexgervais and @dougwilson).

## [0.33.1] May 16, 2018
[0.33.1]: https://github.com/datawire/ambassador/compare/0.33.0...0.33.1

### Changed

- Fix YAML error on statsd pod.

## [0.33.0] May 14, 2018
[0.33.0]: https://github.com/datawire/ambassador/compare/v0.32.2...0.33.0

### Changed

- Fix support for `host_redirect` in a `Mapping`. **See the `Mapping` documentation** for more details: the definition of the `host_redirect` attribute has changed.

## [0.32.2] May 02, 2018
[0.32.2]: https://github.com/datawire/ambassador/compare/v0.32.0...v0.32.2

(Note that 0.32.1 was an internal release.)

### Changed

- Fix a bad bootstrap CSS inclusion that would cause the diagnostic service to render incorrectly.

## [0.32.0] April 27, 2018
[0.32.0]: https://github.com/datawire/ambassador/compare/v0.31.0...v0.32.0

### Changed

- Traffic shadowing is supported using the `shadow` attribute in a `Mapping`
- Multiple Ambassadors can now run more happily in a single cluster
- The diagnostic service will now show you what `AuthService` configuration is active
- The `tls` keyword now works for `AuthService` just like it does for `Mapping` (thanks @dvavili!)

## [0.31.0] April 12, 2018
[0.31.0]: https://github.com/datawire/ambassador/compare/v0.30.2...v0.31.0

### Changed

- Rate limiting is now supported (thanks, @alexgervais!) See the docs for more detail here.
- The `statsd` container has been quieted down yet more (thanks again, @alexgervais!).

## [0.30.2] March 26, 2018
[0.30.2]: https://github.com/datawire/ambassador/compare/v0.30.1...v0.30.2

### Changed

- drop the JavaScript `statsd` for a simple `socat`-based forwarder
- ship an Ambassador Helm chart (thanks @stefanprodan!)
   - Interested in testing Helm? See below!
- disable Istio automatic sidecar injection (thanks @majelbstoat!)
- clean up some doc issues (thanks @lavoiedn and @endrec!)

To test Helm, make sure you have `helm` installed and that you have `tiller` properly set up for your RBAC configuration. Then:

```
helm repo add datawire https://www.getambassador.io

helm upgrade --install --wait my-release datawire/ambassador
```

You can also use `adminService.type=LoadBalancer`.

## [0.30.1] March 26, 2018
[0.30.1]: https://github.com/datawire/ambassador/compare/v0.30.0...v0.30.1

### Fixed

- The `tls` module is now able to override TLS settings probed from the `ambassador-certs` secret

## [0.30.0] March 23, 2018
[0.30.0]: https://github.com/datawire/ambassador/compare/v0.29.0...v0.30.0

### Changed

- Support regex matching for `prefix` (thanks @radu-c!)
- Fix docs around `AuthService` usage

## [0.29.0] March 15, 2018
[0.29.0]: https://github.com/datawire/ambassador/compare/v0.28.2...v0.29.0

### Changed

- Default restart timings have been increased. **This will cause Ambassador to respond to service changes less quickly**; by default, you'll see changes appear within 15 seconds.
- Liveness and readiness checks are now enabled after 30 seconds, rather than 3 seconds, if you use our published YAML.
- The `statsd` container is now based on `mhart/alpine-node:9` rather than `:7`.
- `envoy_override` has been reenabled in `Mapping`s.

## [0.28.1] March 05, 2018 (and [0.28.0] on March 02, 2018)
[0.28.1]: https://github.com/datawire/ambassador/compare/v0.26.0...v0.28.1
[0.28.0]: https://github.com/datawire/ambassador/compare/v0.26.0...v0.28.1

(Note that 0.28.1 is identical to 0.28.0, and 0.27.0 was an internal release. These are related to the way CI generates tags, which we'll be revamping soon.)

### Changed

- Support tuning Envoy restart parameters
- Support `host_regex`, `method_regex`, and `regex_headers` to allow regular expression matches in `Mappings`
- Support `use_proxy_proto` and `use_remote_address` in the `ambassador` module
- Fine-tune the way we sort a `Mapping` based on its constraints
- Support manually setting the `precedence` of a `Mapping`, so that there's an escape hatch when the automagic sorting gets it wrong
- Expose `alpn_protocols` in the `tls` module (thanks @technicianted!)
- Make logs a lot quieter
- Reorganize and update documentation
- Make sure that `ambassador dump --k8s` will work correctly
- Remove a dependency on a `ConfigMap` for upgrade checks

## [0.26.0] February 13, 2018
[0.26.0]: https://github.com/datawire/ambassador/compare/v0.25.0...v0.26.0

### Changed

- The `authentication` module is deprecated in favor of the `AuthService` resource type.
- Support redirecting cleartext connections on port 80 to HTTPS on port 443
- Streamline end-to-end tests and, hopefully, allow them to work well without Kubernaut
- Clean up some documentation (thanks @lavoiedn!)

## [0.25.0] February 06, 2018
[0.25.0]: https://github.com/datawire/ambassador/compare/v0.23.0...v0.25.0

(Note that 0.24.0 was an internal release.)

### Changed

- CORS support (thanks @alexgervais!)
- Updated docs for
  - GKE
  - Ambassador + Istio
  - Ordering of `Mappings`
  - Prometheus with Ambassador
- Support multiple external authentication service instances, so that canarying `extauth` services is possible
- Correctly support `timeout_ms` in a `Mapping`
- Various build tweaks and end-to-end test speedups

## [0.23.0] January 17, 2018
[0.23.0]: https://github.com/datawire/ambassador/compare/v0.22.0...v0.23.0

### Changed

- Clean up build docs (thanks @alexgervais!)
- Support `add_request_headers` for, uh, adding requests headers (thanks @alexgervais!)
- Make end-to-end tests and Travis build process a bit more robust
- Pin to Kubernaut 0.1.39
- Document the use of the `develop` branch
- Don't default to `imagePullAlways`
- Switch to Alpine base with a stripped Envoy image

## [0.22.0] January 17, 2018
[0.22.0]: https://github.com/datawire/ambassador/compare/v0.21.1...v0.22.0

### Changed

- Switched to using `quay.io` rather than DockerHub. **If you are not using Datawire's published Kubernetes manifests, you will have to update your manifests!**
- Switched to building over Alpine rather than Ubuntu. (We're still using an unstripped Envoy; that'll change soon.)
- Switched to a proper production configuration for the `statsd` pod, so that it hopefully chews up less memory.
- Make sure that Ambassador won't generate cluster names that are too long for Envoy.
- Fix a bug where Ambassador could crash if there were too many egregious errors in its configuration.

## [0.21.1] January 11, 2018
[0.21.1]: https://github.com/datawire/ambassador/compare/v0.21.0...v0.21.1

### Changed

- Ambassador will no longer generate cluster names that exceed Envoy's 60-character limit.

## [0.21.0] January 03, 2018
[0.21.0]: https://github.com/datawire/ambassador/compare/v0.20.1...v0.21.0

### Changed

- If `AMBASSADOR_SINGLE_NAMESPACE` is present in the environment, Ambassador will only look for services in its own namespace.
- Ambassador `Mapping` objects now correctly support `host_redirect`, `path_redirect`, `host_rewrite`, `auto_host_rewrite`, `case_sensitive`, `use_websocket`, `timeout_ms`, and `priority`.

## [0.20.1] December 22, 2017
[0.20.1]: https://github.com/datawire/ambassador/compare/v0.20.0...v0.20.1

### Changed

- If Ambassador finds an empty YAML document, it will now ignore it rather than raising an exception.
- Includes the namespace of a service from an annotation in the name of its generated YAML file.
- Always process inputs in the same order from run to run.

## [0.20.0] December 18, 2017
[0.20.0]: https://github.com/datawire/ambassador/compare/v0.19.2...v0.20.0

### Changed

- Switch to Envoy 1.5 under the hood.
- Refocus the diagnostic service to better reflect what's actually visible when you're working at Ambassador's level.
- Allow the diagnostic service to display, and change, the Envoy log level.

## [0.19.2] December 12, 2017
[0.19.2]: https://github.com/datawire/ambassador/compare/v0.19.1...v0.19.2

### Changed

- Arrange for logs from the subsystem that watches for Kubernetes service changes (kubewatch) to have timestamps and such.
- Only do new-version checks every four hours.

## [0.19.1] December 04, 2017
[0.19.1]: https://github.com/datawire/ambassador/compare/v0.19.0...v0.19.1

### Changed

- Allow the diag service to look good (well, OK, not too horrible anyway) when Ambassador is running with TLS termination.
- Show clusters on the overview page again.
- The diag service now shows you the "health" of a cluster by computing it from the number of requests to a given service that didn't involve a 5xx status code, rather than just forwarding Envoy's stat, since we don't configure Envoy's stat in a meaningful way yet.
- Make sure that the tests correctly reported failures (sigh).
- Allow updating out-of-date diagnostic reports without requiring multiple test runs.

## [0.19.0] November 30, 2017
[0.19.0]: https://github.com/datawire/ambassador/compare/v0.18.2...v0.19.0

### Changed

- Ambassador can now use HTTPS upstream services: just use a `service` that starts with `https://` to enable it.
  - By default, Ambassador will not offer a certificate when using HTTPS to connect to a service, but it is possible to configure certificates. Please [contact us on Slack](https://d6e.co/slack) if you need to do this.
- HTTP access logs appear in the normal Kubernetes logs for Ambassador.
- It’s now possible to tell `ambassador config` to read Kubernetes manifests from the filesystem and build a configuration from the annotations in them (use the `--k8s` switch).
- Documentation on using Ambassador with Istio now reflects Ambassador 0.19.0 and Istio 0.2.12.

## [0.18.2] November 28, 2017
[0.18.2]: https://github.com/datawire/ambassador/compare/v0.18.0...v0.18.2

### Changed

- The diagnostics service will now tell you when updates are available.

## [0.18.0] November 20, 2017
[0.18.0]: https://github.com/datawire/ambassador/compare/v0.17.0...v0.18.0

### Changed

- The Host header is no longer overwritten when Ambassador talks to an external auth service. It will now retain whatever value the client passes there.

### Fixed

- Checks for updates weren’t working, and they have been restored. At present you’ll only see them in the Kubernetes logs if you’re using annotations to configure Ambassador — they’ll start showing up in the diagnostics service in the next release or so.

## [0.17.0] November 14, 2017
[0.17.0]: https://github.com/datawire/ambassador/compare/v0.16.0...v0.17.0

### Changed

- Allow Mappings to require matches on HTTP headers and `Host`
- Update tests, docs, and diagnostic service for header matching

### Fixed

- Published YAML resource files will no longer overwrite annotations on the Ambassador `service` when creating the Ambassador `deployment`

## [0.16.0] November 10, 2017
[0.16.0]: https://github.com/datawire/ambassador/compare/v0.15.0...v0.16.0

### Changed

- Support configuring Ambassador via `annotations` on Kubernetes `service`s
- No need for volume mounts! Ambassador can read configuration and TLS-certificate information directly from Kubernetes to simplify your Kubernetes YAML
- Expose more configuration elements for Envoy `route`s: `host_redirect`, `path_redirect`, `host_rewrite`, `auto_host_rewrite`, `case_sensitive`, `use_websocket`, `timeout_ms`, and `priority` get transparently copied

### Fixed

- Reenable support for gRPC

## [0.15.0] October 16, 2017
[0.15.0]: https://github.com/datawire/ambassador/compare/v0.14.2...v0.15.0

### Changed

- Allow `docker run` to start Ambassador with a simple default configuration for testing
- Support `host_rewrite` in mappings to force the HTTP `Host` header value for services that need it
- Support `envoy_override` in mappings for odd situations
- Allow asking the diagnostic service for JSON output rather than HTML

## [0.14.2] October 12, 2017
[0.14.2]: https://github.com/datawire/ambassador/compare/v0.14.0...v0.14.2

### Changed

- Allow the diagnostic service to show configuration errors.

## [0.14.0] October 05, 2017
[0.14.0]: https://github.com/datawire/ambassador/compare/v0.13.0...v0.14.0

### Changed

- Have a diagnostic service!
- Support `cert_required` in TLS config

## [0.13.0] September 25, 2017
[0.13.0]: https://github.com/datawire/ambassador/compare/v0.12.1...v0.13.0

### Changed

- Support using IP addresses for services.
- Check for collisions, so that trying to e.g. map the same prefix twice will report an error.
- Enable liveness and readiness probes, and have Kubernetes perform them by default.
- Document the presence of the template-override escape hatch.

## [0.12.1] September 22, 2017
[0.12.1]: https://github.com/datawire/ambassador/compare/v0.12.0...v0.12.1

### Changed

- Notify (in the logs) if a new version of Ambassador is available.

## [0.12.0] September 21, 2017
[0.12.0]: https://github.com/datawire/ambassador/compare/v0.11.2...v0.12.0

### Changed

- Support for non-default Kubernetes namespaces.
- Infrastructure for checking if a new version of Ambassador is available.

## [0.11.2] September 20, 2017
[0.11.2]: https://github.com/datawire/ambassador/compare/v0.11.1...v0.11.2

### Changed

- Better schema verification.

## [0.11.1] September 18, 2017
[0.11.1]: https://github.com/datawire/ambassador/compare/v0.11.0...v0.11.1

### Changed

- Do schema verification of input YAML files.

## [0.11.0] September 18, 2017
[0.11.0]: https://github.com/datawire/ambassador/compare/v0.10.14...v0.11.0

### Changed

- Declarative Ambassador! Configuration is now via YAML files rather than REST calls
- The `ambassador-store` service is no longer needed.

## [0.10.14] September 15, 2017
[0.10.14]: https://github.com/datawire/ambassador/compare/v0.10.13...v0.10.14

### Fixed

- Update `demo-qotm.yaml` with the correct image tag.

## [0.10.13] September 05, 2017
[0.10.13]: https://github.com/datawire/ambassador/compare/v0.10.12...v0.10.13

### Changed

- Properly support proxying all methods to an external authentication service, with headers intact, rather than moving request headers into the body of an HTTP POST.

## [0.10.12] August 02, 2017
[0.10.12]: https://github.com/datawire/ambassador/compare/v0.10.10...v0.10.12

### Changed

- Make TLS work with standard K8s TLS secrets, and completely ditch push-cert and push-cacert.

### Fixed

- Move Ambassador out from behind Envoy, so that you can use Ambassador to fix things if you completely botch your Envoy config.
- Let Ambassador keep running if Envoy totally chokes and dies, but make sure the pod dies if Ambassador loses access to its storage.

## [0.10.10] August 01, 2017
[0.10.10]: https://github.com/datawire/ambassador/compare/v0.10.7...v0.10.10

### Fixed

- Fix broken doc paths and simplify building as a developer. 0.10.8, 0.10.9, and 0.10.10 were all stops along the way to getting this done; hopefully we'll be able to reduce version churn from here on out.

## [0.10.7] July 25, 2017
[0.10.7]: https://github.com/datawire/ambassador/compare/v0.10.6...v0.10.7

### Changed
- More CI-build tweaks.

## [0.10.6] July 25, 2017
[0.10.6]: https://github.com/datawire/ambassador/compare/v0.10.5...v0.10.6

### Changed
- Fix automagic master build tagging

## [0.10.5] July 25, 2017
[0.10.5]: https://github.com/datawire/ambassador/compare/v0.10.1...v0.10.5

### Changed
- Many changes to the build process and versioning. In particular, CI no longer has to commit files.

## [0.10.1] July 03, 2017
[0.10.1]: https://github.com/datawire/ambassador/compare/v0.10.0...v0.10.1

### Added
- Changelog


## [0.10.0] June 30, 2017
[0.10.0]: https://github.com/datawire/ambassador/compare/v0.9.1...v0.10.0
[grpc-0.10.0]: https://github.com/datawire/ambassador/blob/v0.10.0/docs/user-guide/grpc.md

### Added
- Ambassador supports [GRPC services][grpc-0.10.0] (and other HTTP/2-only services) using the GRPC module

### Fixed
- Minor typo in Ambassador's `Dockerfile` that break some versions of Docker


## [0.9.1] June 28, 2017
[0.9.1]: https://github.com/datawire/ambassador/compare/v0.9.0...v0.9.1
[building-0.9.1]: https://github.com/datawire/ambassador/blob/v0.9.1/BUILDING.md

### Changed
- Made development a little easier by automating dev version numbers so that modified Docker images update in Kubernetes
- Updated [`BUILDING.md`][building-0.9.1]


## [0.9.0] June 23, 2017
[0.9.0]: https://github.com/datawire/ambassador/compare/v0.8.12...v0.9.0
[start-0.9.0]: https://github.com/datawire/ambassador/blob/v0.9.0/docs/user-guide/getting-started.md
[concepts-0.9.0]: https://github.com/datawire/ambassador/blob/v0.9.0/docs/user-guide/mappings.md

### Added
- Ambassador supports HTTP Basic Auth
- Ambassador now has the concept of _modules_ to enable and configure optional features such as auth
- Ambassador now has the concept of _consumers_ to represent end-users of mapped services
- Ambassador supports auth via an external auth server

Basic auth is covered in [Getting Started][start-0.9.0]. Learn about modules and consumers and see an example of external auth in [About Mappings, Modules, and Consumers][concepts-0.9.0].

### Changed
- State management (via Ambassador store) has been refactored
- Switched to [Ambassador-Envoy] for the base Docker image


## [0.8.12] June 07, 2017
[0.8.12]: https://github.com/datawire/ambassador/compare/v0.8.11...v0.8.12

### Added
- Mappings can now be updated


## [0.8.11] May 24, 2017
[0.8.11]: https://github.com/datawire/ambassador/compare/v0.8.10...v0.8.11
[istio-0.8.11]: https://github.com/datawire/ambassador/blob/v0.8.11/docs/user-guide/with-istio.md
[stats-0.8.11]: https://github.com/datawire/ambassador/blob/v0.8.11/docs/user-guide/statistics.md

### Added
- Ambassador interoperates with [Istio] -- see [Ambassador and Istio][istio-0.8.11]
- There is additional documentation for [statistics and monitoring][stats-0.8.11]

### Fixed
- Bug in mapping change detection
- Release machinery issues


## [0.8.6] May 05, 2017
[0.8.6]: https://github.com/datawire/ambassador/compare/v0.8.5...v0.8.6

### Added
- Ambassador releases are now performed by Travis CI


## [0.8.2] May 04, 2017
[0.8.2]: https://github.com/datawire/ambassador/compare/v0.8.1...v0.8.2

### Changed
- Documentation updates


## [0.8.0] May 02, 2017
[0.8.0]: https://github.com/datawire/ambassador/compare/v0.7.0...v0.8.0
[client-tls-0.8.0]: https://github.com/datawire/ambassador/blob/v0.8.0/README.md#using-tls-for-client-auth

### Added
- [Ambassador has a website!][Ambassador]
- Ambassador supports auth via [TLS client certificates][client-tls-0.8.0]
- There are some additional helper scripts in the `scripts` directory

### Changed
- Ambassador's admin interface is now on local port 8888 while mappings are available on port 80/443 depending on whether TLS is enabled
- Multiple instances of Ambassador talking to the same Ambassador Store pod will pick up each other's changes automatically


## [0.7.0] May 01, 2017
[0.7.0]: https://github.com/datawire/ambassador/compare/v0.6.0...v0.7.0
[start-0.7.0]: https://github.com/datawire/ambassador/blob/v0.7.0/README.md#mappings

### Added
- Ambassador can rewrite the request URL path prefix before forwarding the request to your service (covered in [Getting Started][start-0.7.0])
- Ambassador supports additional stats aggregators: Datadog, Grafana

### Changed
- _Services_ are now known as _mappings_
- Minikube is supported again


## [0.6.0] April 28, 2017
[0.6.0]: https://github.com/datawire/ambassador/compare/v0.5.2...v0.6.0

### Removed
- The Ambassador SDS has been removed; Ambassador routes to service names


## [0.5.2] April 26, 2017
[0.5.2]: https://github.com/datawire/ambassador/compare/v0.5.0...v0.5.2

### Added
- Ambassador includes a local `statsd` so that full stats from Envoy can be collected and pushed to a stats aggregator (Prometheus is supported)

### Changed
- It's easier to develop Ambassador thanks to improved build documentation and `Makefile` fixes


## [0.5.0] April 13, 2017
[0.5.0]: https://github.com/datawire/ambassador/compare/v0.4.0...v0.5.0

### Added
- Ambassador supports inbound TLS
- YAML for a demo user service is now included

### Changed
- The `geturl` script supports Minikube and handles AWS better
- Documentation and code cleanup


## [0.4.0] April 07, 2017
[0.4.0]: https://github.com/datawire/ambassador/compare/v0.3.3...v0.4.0

### Changed
- Ambassador now reconfigures Envoy automatically once changes have settled for five seconds
- Envoy stats and Ambassador stats are separate
- Mappings no longer require specifying the port as it is not needed

### Fixed
- SDS does the right thing with unnamed ports


## [0.3.1] April 06, 2017
[0.3.1]: https://github.com/datawire/ambassador/compare/v0.3.0...v0.3.1

### Added
- Envoy stats accessible through Ambassador
- Basic interpretation of cluster stats

### Changed
- Split up `ambassador.py` into multiple files
- Switch to a debug build of Envoy


## [0.1.9] April 03, 2017
[0.1.9]: https://github.com/datawire/ambassador/compare/v0.1.8...v0.1.9

### Changed
- Ambassador configuration on `/ambassador-config/` prefix rather than exposed on port 8001
- Updated to current Envoy and pinned the Envoy version
- Use Bumpversion for version management
- Conditionalized Docker push

### Fixed
- Ambassador keeps running with an empty services list (part 2)


## [0.1.5] March 31, 2017
[0.1.5]: https://github.com/datawire/ambassador/compare/v0.1.4...v0.1.5

### Fixed
- Ambassador SDS correctly handles ports


## [0.1.4] March 31, 2017
[0.1.4]: https://github.com/datawire/ambassador/compare/v0.1.3...v0.1.4

### Changed
- Ambassador keeps running with an empty services list
- Easier to run with [Telepresence]


## [0.1.3] March 31, 2017
[0.1.3]: https://github.com/datawire/ambassador/compare/82ed5e4...v0.1.3

### Added
- Initial Ambassador
- Ambassador service discovery service
- Documentation


Based on [Keep a Changelog](http://keepachangelog.com/en/1.0.0/). Ambassador follows [Semantic Versioning](http://semver.org/spec/v2.0.0.html).

[Ambassador]: https://www.getambassador.io/
[Ambassador-Envoy]: https://github.com/datawire/ambassador-envoy
[Telepresence]: http://telepresence.io
[Istio]: https://istio.io/<|MERGE_RESOLUTION|>--- conflicted
+++ resolved
@@ -69,19 +69,6 @@
 
 ### Ambasssador API Gateway + Ambassador Edge Stack
 
-<<<<<<< HEAD
-- Bugfix: Fix an issue that caused Dev Portal to sporadically respond with upstream connect timeout when loading content
-- Bugfix: Prevent potential reconcile loop when updating the status of an Ingress.
-
-## [1.11.2] March 01, 2021
-[1.11.2]: https://github.com/datawire/ambassador/compare/v1.11.1...v1.11.2
-
-- Bugfix: Changes to endpoints when endpoint routing is not active will no longer cause reconfiguration
-- Bugfix: Correctly differentiate int values of 0 and Boolean values of `false` from non-existent attributes in CRDs ([#3212])
-- Bugfix: Correctly support Consul datacenters other than "dc1" without legacy mode.
-
-[#3212]: https://github.com/datawire/ambassador/issues/3212
-=======
 - Bugfix: Many of the Go parts of Ambassador now properly clean up gRPC connections when shutting down.
 - Feature: A scrubbed ambassador snapshot is now accessible outside the pod at `:8005/snapshot-external`. This port is exposed on the ambassador-admin Kubernetes service.
 - Feature: Ambassador now supports configuring the maximum lifetime of an upstream connection using `cluster_max_connection_lifetime_ms`. After the configured time, upstream connections are drained and closed, allowing an operator to set an upper bound on how long any upstream connection will remain open. This is useful when using Kubernetes Service resolvers (the default) and modifying label selectors for traffic shifting.
@@ -89,6 +76,7 @@
 - Feature: The Ambassador Module configuration now supports `suppress_envoy_headers` to prevent Ambassador from setting additional headers on requests and responses. These headers are typically used for diagnostic purposes and are safe to omit when they are not desired.
 - Feature: All Kubernetes services managed by Ambassador are automatically instrumented with discovery annotations.
 - Feature: The Ambassador Module configuration now supports `strip_matching_host_port` to control whether the port should be removed from the host/Authority header before any processing by request filters / routing. This behavior only applies if the port matches the associated Envoy listener port.
+- Bugfix: Prevent potential reconcile loop when updating the status of an Ingress.
 
 ### Ambassador Edge Stack only
 
@@ -96,7 +84,17 @@
 - Feature: Add support for the ambassador-agent deployment, reporting to Ambassador Cloud Service Catalog (https://app.getambassador.io)
 - Feature: `edgectl login` will automatically open your browser, allowing you to login into Service Catalog (https://app.getambassador.io)
 - Feature: `edgectl install` command allows you to install a new Ambassador Edge Stack automatically connected to Ambassador Cloud by passing a `--cloud-connect-token` argument.
->>>>>>> 2c2e24eb
+
+## [1.11.2] March 01, 2021
+[1.11.2]: https://github.com/datawire/ambassador/compare/v1.11.1...v1.11.2
+
+### Ambasssador API Gateway + Ambassador Edge Stack
+
+- Bugfix: Changes to endpoints when endpoint routing is not active will no longer cause reconfiguration
+- Bugfix: Correctly differentiate int values of 0 and Boolean values of `false` from non-existent attributes in CRDs ([#3212])
+- Bugfix: Correctly support Consul datacenters other than "dc1" without legacy mode.
+
+[#3212]: https://github.com/datawire/ambassador/issues/3212
 
 ## [1.11.1] February 04, 2021
 [1.11.1]: https://github.com/datawire/ambassador/compare/v1.11.0...v1.11.1
