--- conflicted
+++ resolved
@@ -950,14 +950,10 @@
         if self.listener_filters:
             odict["listener_filters"] = self.listener_filters
 
-<<<<<<< HEAD
         if self.per_connection_buffer_limit_bytes:
             odict['per_connection_buffer_limit_bytes'] = self.per_connection_buffer_limit_bytes
 
         return odict          
-=======
-        return odict
->>>>>>> b90f1512
 
     def pretty(self) -> dict:
         return {
