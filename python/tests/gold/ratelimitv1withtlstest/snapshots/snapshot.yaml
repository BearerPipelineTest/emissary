--- conflicted
+++ resolved
@@ -26,26 +26,16 @@
                     "annotations": {
                         "kubectl.kubernetes.io/last-applied-configuration": "{\"apiVersion\":\"v1\",\"data\":{\"tls.crt\":\"LS0tLS1CRUdJTiBDRVJUSUZJQ0FURS0tLS0tCk1JSURDakNDQWZJQ0NRRGdYUjZ3V1Z6Wk9EQU5CZ2txaGtpRzl3MEJBUVVGQURCSE1SNHdIQVlEVlFRRERCVnkKWVhSbGJHbHRhWFF1WkdGMFlYZHBjbVV1YVc4eEpUQWpCZ2txaGtpRzl3MEJDUUVXRm1odmMzUnRZWE4wWlhKQQpaR0YwWVhkcGNtVXVhVzh3SGhjTk1Ua3dPVEU1TVRnek16QXlXaGNOTWpFd09ERTVNVGd6TXpBeVdqQkhNUjR3CkhBWURWUVFEREJWeVlYUmxiR2x0YVhRdVpHRjBZWGRwY21VdWFXOHhKVEFqQmdrcWhraUc5dzBCQ1FFV0ZtaHYKYzNSdFlYTjBaWEpBWkdGMFlYZHBjbVV1YVc4d2dnRWlNQTBHQ1NxR1NJYjNEUUVCQVFVQUE0SUJEd0F3Z2dFSwpBb0lCQVFDeWw5VkJtVjVCcFYxOHZzclNqUktyZGlEVnZZS0dxNlZVaGFTRTlZSWNRODhiSTFaeHlhUE9zUVlRCmMycmY4Q0RKdUp4M1hoUjUzMENwN3pQNmVSMjNwMkZBOSsxSWs5SHZhWUx0WDRtQTJOdjh4V1kxaEhua1BURnMKVFRwazBMREdYYjVZWnh2QkczNTNKL3NFKzFrSUUxenpKZldpQUpUMzZzMk5PRzRVQWhoVmFPS2p1K3grYXJwbQoyZnNhTldKTTFEMS9CUXVVN1Vid0p0QmIyZFo2WUtUNHE4M2doQWgybDhad1hQcFdJQmtpWGpNNXJ0WkQ3QmN4CkRxdFNtVE1ZejVjZWNwbmhiNEw4Z3hFVUJyWlRxQ3g4RVkvcDArY05mN2hScmFWbTd6Q3BaRDhvSUtLS0IvUDQKM1dHZHRHNlpHS0VFSmtXNjB5QWtxRmI3czNWdEFnTUJBQUV3RFFZSktvWklodmNOQVFFRkJRQURnZ0VCQUFJUwp2Znh1K3dQcUxicVRZV1NLTUt6S3JmNUxxWlpBZFpZZXNIR0oxNmFyVmt6eGhzcElGRGZpblZ1UmI1eERxWVVSCnFta0U1K0dCNDh5UGoxaUQvdXdPOEI0ckFnNW1Pekw1MEpUMDVQT1dyc0hjK1loLzAvUXpGNmlqNHlVNWZ6dloKRHpJdFBiNE5qWTMxUE44WkJMYTFGSHk5d2JGSzdyS2lWK2MxTzd0UHVjQTVUWnoxS0h5VUVYaWxHdmNoczB4OApzazRJR2xrVTNoSDFVWHBzTmw0NTI4VjR0L3dXOTdiYmhFeHYvYnBwR3RLbjRKei9hYkNScjA3Q3kzUytjUzc5CnlQNTZiQVZxa1R2TTVkUkhiNG9zOGYzNUJuQTdPci9YRTQ2K2VRMXNVY21IVG5OUWdFVkpWZGVwR3V4Sk5pNFMKejJ0WHhHSStTdTFlUnlQcVNGWT0KLS0tLS1FTkQgQ0VSVElGSUNBVEUtLS0tLQo=\",\"tls.key\":\"LS0tLS1CRUdJTiBQUklWQVRFIEtFWS0tLS0tCk1JSUV2UUlCQURBTkJna3Foa2lHOXcwQkFRRUZBQVNDQktjd2dnU2pBZ0VBQW9JQkFRQ3lsOVZCbVY1QnBWMTgKdnNyU2pSS3JkaURWdllLR3E2VlVoYVNFOVlJY1E4OGJJMVp4eWFQT3NRWVFjMnJmOENESnVKeDNYaFI1MzBDcAo3elA2ZVIyM3AyRkE5KzFJazlIdmFZTHRYNG1BMk52OHhXWTFoSG5rUFRGc1RUcGswTERHWGI1WVp4dkJHMzUzCkovc0UrMWtJRTF6ekpmV2lBSlQzNnMyTk9HNFVBaGhWYU9LanUreCthcnBtMmZzYU5XSk0xRDEvQlF1VTdVYncKSnRCYjJkWjZZS1Q0cTgzZ2hBaDJsOFp3WFBwV0lCa2lYak01cnRaRDdCY3hEcXRTbVRNWXo1Y2VjcG5oYjRMOApneEVVQnJaVHFDeDhFWS9wMCtjTmY3aFJyYVZtN3pDcFpEOG9JS0tLQi9QNDNXR2R0RzZaR0tFRUprVzYweUFrCnFGYjdzM1Z0QWdNQkFBRUNnZ0VBS3hvNzdOWWdDb1hubHpqUTZKb0ZuSDRwRkl6bFdLMUtmS2k0ZVNKcm9YaTQKSGx1Yi9HQm0rWFo5K1RCeDVkUWxoYW5aa1hHU1RZdVZKcTVGaERrQTlCY2dnTGFWZlFPNEVpa0w0VkJDZG1kZwpTSlEzdzhqU1JrU0NqaG5oY3YxdS9LRVpWR3FtSnlnRWtLdUVpTUpFelk4bXlzUXBrVXpFcDBUekVSZENjZTljClNKT2Q2V2dGYUdzN3ZmTEpMajBmTk1SYytwcjFORnBmcTk0R2lyZFVyQUIvOHhlL2lpT3hnZXJoM1JPR0I4Z1MKZWpMeTZmZEhZK0Y1d2cyREtFMjVjeHcrdWFUeEo4MElucktWYTdhVjlqeGl1L0YvWW42a0FGT201cUFaTEdJUQo3bDVDY0dMWCtKdS96UGNpSEJRRWx2R2dSTGdZTCtxWHNPYStyZ3VvZ1FLQmdRRFpVU25xQUdvd2Zma3h1QTB2CnVxc042M3NaMHFVVUMraDB1aGZCanV1ZGxEZU8rM2U5WC9ncW1vTHFnYmpLbUNxcHZ0eFRKT2RZbWlkTG42QysKU3ZIMkw5V3RBNzVFMDB1bDdWb0VEOWs5S1c5aEU4M1ZoM0hJcnowQ3RtLzAvMEtJaVlXb2VkaWw2YktlTndUSApXci9MdlI5M2F2dHo2NUkwVWFBVjVyMjhqUUtCZ1FEU1loS2R1YzB1YUQ2VW45NW0yTmZJelRaNWxaNmZZdFFyCkZHbzByWWlTelZCRlZrNnR3akI5dmhtdmtjZjBNU21wQ1NPUUZGcjJ3Zk9UZGtBTnlxTWxwNXdHK3ZpRi9LeGMKcXNMQ1RROGhwNmFnazMzRE9MVEl2OXpKdkhnU2NsWW9pOTZqNk9Zc28rWUtITkxmTU1jVWw3dThqYmZ3YWx2dwp4Tno3WkdRVVlRS0JnSFdsZWRKamJSbFphVWxnUVV0QWZBL3FGbGR4Y01xOGM1aVZrZnpJT1lleVVLMklOMWQvCkYrTkFpSFVaeXdkcWYxWXJyQzBhd2w5MS9LWDFBZGxpeTBDaXZzT09UamdHUjJMSmJyemFNNW5uejVNM1hHd24KaWhMQnczNnZjMGFuMWNZQzVTZkM1dVZTOGM2ekxGUWNMYzdIVUx5ZVh3aHZWRlFjaUZTeStLNlZBb0dBUkFObQpwMDBBOHliS1RId2VoenRGRDJxZ1dOQXc5ckFaalUvTlFmaHo5Wm1nZ0xuMU42RlcwZC9hSi9OR0pFQ2Npa1FsCkZoZ3VqQ1dKbkR1WFc1NE4va2RnWHJWV0VPTHR5Z3QrYVJoR2N3ZmpDM2lES05DMVNVMFZrTFo0VHVaZHlqL2wKbXpIWTc4ZVF2K1l2bWU0SC9qVkxnUnFEdzVwdTNMaVlCRUdoUlNFQ2dZRUExdmNGWmsxOXVLS0JSWDhFRlgzbQphTlk2QWVhWTVJV2xVbDFJbEpHUHBFNnBnejh1aVRYNU9paG5KbGh4NDIzdjBIRU1QV0ZxNXQzcCtJdGRKZ24zCnlTQ0RNcXhyZUo4cytCS3BqeUcwVHFjN0pkbkpUcm1NN1FUMCtVUXExYmlBOENiU0FvMWVybHJpcEZ1blVMblEKSXp3SURyM1VzN0ROQkxNZmlOaDZuVWs9Ci0tLS0tRU5EIFBSSVZBVEUgS0VZLS0tLS0K\"},\"kind\":\"Secret\",\"metadata\":{\"annotations\":{},\"labels\":{\"kat-ambassador-id\":\"ratelimitv1withtlstest\",\"scope\":\"AmbassadorTest\"},\"name\":\"ratelimit-tls-secret\",\"namespace\":\"default\"},\"type\":\"kubernetes.io/tls\"}\n"
                     },
-<<<<<<< HEAD
-                    "creationTimestamp": "2020-07-06T15:21:11Z",
-=======
-                    "creationTimestamp": "2020-07-08T12:43:17Z",
->>>>>>> e3bb21c3
+                    "creationTimestamp": "2020-07-09T17:31:23Z",
                     "labels": {
                         "kat-ambassador-id": "ratelimitv1withtlstest",
                         "scope": "AmbassadorTest"
                     },
                     "name": "ratelimit-tls-secret",
                     "namespace": "default",
-<<<<<<< HEAD
-                    "resourceVersion": "20982",
+                    "resourceVersion": "11316",
                     "selfLink": "/api/v1/namespaces/default/secrets/ratelimit-tls-secret",
-                    "uid": "52a8ce90-bf9c-11ea-b9b6-0e01d46fe775"
-=======
-                    "resourceVersion": "26297",
-                    "selfLink": "/api/v1/namespaces/default/secrets/ratelimit-tls-secret",
-                    "uid": "99026365-c118-11ea-bf4a-0e268c70ad4f"
->>>>>>> e3bb21c3
+                    "uid": "02c0313f-c20a-11ea-87b2-0ab82b9da1f7"
                 },
                 "type": "kubernetes.io/tls"
             }
@@ -59,32 +49,19 @@
                         "getambassador.io/config": "---\napiVersion: ambassador/v1\nkind: RateLimitService\nname: ratelimit-tls\nservice: rate-limit-tls:5000\ntimeout_ms: 500\ntls: ratelimit-tls-context\nambassador_id: ratelimitv1withtlstest\n",
                         "kubectl.kubernetes.io/last-applied-configuration": "{\"apiVersion\":\"v1\",\"kind\":\"Service\",\"metadata\":{\"annotations\":{\"getambassador.io/config\":\"---\\napiVersion: ambassador/v1\\nkind: RateLimitService\\nname: ratelimit-tls\\nservice: rate-limit-tls:5000\\ntimeout_ms: 500\\ntls: ratelimit-tls-context\\nambassador_id: ratelimitv1withtlstest\\n\"},\"labels\":{\"kat-ambassador-id\":\"ratelimitv1withtlstest\",\"scope\":\"AmbassadorTest\"},\"name\":\"rate-limit-tls\",\"namespace\":\"default\"},\"spec\":{\"ports\":[{\"name\":\"grpc\",\"port\":5000,\"targetPort\":\"grpc\"}],\"selector\":{\"app\":\"rate-limit-tls\"},\"type\":\"ClusterIP\"}}\n"
                     },
-<<<<<<< HEAD
-                    "creationTimestamp": "2020-07-06T15:21:10Z",
-=======
-                    "creationTimestamp": "2020-07-08T12:43:17Z",
->>>>>>> e3bb21c3
+                    "creationTimestamp": "2020-07-09T17:31:23Z",
                     "labels": {
                         "kat-ambassador-id": "ratelimitv1withtlstest",
                         "scope": "AmbassadorTest"
                     },
                     "name": "rate-limit-tls",
                     "namespace": "default",
-<<<<<<< HEAD
-                    "resourceVersion": "20970",
+                    "resourceVersion": "11305",
                     "selfLink": "/api/v1/namespaces/default/services/rate-limit-tls",
-                    "uid": "52650562-bf9c-11ea-b9b6-0e01d46fe775"
-                },
-                "spec": {
-                    "clusterIP": "10.97.161.14",
-=======
-                    "resourceVersion": "26282",
-                    "selfLink": "/api/v1/namespaces/default/services/rate-limit-tls",
-                    "uid": "98ee3e9b-c118-11ea-bf4a-0e268c70ad4f"
-                },
-                "spec": {
-                    "clusterIP": "10.105.61.105",
->>>>>>> e3bb21c3
+                    "uid": "0240411f-c20a-11ea-87b2-0ab82b9da1f7"
+                },
+                "spec": {
+                    "clusterIP": "10.100.230.18",
                     "ports": [
                         {
                             "name": "grpc",
@@ -110,11 +87,7 @@
                     "annotations": {
                         "kubectl.kubernetes.io/last-applied-configuration": "{\"apiVersion\":\"v1\",\"kind\":\"Service\",\"metadata\":{\"annotations\":{},\"labels\":{\"app.kubernetes.io/component\":\"ambassador-service\",\"kat-ambassador-id\":\"ratelimitv1withtlstest\",\"scope\":\"AmbassadorTest\"},\"name\":\"ratelimitv1withtlstest\",\"namespace\":\"default\"},\"spec\":{\"ports\":[{\"name\":\"http\",\"port\":80,\"protocol\":\"TCP\",\"targetPort\":8080},{\"name\":\"https\",\"port\":443,\"protocol\":\"TCP\",\"targetPort\":8443}],\"selector\":{\"service\":\"ratelimitv1withtlstest\"},\"type\":\"NodePort\"}}\n"
                     },
-<<<<<<< HEAD
-                    "creationTimestamp": "2020-07-06T15:21:13Z",
-=======
-                    "creationTimestamp": "2020-07-08T12:43:18Z",
->>>>>>> e3bb21c3
+                    "creationTimestamp": "2020-07-09T17:31:25Z",
                     "labels": {
                         "app.kubernetes.io/component": "ambassador-service",
                         "kat-ambassador-id": "ratelimitv1withtlstest",
@@ -122,41 +95,24 @@
                     },
                     "name": "ratelimitv1withtlstest",
                     "namespace": "default",
-<<<<<<< HEAD
-                    "resourceVersion": "21009",
+                    "resourceVersion": "11347",
                     "selfLink": "/api/v1/namespaces/default/services/ratelimitv1withtlstest",
-                    "uid": "5402f673-bf9c-11ea-b9b6-0e01d46fe775"
-                },
-                "spec": {
-                    "clusterIP": "10.110.43.132",
-=======
-                    "resourceVersion": "26310",
-                    "selfLink": "/api/v1/namespaces/default/services/ratelimitv1withtlstest",
-                    "uid": "992b42ed-c118-11ea-bf4a-0e268c70ad4f"
-                },
-                "spec": {
-                    "clusterIP": "10.107.220.77",
->>>>>>> e3bb21c3
+                    "uid": "03bb1ce7-c20a-11ea-87b2-0ab82b9da1f7"
+                },
+                "spec": {
+                    "clusterIP": "10.97.10.233",
                     "externalTrafficPolicy": "Cluster",
                     "ports": [
                         {
                             "name": "http",
-<<<<<<< HEAD
-                            "nodePort": 31430,
-=======
-                            "nodePort": 32577,
->>>>>>> e3bb21c3
+                            "nodePort": 31020,
                             "port": 80,
                             "protocol": "TCP",
                             "targetPort": 8080
                         },
                         {
                             "name": "https",
-<<<<<<< HEAD
-                            "nodePort": 30656,
-=======
-                            "nodePort": 32002,
->>>>>>> e3bb21c3
+                            "nodePort": 30203,
                             "port": 443,
                             "protocol": "TCP",
                             "targetPort": 8443
@@ -179,11 +135,7 @@
                     "annotations": {
                         "kubectl.kubernetes.io/last-applied-configuration": "{\"apiVersion\":\"v1\",\"kind\":\"Service\",\"metadata\":{\"annotations\":{},\"labels\":{\"kat-ambassador-id\":\"ratelimitv1withtlstest\",\"scope\":\"AmbassadorTest\",\"service\":\"ratelimitv1withtlstest-admin\"},\"name\":\"ratelimitv1withtlstest-admin\",\"namespace\":\"default\"},\"spec\":{\"ports\":[{\"name\":\"ratelimitv1withtlstest-admin\",\"port\":8877,\"targetPort\":8877}],\"selector\":{\"service\":\"ratelimitv1withtlstest\"},\"type\":\"NodePort\"}}\n"
                     },
-<<<<<<< HEAD
-                    "creationTimestamp": "2020-07-06T15:21:13Z",
-=======
-                    "creationTimestamp": "2020-07-08T12:43:18Z",
->>>>>>> e3bb21c3
+                    "creationTimestamp": "2020-07-09T17:31:26Z",
                     "labels": {
                         "kat-ambassador-id": "ratelimitv1withtlstest",
                         "scope": "AmbassadorTest",
@@ -191,30 +143,17 @@
                     },
                     "name": "ratelimitv1withtlstest-admin",
                     "namespace": "default",
-<<<<<<< HEAD
-                    "resourceVersion": "21016",
+                    "resourceVersion": "11356",
                     "selfLink": "/api/v1/namespaces/default/services/ratelimitv1withtlstest-admin",
-                    "uid": "5425f8fd-bf9c-11ea-b9b6-0e01d46fe775"
-                },
-                "spec": {
-                    "clusterIP": "10.111.7.177",
-=======
-                    "resourceVersion": "26316",
-                    "selfLink": "/api/v1/namespaces/default/services/ratelimitv1withtlstest-admin",
-                    "uid": "993a1331-c118-11ea-bf4a-0e268c70ad4f"
-                },
-                "spec": {
-                    "clusterIP": "10.110.47.97",
->>>>>>> e3bb21c3
+                    "uid": "045f92ac-c20a-11ea-87b2-0ab82b9da1f7"
+                },
+                "spec": {
+                    "clusterIP": "10.99.66.146",
                     "externalTrafficPolicy": "Cluster",
                     "ports": [
                         {
                             "name": "ratelimitv1withtlstest-admin",
-<<<<<<< HEAD
-                            "nodePort": 31820,
-=======
-                            "nodePort": 30256,
->>>>>>> e3bb21c3
+                            "nodePort": 31190,
                             "port": 8877,
                             "protocol": "TCP",
                             "targetPort": 8877
@@ -236,56 +175,33 @@
                 "metadata": {
                     "annotations": {
                         "getambassador.io/config": "---\napiVersion: ambassador/v1\nkind: TLSContext\nname: ratelimit-tls-context\nsecret: ratelimit-tls-secret\nalpn_protocols: h2\nambassador_id: ratelimitv1withtlstest\n---\napiVersion: ambassador/v1\nkind: Mapping\nname: ratelimit_target_mapping\nprefix: /target/\nservice: ratelimitv1withtlstest-http\nlabels:\n  ambassador:\n  - request_label_group:\n    - x-ambassador-test-allow:\n        header: \"x-ambassador-test-allow\"\n        omit_if_not_present: true\nambassador_id: ratelimitv1withtlstest\n",
-<<<<<<< HEAD
-                        "kubectl.kubernetes.io/last-applied-configuration": "{\"apiVersion\":\"v1\",\"kind\":\"Service\",\"metadata\":{\"annotations\":{\"getambassador.io/config\":\"---\\napiVersion: ambassador/v1\\nkind: TLSContext\\nname: ratelimit-tls-context\\nsecret: ratelimit-tls-secret\\nalpn_protocols: h2\\nambassador_id: ratelimitv1withtlstest\\n---\\napiVersion: ambassador/v1\\nkind: Mapping\\nname: ratelimit_target_mapping\\nprefix: /target/\\nservice: ratelimitv1withtlstest-http\\nlabels:\\n  ambassador:\\n  - request_label_group:\\n    - x-ambassador-test-allow:\\n        header: \\\"x-ambassador-test-allow\\\"\\n        omit_if_not_present: true\\nambassador_id: ratelimitv1withtlstest\\n\"},\"labels\":{\"kat-ambassador-id\":\"ratelimitv1withtlstest\",\"scope\":\"AmbassadorTest\"},\"name\":\"ratelimitv1withtlstest-http\",\"namespace\":\"default\"},\"spec\":{\"ports\":[{\"name\":\"http\",\"port\":80,\"protocol\":\"TCP\",\"targetPort\":8117},{\"name\":\"https\",\"port\":443,\"protocol\":\"TCP\",\"targetPort\":8480}],\"selector\":{\"backend\":\"superpod-default\"}}}\n"
-                    },
-                    "creationTimestamp": "2020-07-06T15:21:14Z",
-=======
-                        "kubectl.kubernetes.io/last-applied-configuration": "{\"apiVersion\":\"v1\",\"kind\":\"Service\",\"metadata\":{\"annotations\":{\"getambassador.io/config\":\"---\\napiVersion: ambassador/v1\\nkind: TLSContext\\nname: ratelimit-tls-context\\nsecret: ratelimit-tls-secret\\nalpn_protocols: h2\\nambassador_id: ratelimitv1withtlstest\\n---\\napiVersion: ambassador/v1\\nkind: Mapping\\nname: ratelimit_target_mapping\\nprefix: /target/\\nservice: ratelimitv1withtlstest-http\\nlabels:\\n  ambassador:\\n  - request_label_group:\\n    - x-ambassador-test-allow:\\n        header: \\\"x-ambassador-test-allow\\\"\\n        omit_if_not_present: true\\nambassador_id: ratelimitv1withtlstest\\n\"},\"labels\":{\"kat-ambassador-id\":\"ratelimitv1withtlstest\",\"scope\":\"AmbassadorTest\"},\"name\":\"ratelimitv1withtlstest-http\",\"namespace\":\"default\"},\"spec\":{\"ports\":[{\"name\":\"http\",\"port\":80,\"protocol\":\"TCP\",\"targetPort\":8082},{\"name\":\"https\",\"port\":443,\"protocol\":\"TCP\",\"targetPort\":8445}],\"selector\":{\"backend\":\"superpod-default\"}}}\n"
-                    },
-                    "creationTimestamp": "2020-07-08T12:43:18Z",
->>>>>>> e3bb21c3
+                        "kubectl.kubernetes.io/last-applied-configuration": "{\"apiVersion\":\"v1\",\"kind\":\"Service\",\"metadata\":{\"annotations\":{\"getambassador.io/config\":\"---\\napiVersion: ambassador/v1\\nkind: TLSContext\\nname: ratelimit-tls-context\\nsecret: ratelimit-tls-secret\\nalpn_protocols: h2\\nambassador_id: ratelimitv1withtlstest\\n---\\napiVersion: ambassador/v1\\nkind: Mapping\\nname: ratelimit_target_mapping\\nprefix: /target/\\nservice: ratelimitv1withtlstest-http\\nlabels:\\n  ambassador:\\n  - request_label_group:\\n    - x-ambassador-test-allow:\\n        header: \\\"x-ambassador-test-allow\\\"\\n        omit_if_not_present: true\\nambassador_id: ratelimitv1withtlstest\\n\"},\"labels\":{\"kat-ambassador-id\":\"ratelimitv1withtlstest\",\"scope\":\"AmbassadorTest\"},\"name\":\"ratelimitv1withtlstest-http\",\"namespace\":\"default\"},\"spec\":{\"ports\":[{\"name\":\"http\",\"port\":80,\"protocol\":\"TCP\",\"targetPort\":8119},{\"name\":\"https\",\"port\":443,\"protocol\":\"TCP\",\"targetPort\":8482}],\"selector\":{\"backend\":\"superpod-default\"}}}\n"
+                    },
+                    "creationTimestamp": "2020-07-09T17:31:27Z",
                     "labels": {
                         "kat-ambassador-id": "ratelimitv1withtlstest",
                         "scope": "AmbassadorTest"
                     },
                     "name": "ratelimitv1withtlstest-http",
                     "namespace": "default",
-<<<<<<< HEAD
-                    "resourceVersion": "21029",
+                    "resourceVersion": "11368",
                     "selfLink": "/api/v1/namespaces/default/services/ratelimitv1withtlstest-http",
-                    "uid": "54a67efe-bf9c-11ea-b9b6-0e01d46fe775"
-                },
-                "spec": {
-                    "clusterIP": "10.110.239.18",
-=======
-                    "resourceVersion": "26324",
-                    "selfLink": "/api/v1/namespaces/default/services/ratelimitv1withtlstest-http",
-                    "uid": "9953fa6b-c118-11ea-bf4a-0e268c70ad4f"
-                },
-                "spec": {
-                    "clusterIP": "10.97.128.176",
->>>>>>> e3bb21c3
+                    "uid": "04d42449-c20a-11ea-87b2-0ab82b9da1f7"
+                },
+                "spec": {
+                    "clusterIP": "10.105.155.72",
                     "ports": [
                         {
                             "name": "http",
                             "port": 80,
                             "protocol": "TCP",
-<<<<<<< HEAD
-                            "targetPort": 8117
-=======
-                            "targetPort": 8082
->>>>>>> e3bb21c3
+                            "targetPort": 8119
                         },
                         {
                             "name": "https",
                             "port": 443,
                             "protocol": "TCP",
-<<<<<<< HEAD
-                            "targetPort": 8480
-=======
-                            "targetPort": 8445
->>>>>>> e3bb21c3
+                            "targetPort": 8482
                         }
                     ],
                     "selector": {
