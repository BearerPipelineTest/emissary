--- conflicted
+++ resolved
@@ -59,13 +59,8 @@
             }
         }
     }
-<<<<<<< HEAD
-
-
-=======
-
-
->>>>>>> 807f5f9a
+
+
 def _get_ratelimit_default_conf_v2():
     return {
         '@type': 'type.googleapis.com/envoy.config.filter.http.rate_limit.v2.RateLimit',
@@ -122,7 +117,6 @@
 
 @pytest.mark.compilertest
 def test_irratelimit_grpcsvc_version_v3():
-<<<<<<< HEAD
     # Test protocol_version override
     yaml = """
 ---
@@ -145,8 +139,6 @@
 
 @pytest.mark.compilertest
 def test_irratelimit_grpcsvc_version_v2():
-=======
->>>>>>> 807f5f9a
     # Test protocol_version override
     yaml = """
 ---
@@ -154,45 +146,9 @@
 kind: RateLimitService
 name: myrls
 service: {}
-protocol_version: "v3"
-""".format(SERVICE_NAME)
-<<<<<<< HEAD
+protocol_version: "v2"
+""".format(SERVICE_NAME)
     config = _get_ratelimit_default_conf_v2()
-    config['rate_limit_service']['use_alpha'] = False
-=======
-    config = _get_ratelimit_default_conf_v3()
-    config['rate_limit_service']['transport_api_version'] = 'V3'
->>>>>>> 807f5f9a
-
-    econf = _get_envoy_config(yaml, version='V3')
-    conf = _get_rl_config(econf.as_dict())
-
-    assert conf
-
-    assert conf.get('typed_config') == config
-
-
-@pytest.mark.compilertest
-<<<<<<< HEAD
-def test_irratelimit_grpcsvc_version_v2alpha():
-=======
-def test_irratelimit_grpcsvc_version_v2():
->>>>>>> 807f5f9a
-    # Test protocol_version override
-    yaml = """
----
-apiVersion: ambassador/v2
-kind: RateLimitService
-name: myrls
-service: {}
-protocol_version: "v2"
-""".format(SERVICE_NAME)
-    config = _get_ratelimit_default_conf_v2()
-<<<<<<< HEAD
-    config['rate_limit_service']['use_alpha'] = True
-
-=======
->>>>>>> 807f5f9a
     econf = _get_envoy_config(yaml)
     conf = _get_rl_config(econf.as_dict())
 
