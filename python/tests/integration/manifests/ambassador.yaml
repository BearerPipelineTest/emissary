--- conflicted
+++ resolved
@@ -87,23 +87,9 @@
   namespace: {self.namespace}
 spec:
   containers:
-<<<<<<< HEAD
-  - name: ambassador
-    image: {image}
-    imagePullPolicy: IfNotPresent
-    ports:
-    - name: http
-      containerPort: 8080
-    - name: https
-      containerPort: 8443
-    - name: admin
-      containerPort: 8877
-    env:
+  - env:
     - name: AMBASSADOR_GRPC_METRICS_SINK
       value: {self.path.k8s}:8123
-=======
-  - env:
->>>>>>> 0b985703
     - name: HOST_IP
       valueFrom:
         fieldRef:
