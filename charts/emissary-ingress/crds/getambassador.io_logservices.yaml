# GENERATED FILE: edits made by hand will not be preserved.
---
apiVersion: apiextensions.k8s.io/v1beta1
kind: CustomResourceDefinition
metadata:
  annotations:
    controller-gen.kubebuilder.io/version: v0.4.1
    helm.sh/hook: crd-install
  labels:
    app.kubernetes.io/name: ambassador
    product: aes
  name: logservices.getambassador.io
spec:
  group: getambassador.io
  names:
    categories:
    - ambassador-crds
    kind: LogService
    listKind: LogServiceList
    plural: logservices
    singular: logservice
  scope: Namespaced
<<<<<<< HEAD
=======
  validation:
    openAPIV3Schema:
      description: LogService is the Schema for the logservices API
      properties:
        apiVersion:
          description: 'APIVersion defines the versioned schema of this representation of an object. Servers should convert recognized schemas to the latest internal value, and may reject unrecognized values. More info: https://git.k8s.io/community/contributors/devel/sig-architecture/api-conventions.md#resources'
          type: string
        kind:
          description: 'Kind is a string value representing the REST resource this object represents. Servers may infer this from the endpoint the client submits requests to. Cannot be updated. In CamelCase. More info: https://git.k8s.io/community/contributors/devel/sig-architecture/api-conventions.md#types-kinds'
          type: string
        metadata:
          type: object
        spec:
          description: LogServiceSpec defines the desired state of LogService
          properties:
            ambassador_id:
              description: "AmbassadorID declares which Ambassador instances should pay attention to this resource. If no value is provided, the default is: \n    ambassador_id:    - \"default\""
              items:
                type: string
              oneOf:
              - type: string
              - type: array
            driver:
              enum:
              - tcp
              - http
              type: string
            driver_config:
              properties:
                additional_log_headers:
                  items:
                    properties:
                      during_request:
                        type: boolean
                      during_response:
                        type: boolean
                      during_trailer:
                        type: boolean
                      header_name:
                        type: string
                    type: object
                  type: array
              type: object
            flush_interval_byte_size:
              type: integer
            flush_interval_time:
              type: integer
            grpc:
              type: boolean
            service:
              type: string
            stats_name:
              type: string
          type: object
      type: object
>>>>>>> bcfe722c
  version: v2
  versions:
  - name: v2
    schema:
      openAPIV3Schema:
        description: LogService is the Schema for the logservices API
        properties:
          apiVersion:
            description: 'APIVersion defines the versioned schema of this representation of an object. Servers should convert recognized schemas to the latest internal value, and may reject unrecognized values. More info: https://git.k8s.io/community/contributors/devel/sig-architecture/api-conventions.md#resources'
            type: string
          kind:
            description: 'Kind is a string value representing the REST resource this object represents. Servers may infer this from the endpoint the client submits requests to. Cannot be updated. In CamelCase. More info: https://git.k8s.io/community/contributors/devel/sig-architecture/api-conventions.md#types-kinds'
            type: string
          metadata:
            type: object
          spec:
            description: LogServiceSpec defines the desired state of LogService
            properties:
              ambassador_id:
                description: "AmbassadorID declares which Ambassador instances should pay attention to this resource.  May either be a string or a list of strings.  If no value is provided, the default is: \n    ambassador_id:    - \"default\""
                items:
                  type: string
                oneOf:
                - type: string
                - type: array
              driver:
                enum:
                - tcp
                - http
                type: string
              driver_config:
                properties:
                  additional_log_headers:
                    items:
                      properties:
                        during_request:
                          type: boolean
                        during_response:
                          type: boolean
                        during_trailer:
                          type: boolean
                        header_name:
                          type: string
                      type: object
                    type: array
                type: object
              flush_interval_byte_size:
                type: integer
              flush_interval_time:
                type: integer
              grpc:
                type: boolean
              service:
                type: string
            type: object
        type: object
    served: true
    storage: false
  - name: v3alpha1
    schema:
      openAPIV3Schema:
        description: LogService is the Schema for the logservices API
        properties:
          apiVersion:
            description: 'APIVersion defines the versioned schema of this representation of an object. Servers should convert recognized schemas to the latest internal value, and may reject unrecognized values. More info: https://git.k8s.io/community/contributors/devel/sig-architecture/api-conventions.md#resources'
            type: string
          kind:
            description: 'Kind is a string value representing the REST resource this object represents. Servers may infer this from the endpoint the client submits requests to. Cannot be updated. In CamelCase. More info: https://git.k8s.io/community/contributors/devel/sig-architecture/api-conventions.md#types-kinds'
            type: string
          metadata:
            type: object
          spec:
            description: LogServiceSpec defines the desired state of LogService
            properties:
              ambassador_id:
                description: "AmbassadorID declares which Ambassador instances should pay attention to this resource. If no value is provided, the default is: \n    ambassador_id:    - \"default\""
                items:
                  type: string
                type: array
              driver:
                enum:
                - tcp
                - http
                type: string
              driver_config:
                properties:
                  additional_log_headers:
                    items:
                      properties:
                        during_request:
                          type: boolean
                        during_response:
                          type: boolean
                        during_trailer:
                          type: boolean
                        header_name:
                          type: string
                      type: object
                    type: array
                type: object
              flush_interval_byte_size:
                type: integer
              flush_interval_time:
                type: integer
              grpc:
                type: boolean
              service:
                type: string
            type: object
        type: object
    served: true
    storage: true<|MERGE_RESOLUTION|>--- conflicted
+++ resolved
@@ -20,64 +20,6 @@
     plural: logservices
     singular: logservice
   scope: Namespaced
-<<<<<<< HEAD
-=======
-  validation:
-    openAPIV3Schema:
-      description: LogService is the Schema for the logservices API
-      properties:
-        apiVersion:
-          description: 'APIVersion defines the versioned schema of this representation of an object. Servers should convert recognized schemas to the latest internal value, and may reject unrecognized values. More info: https://git.k8s.io/community/contributors/devel/sig-architecture/api-conventions.md#resources'
-          type: string
-        kind:
-          description: 'Kind is a string value representing the REST resource this object represents. Servers may infer this from the endpoint the client submits requests to. Cannot be updated. In CamelCase. More info: https://git.k8s.io/community/contributors/devel/sig-architecture/api-conventions.md#types-kinds'
-          type: string
-        metadata:
-          type: object
-        spec:
-          description: LogServiceSpec defines the desired state of LogService
-          properties:
-            ambassador_id:
-              description: "AmbassadorID declares which Ambassador instances should pay attention to this resource. If no value is provided, the default is: \n    ambassador_id:    - \"default\""
-              items:
-                type: string
-              oneOf:
-              - type: string
-              - type: array
-            driver:
-              enum:
-              - tcp
-              - http
-              type: string
-            driver_config:
-              properties:
-                additional_log_headers:
-                  items:
-                    properties:
-                      during_request:
-                        type: boolean
-                      during_response:
-                        type: boolean
-                      during_trailer:
-                        type: boolean
-                      header_name:
-                        type: string
-                    type: object
-                  type: array
-              type: object
-            flush_interval_byte_size:
-              type: integer
-            flush_interval_time:
-              type: integer
-            grpc:
-              type: boolean
-            service:
-              type: string
-            stats_name:
-              type: string
-          type: object
-      type: object
->>>>>>> bcfe722c
   version: v2
   versions:
   - name: v2
@@ -186,6 +128,8 @@
                 type: boolean
               service:
                 type: string
+              stats_name:
+                type: string
             type: object
         type: object
     served: true
