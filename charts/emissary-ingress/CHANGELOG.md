--- conflicted
+++ resolved
@@ -3,7 +3,6 @@
 This file documents all notable changes to Ambassador Helm Chart. The release
 numbering uses [semantic versioning](http://semver.org).
 
-<<<<<<< HEAD
 ## Next Release
 
 (no changes yet)
@@ -20,10 +19,7 @@
   when running the chart's test suite; it was not meant to be created
   in users' clusters.
 
-## 7.5.0
-=======
 ## v7.5.0
->>>>>>> e914efe1
 
 - Upgrade Emissary to v2.4.0 [CHANGELOG](https://github.com/emissary-ingress/emissary/blob/master/CHANGELOG.md)
 
