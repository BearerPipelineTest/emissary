# GENERATED FILE: edits made by hand will not be preserved.
---
apiVersion: apiextensions.k8s.io/v1beta1
kind: CustomResourceDefinition
metadata:
  annotations:
    controller-gen.kubebuilder.io/version: v0.4.1
    helm.sh/hook: crd-install
  labels:
    app.kubernetes.io/name: ambassador
    product: aes
  name: authservices.getambassador.io
spec:
  group: getambassador.io
  names:
    categories:
    - ambassador-crds
    kind: AuthService
    listKind: AuthServiceList
    plural: authservices
    singular: authservice
  scope: Namespaced
  validation:
    openAPIV3Schema:
      description: AuthService is the Schema for the authservices API
      properties:
        apiVersion:
          description: 'APIVersion defines the versioned schema of this representation of an object. Servers should convert recognized schemas to the latest internal value, and may reject unrecognized values. More info: https://git.k8s.io/community/contributors/devel/sig-architecture/api-conventions.md#resources'
          type: string
        kind:
          description: 'Kind is a string value representing the REST resource this object represents. Servers may infer this from the endpoint the client submits requests to. Cannot be updated. In CamelCase. More info: https://git.k8s.io/community/contributors/devel/sig-architecture/api-conventions.md#types-kinds'
          type: string
        metadata:
          type: object
        spec:
          description: AuthServiceSpec defines the desired state of AuthService
          properties:
            add_auth_headers:
              additionalProperties:
                description: BoolOrString is a type that can hold a Boolean or a string.
                oneOf:
                - type: string
                - type: boolean
              type: object
            add_linkerd_headers:
              type: boolean
            allow_request_body:
              type: boolean
            allowed_authorization_headers:
              items:
                type: string
              type: array
            allowed_request_headers:
              items:
                type: string
              type: array
            ambassador_id:
              description: "AmbassadorID declares which Ambassador instances should pay attention to this resource.  May either be a string or a list of strings.  If no value is provided, the default is: \n    ambassador_id:    - \"default\""
              items:
                type: string
              oneOf:
              - type: string
              - type: array
            auth_service:
              type: string
            failure_mode_allow:
              type: boolean
            include_body:
              properties:
                allow_partial:
                  type: boolean
                max_bytes:
                  description: These aren't pointer types because they are required.
                  type: integer
              required:
              - allow_partial
              - max_bytes
              type: object
            path_prefix:
              type: string
            proto:
              enum:
              - http
              - grpc
              type: string
            protocol_version:
              enum:
              - v2
              - v3
<<<<<<< HEAD
              - v2alpha
=======
>>>>>>> 807f5f9a
              type: string
            status_on_error:
              description: Why isn't this just an int??
              properties:
                code:
                  type: integer
              type: object
            timeout_ms:
              type: integer
            tls:
              description: BoolOrString is a type that can hold a Boolean or a string.
              oneOf:
              - type: string
              - type: boolean
          required:
          - auth_service
          type: object
      type: object
  version: null
  versions:
  - name: v2
    served: true
    storage: true
  - name: v1
    served: true
    storage: false<|MERGE_RESOLUTION|>--- conflicted
+++ resolved
@@ -87,10 +87,6 @@
               enum:
               - v2
               - v3
-<<<<<<< HEAD
-              - v2alpha
-=======
->>>>>>> 807f5f9a
               type: string
             status_on_error:
               description: Why isn't this just an int??
