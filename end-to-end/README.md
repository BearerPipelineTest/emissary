Run `testall.sh` in this directory to descend into each 0* directory and run the tests.

<<<<<<< HEAD
TESTS REQUIRE:

Python 3
everything in dev-requirements.txt

Note that running the end-to-end tests will install [kubernaut](kubernaut.io) as `end-to-end/kubernaut`.
=======
#### Requires:
* Python 3
* [kubernaut](https://github.com/datawire/kubernaut#installation)
* kubernaut token from https://kubernaut.io/token
* A build pushed to a public DOCKER_REGISTRY. See [building instructions](../BUILDING.md).
>>>>>>> 6c2eca8d
<|MERGE_RESOLUTION|>--- conflicted
+++ resolved
@@ -1,16 +1,10 @@
 Run `testall.sh` in this directory to descend into each 0* directory and run the tests.
 
-<<<<<<< HEAD
-TESTS REQUIRE:
+#### Requires:
 
-Python 3
-everything in dev-requirements.txt
-
-Note that running the end-to-end tests will install [kubernaut](kubernaut.io) as `end-to-end/kubernaut`.
-=======
-#### Requires:
 * Python 3
 * [kubernaut](https://github.com/datawire/kubernaut#installation)
 * kubernaut token from https://kubernaut.io/token
 * A build pushed to a public DOCKER_REGISTRY. See [building instructions](../BUILDING.md).
->>>>>>> 6c2eca8d
+
+Note that running the end-to-end tests will install [kubernaut](kubernaut.io) as `end-to-end/kubernaut`.