--- conflicted
+++ resolved
@@ -18,15 +18,9 @@
 import threading
 import traceback
 
-<<<<<<< HEAD
 from .topology import Topology, Superpod
-from .manifests import BACKEND_SERVICE, CRDS
+from .manifests import BACKEND_SERVICE, CRDS, KNATIVE_SERVING_CRDS
 from .parser import dump, load, Tag
-=======
-from .manifests import BACKEND_SERVICE, SUPERPOD_POD, CRDS, KNATIVE_SERVING_CRDS
-
-from yaml.scanner import ScannerError as YAMLScanError
->>>>>>> f4fe7349
 
 from multi import multi
 
