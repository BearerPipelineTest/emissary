from abc import ABC, abstractmethod
from collections import OrderedDict
from itertools import chain, product
from typing import Any, Dict, Iterable, Mapping, Optional, Sequence, Tuple, Type

import base64, copy, fnmatch, functools, inspect, json, os, pprint, pytest, sys, time, threading, traceback

from multi import multi
from .parser import dump, load, Tag

def run(cmd):
    status = os.system(cmd)
    if status != 0:
        raise RuntimeError("command failed[%s]: %s" % (status, cmd))

COUNTERS: Mapping[Type,int] = {}

SANITIZATIONS = OrderedDict((
    ("://", "SCHEME"),
    (":", "COLON"),
    (" ", "SPACE"),
    ("/t", "TAB"),
    (".", "DOT"),
    ("?", "QMARK"),
    ("/", "SLASH"),
))

def sanitize(obj):
    if isinstance(obj, str):
        for k, v in SANITIZATIONS.items():
            if obj.startswith(k):
                obj = obj.replace(k, v + "-")
            elif obj.endswith(k):
                obj = obj.replace(k, "-" + v)
            else:
                obj = obj.replace(k, "-" + v + "-")
        return obj
    elif isinstance(obj, dict):
        return "-".join("%s-%s" % (sanitize(k), sanitize(v)) for k, v in sorted(obj.items()))
    else:
        cls = obj.__class__
        count = COUNTERS.get(cls, 0)
        COUNTERS[cls] = count + 1
        if count == 0:
            return cls.__name__
        else:
            return cls.__name__ + "-%s" %  count

def abstract_test(cls):
    cls.abstract_test = True
    return cls

def get_nodes(type):
    if not inspect.isabstract(type) and not type.__dict__.get("abstract_test", False):
        yield type
    for sc in type.__subclasses__():
        for ssc in get_nodes(sc):
            yield ssc

def variants(cls, *args, **kwargs) -> Tuple[Any]:
    return tuple(a for n in get_nodes(cls) for a in n.variants(*args, **kwargs))

class Name(str):

    @property
    def k8s(self):
        return self.replace(".", "-").lower()

class NodeLocal(threading.local):

    def __init__(self):
        self.current = None

_local = NodeLocal()

def _argprocess(o):
    if isinstance(o, Node):
        return o.clone()
    elif isinstance(o, tuple):
        return tuple(_argprocess(i) for i in o)
    elif isinstance(o, list):
        return [_argprocess(i) for i in o]
    elif isinstance(o, dict):
        return {_argprocess(k): _argprocess(v) for k, v in o.items()}
    else:
        return o

class Node(ABC):

    parent: 'Test'
    children: Sequence['Test']
    name: str

    def __init__(self, *args, **kwargs):
        name = kwargs.pop("name", None)
        _clone = kwargs.pop("_clone", None)
        if _clone:
            args = _clone._args
            kwargs = _clone._kwargs
            if name:
                name = "-".join((_clone.name, name))
            else:
                name = _clone.name
            self._args = _clone._args
            self._kwargs = _clone._kwargs
        else:
            self._args = args
            self._kwargs = kwargs
            if name:
                name = "-".join((self.__class__.__name__, name))
            else:
                name = self.__class__.__name__

        saved = _local.current
        self.parent = _local.current
        _local.current = self
        self.children = []
        if self.parent is not None:
            self.parent.children.append(self)
        try:
            init = getattr(self, "init", lambda *a, **kw: None)
            init(*_argprocess(args), **_argprocess(kwargs))
        finally:
            _local.current = saved

        self.name = Name(self.format(name or self.__class__.__name__))

        names = {}
        for c in self.children:
            assert c.name not in names, ("test %s of type %s has duplicate children: %s of type %s, %s" %
                                         (self.name, self.__class__.__name__, c.name, c.__class__.__name__,
                                          names[c.name].__class__.__name__))
            names[c.name] = c

    def clone(self, name=None):
        return self.__class__(_clone=self, name=name)

    @classmethod
    def variants(cls):
        yield cls()

    @property
    def path(self) -> str:
        return self.relpath(None)

    def relpath(self, ancestor):
        if self.parent is ancestor:
            return Name(self.name)
        else:
            return Name(self.parent.relpath(ancestor) + "." + self.name)

    @property
    def k8s_path(self) -> str:
        return self.relpath(None).replace(".", "-").lower()

    @property
    def traversal(self):
        yield self
        for c in self.children:
            for d in c.traversal:
                yield d

    @property
    def ancestors(self):
        yield self
        if self.parent is not None:
            for a in self.parent.ancestors:
                yield a

    @property
    def depth(self):
        if self.parent is None:
            return 0
        else:
            return self.parent.depth + 1

    def format(self, st, **kwargs):
        return st.format(self=self, **kwargs)

    @functools.lru_cache()
    def matches(self, pattern):
        if fnmatch.fnmatch(self.path, "*%s*" % pattern):
            return True
        for c in self.children:
            if c.matches(pattern):
                return True
        return False

    def requirements(self):
        if False: yield

class Test(Node):

    __test__ = False

    def config(self):
        if False: yield

    def manifests(self):
        return None

    def queries(self):
        if False: yield

    def check(self):
        pass

    @property
    def ambassador_id(self):
        if self.parent is None:
            return self.name.k8s
        else:
            return self.parent.ambassador_id

class Query:

<<<<<<< HEAD
    def __init__(self, url, expected=200, method="GET", headers=None, insecure=False, skip=None, xfail=None, debug=False):
=======
    def __init__(self, url, expected=200, method="GET", headers=None, insecure=False, skip = None, xfail = None,
                 phase=1):
>>>>>>> 94127610
        self.method = method
        self.url = url
        self.headers = headers
        self.insecure = insecure
        self.expected = expected
        self.skip = skip
        self.xfail = xfail
        self.phase = phase
        self.parent = None
        self.result = None
        self.debug = debug

    def as_json(self):
        result = {
            "test": self.parent.path, "id": id(self),
            "url": self.url,
            "insecure": self.insecure
        }
        if self.method:
            result["method"] = self.method
        if self.headers:
            result["headers"] = self.headers
        return result

class Result:

    def __init__(self, query, res):
        self.query = query
        query.result = self
        self.parent = query.parent
        self.status = res.get("status")
        self.headers = res.get("headers")
        if "body" in res:
            self.body = base64.decodebytes(bytes(res["body"], "ASCII"))
        else:
            self.body = None
        self.text = res.get("text")
        self.json = res.get("json")
        self.backend = BackendResult(self.json) if self.json else None
        self.error = res.get("error")

    def check(self):
        if self.query.skip:
            pytest.skip(self.query.skip)
        if self.query.xfail:
            pytest.xfail(self.query.xfail)
        assert self.query.expected == self.status, "%s: expected %s, got %s" % (self.query.url, self.query.expected, self.status or self.error)

    def as_dict(self) -> Dict[str, Any]:
        od = {
            'query': self.query.as_json(),
            'status': self.status,
            'error': self.error,
            'headers': self.headers,
        }

        if self.backend:
            od['backend'] = self.backend.as_dict()

        return od

            # 'RENDERED': {
            #     'client': {
            #         'request': self.query.as_json(),
            #         'response': {
            #             'status': self.status,
            #             'error': self.error,
            #             'headers': self.headers
            #         }
            #     },
            #     'upstream': {
            #         'name': self.backend.name,
            #         'request': {
            #             'headers': self.backend.request.headers,
            #             'url': {
            #                 'fragment': self.backend.request.url.fragment,
            #                 'host': self.backend.request.url.host,
            #                 'opaque': self.backend.request.url.opaque,
            #                 'path': self.backend.request.url.path,
            #                 'query': self.backend.request.url.query,
            #                 'rawQuery': self.backend.request.url.rawQuery,
            #                 'scheme': self.backend.request.url.scheme,
            #                 'username': self.backend.request.url.username,
            #                 'password': self.backend.request.url.password,
            #             },
            #             'host': self.backend.request.host,
            #             'tls': {
            #                 'enabled': self.backend.request.tls.enabled,
            #                 'server_name': self.backend.request.tls.server_name,
            #                 'version': self.backend.request.tls.version,
            #                 'negotiated_protocol': self.backend.request.tls.negotiated_protocol,
            #             },
            #         },
            #         'response': {
            #             'headers': self.backend.response.headers
            #         }
            #     }
            # }

class BackendURL:

    def __init__(self, fragment=None, host=None, opaque=None, path=None, query=None, rawQuery=None,
                 scheme=None, username=None, password=None):
        self.fragment = fragment
        self.host = host
        self.opaque = opaque
        self.path = path
        self.query = query
        self.rawQuery = rawQuery
        self.scheme = scheme
        self.username = username
        self.password = password

    def as_dict(self) -> Dict['str', Any]:
        return {
            'fragment': self.fragment,
            'host': self.host,
            'opaque': self.opaque,
            'path': self.path,
            'query': self.query,
            'rawQuery': self.rawQuery,
            'scheme': self.scheme,
            'username': self.username,
            'password': self.password,
        }

class BackendRequest:

    def __init__(self, req):
        self.url = BackendURL(**req.get("url"))
        self.headers = req.get("headers", {})
        self.host = req.get("host", None)
        self.tls = BackendTLS(req.get("tls", {}))

    def as_dict(self) -> Dict[str, Any]:
        od = {
            'headers': self.headers,
            'host': self.host,
        }

        if self.url:
            od['url'] = self.url.as_dict()

        if self.tls:
            od['tls'] = self.tls.as_dict()

        return od

class BackendTLS:

    def __init__(self, tls):
        self.enabled = tls["enabled"]
        self.server_name = tls.get("server-name")
        self.version = tls.get("version")
        self.negotiated_protocol = tls.get("negotiated-protocol")

    def as_dict(self) -> Dict[str, Any]:
        return {
            'enabled': self.enabled,
            'server_name': self.server_name,
            'version': self.version,
            'negotiated_protocol': self.negotiated_protocol,
        }

class BackendResponse:

    def __init__(self, resp):
        self.headers = resp.get("headers", {})

    def as_dict(self) -> Dict[str, Any]:
        return { 'headers': self.headers }

def dictify(obj):
    if getattr(obj, "as_dict", None):
        return obj.as_dict()
    else:
        return obj

class BackendResult:

    def __init__(self, bres):
        self.name = "raw"
        self.request = None
        self.response = bres

        if isinstance(bres, dict):
            self.name = bres.get("backend")
            self.request = BackendRequest(bres["request"]) if "request" in bres else None
            self.response = BackendResponse(bres["response"]) if "response" in bres else None

    def as_dict(self) -> Dict[str, Any]:
        od = {
            'name': self.name
        }

        if self.request:
            od['request'] = dictify(self.request)

        if self.response:
            od['response'] = dictify(self.response)

        return od

def label(yaml, scope):
    for obj in yaml:
        md = obj["metadata"]
        if "labels" not in md: md["labels"] = {}
        obj["metadata"]["labels"]["scope"] = scope
    return yaml


CLIENT_GO = os.path.join(os.path.dirname(__file__), "client.go")

def query(queries: Sequence[Query]) -> Sequence[Result]:
    jsonified = []
    byid = {}

    for q in queries:
        jsonified.append(q.as_json())
        byid[id(q)] = q

    with open("/tmp/urls.json", "w") as f:
        json.dump(jsonified, f)
    run("go run %s -input /tmp/urls.json -output /tmp/results.json 2> /tmp/client.log" % CLIENT_GO)
    with open("/tmp/results.json") as f:
        json_results = json.load(f)

    results = []
    for r in json_results:
        res = r["result"]
        q = byid[r["id"]]
        results.append(Result(q, res))

    return results

# yuck
DOCTEST = False

class Runner:

    def __init__(self, *classes, scope=None):
        self.scope = scope or "-".join(c.__name__ for c in classes)
        self.roots = tuple(v for c in classes for v in variants(c))
        self.nodes = [n for r in self.roots for n in r.traversal]
        self.tests = [n for n in self.nodes if isinstance(n, Test)]
        self.ids = [t.path for t in self.tests]
        self.done = False

        @pytest.mark.parametrize("t", self.tests, ids=self.ids)
        def test(request, capsys, t):
            selected = set(item.callspec.getparam('t') for item in request.session.items if item.function == test)
            with capsys.disabled():
                self.setup(selected)
            # XXX: should aggregate the result of url checks
            for r in t.results:
                r.check()
            t.check()

        self.__func__ = test
        self.__test__ = True

    def __call__(self):
        assert False, "this is here for py.test discovery purposes only"

    def run(self):
        for t in self.tests:
            try:
                self.setup(set(self.tests))
                for r in t.results:
                    r.check()
                t.check()
                print("%s: PASSED" % t.name)
            except:
                print("%s: FAILED\n  %s" % (t.name, traceback.format_exc().replace("\n", "\n  ")))

    def setup(self, selected):
        if not self.done:
            if not DOCTEST:
                print()
            expanded = set(selected)
            for e in list(expanded):
                for a in e.ancestors:
                    expanded.add(a)
            try:
                self._setup_k8s()
                for t in self.tests:
                    if t in expanded and getattr(t, "pre_query", None):
                        t.pre_query()
                self._query(expanded)
            except:
                traceback.print_exc()
                pytest.exit("setup failed")
            finally:
                self.done = True

    def _setup_k8s(self):
        manifests = OrderedDict()
        for n in self.nodes:
            yaml = n.manifests()
            if yaml is not None:
                manifests[n] = load(n.path, yaml, Tag.MAPPING)

        configs = OrderedDict()
        for n in self.nodes:
            configs[n] = []
            for cfg in n.config():
                if isinstance(cfg, str):
                    parent_config = configs[n.parent][0][1][0]
                    for o in load(n.path, cfg, Tag.MAPPING):
                        parent_config.merge(o)
                else:
                    target = cfg[0]
                    yaml = load(n.path, cfg[1], Tag.MAPPING)
                    if n.ambassador_id != None:
                        for obj in yaml:
                            if "ambassador_id" not in obj:
                                obj["ambassador_id"] = n.ambassador_id
                    configs[n].append((target, yaml))

        for tgt_cfgs in configs.values():
            for target, cfg in tgt_cfgs:
                for t in target.traversal:
                    if t in manifests:
                        k8s_yaml = manifests[t]
                        for item in k8s_yaml:
                            if item["kind"].lower() == "service":
                                md = item["metadata"]
                                if "annotations" not in md:
                                    md["annotations"] = {}

                                anns = md["annotations"]

                                if "getambassador.io/config" in anns:
                                    anns["getambassador.io/config"] += "\n" + dump(cfg)
                                else:
                                    anns["getambassador.io/config"] = dump(cfg)

                                break
                        else:
                            continue
                        break
                else:
                    assert False, "no service found for target: %s" % target.path

        yaml = ""
        for v in manifests.values():
            yaml += dump(label(v, self.scope)) + "\n"

        fname = "/tmp/k8s-%s.yaml" % self.scope

        if os.path.exists(fname):
            with open(fname) as f:
                prev_yaml = f.read()
        else:
            prev_yaml = None

        if yaml.strip() and (yaml != prev_yaml or DOCTEST):
            print("Manifests changed, applying.")
            with open(fname, "w") as f:
                f.write(yaml)
            # XXX: better prune selector label
            run("kubectl apply --prune -l scope=%s -f %s" % (self.scope, fname))
            self.applied_manifests = True
        elif yaml.strip():
            self.applied_manifests = False
            print("Manifests unchanged, skipping apply.")

        for n in self.nodes:
            action = getattr(n, "post_manifest", None)
            if action:
                action()

        self._wait()

    def _wait(self):
        requirements = [(node, kind, name) for node in self.nodes for kind, name in node.requirements()]

        homogenous = {}
        for node, kind, name in requirements:
            if kind not in homogenous:
                homogenous[kind] = []
            homogenous[kind].append((node, name))

        kinds = ["pod", "url"]
        delay = 0.5
        start = time.time()
        limit = 5*60
        while time.time() - start < limit:
            for kind in kinds:
                if kind not in homogenous: continue
                reqs = homogenous[kind]
                print("Checking %s %s requirements... " % (len(reqs), kind), end="")
                sys.stdout.flush()
                if not self._ready(kind, reqs):
                    delay = int(min(delay*2, 10))
                    print("sleeping %ss..." % delay)
                    sys.stdout.flush()
                    time.sleep(delay)
                else:
                    print("satisfied.")
                    sys.stdout.flush()
                    kinds.remove(kind)
                break
            else:
                return

        assert False, "requirements not satisfied in %s seconds" % limit

    @multi
    def _ready(self, kind, requirements):
        return kind

    @_ready.when("pod")
    def _ready(self, kind, requirements):
        pods = self._pods()
        for node, name in requirements:
            if not pods.get(name, False):
                print("%s not ready, " % name, end="")
                return False
        return True

    @_ready.when("url")
    def _ready(self, kind, requirements):
        queries = []
        for node, name in requirements:
            q = Query(name, insecure=True)
            q.parent = node
            queries.append(q)
        result = query(queries)
        not_ready = [r for r in result if r.status != r.query.expected]
        if not_ready:
            first = not_ready[0]
            print("%s not ready (%s) " % (first.query.url, first.status or first.error), end="")
            return False
        else:
            return True

    def _pods(self):
        fname = "/tmp/pods-%s.json" % self.scope
        run("kubectl get pod -l scope=%s -o json > %s" % (self.scope, fname))

        with open(fname) as f:
            raw_pods = json.load(f)

        pods = {}
        for p in raw_pods["items"]:
            name = p["metadata"]["name"]
            statuses = tuple(cs["ready"] for cs in p["status"].get("containerStatuses", ()))
            if not statuses:
                ready = False
            else:
                ready = True
                for status in statuses:
                    ready = ready and status
            pods[name] = ready
        return pods

    def _query(self, selected):
        queries = []
        for t in self.tests:
            if t in selected:
                t.pending = []
                t.queried = []
                t.results = []
                for q in t.queries():
                    q.parent = t
                    t.pending.append(q)
                    queries.append(q)

        phases = sorted(set([q.phase for q in queries]))

        for phase in phases:
            phase_queries = [q for q in queries if q.phase == phase]
            print("Querying %s urls in phase %s..." % (len(phase_queries), phase), end="")
            sys.stdout.flush()
            results = query(phase_queries)
            print(" done.")

            for r in results:
                t = r.parent
                t.queried.append(r.query)

                if getattr(t, "debug", False) or getattr(r.query, "debug", False):
                    print("%s result: %s" % (t.name, json.dumps(r.as_dict(), sort_keys=True, indent=4)))

                t.results.append(r)
                t.pending.remove(r.query)<|MERGE_RESOLUTION|>--- conflicted
+++ resolved
@@ -214,12 +214,8 @@
 
 class Query:
 
-<<<<<<< HEAD
-    def __init__(self, url, expected=200, method="GET", headers=None, insecure=False, skip=None, xfail=None, debug=False):
-=======
-    def __init__(self, url, expected=200, method="GET", headers=None, insecure=False, skip = None, xfail = None,
-                 phase=1):
->>>>>>> 94127610
+    def __init__(self, url, expected=200, method="GET", headers=None, insecure=False, skip=None, xfail=None,
+                 phase=1, debug=False):
         self.method = method
         self.url = url
         self.headers = headers
