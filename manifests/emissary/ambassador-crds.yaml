# GENERATED FILE: edits made by hand will not be preserved.
---
apiVersion: apiextensions.k8s.io/v1beta1
kind: CustomResourceDefinition
metadata:
  annotations:
    controller-gen.kubebuilder.io/version: v0.4.1
  labels:
    app.kubernetes.io/name: ambassador
    product: aes
  name: ambassadorlisteners.getambassador.io
spec:
  additionalPrinterColumns:
  - JSONPath: .spec.port
    name: Port
    type: string
  - JSONPath: .spec.protocol
    name: Protocol
    type: string
  - JSONPath: .spec.protocolStack
    name: Stack
    type: string
  - JSONPath: .spec.statsPrefix
    name: StatsPrefix
    type: string
  - JSONPath: .spec.securityModel
    name: Security
    type: string
  - JSONPath: .spec.l7Depth
    name: L7Depth
    type: string
  group: getambassador.io
  names:
    categories:
    - ambassador-crds
    kind: AmbassadorListener
    listKind: AmbassadorListenerList
    plural: ambassadorlisteners
    singular: ambassadorlistener
  scope: Namespaced
  subresources: {}
  validation:
    openAPIV3Schema:
      description: AmbassadorListener is the Schema for the hosts API
      properties:
        apiVersion:
          description: 'APIVersion defines the versioned schema of this representation of an object. Servers should convert recognized schemas to the latest internal value, and may reject unrecognized values. More info: https://git.k8s.io/community/contributors/devel/sig-architecture/api-conventions.md#resources'
          type: string
        kind:
          description: 'Kind is a string value representing the REST resource this object represents. Servers may infer this from the endpoint the client submits requests to. Cannot be updated. In CamelCase. More info: https://git.k8s.io/community/contributors/devel/sig-architecture/api-conventions.md#types-kinds'
          type: string
        metadata:
          type: object
        spec:
          description: AmbassadorListenerSpec defines the desired state of this Port
          properties:
            ambassador_id:
              description: "AmbassadorID declares which Ambassador instances should pay attention to this resource. If no value is provided, the default is: \n    ambassador_id:    - \"default\""
              items:
                type: string
              type: array
            hostBinding:
              description: HostBinding allows restricting which Hosts will be used for this AmbassadorListener.
              properties:
                namespace:
                  description: NamespaceBindingType defines we we specify which namespaces to look for Hosts in.
                  properties:
                    from:
                      description: NamespaceFromType defines how we evaluate a NamespaceBindingType.
                      enum:
                      - SELF
                      - ALL
                      - SELECTOR
                      type: string
                  type: object
                selector:
                  description: A label selector is a label query over a set of resources. The result of matchLabels and matchExpressions are ANDed. An empty label selector matches all objects. A null label selector matches no objects.
                  properties:
                    matchExpressions:
                      description: matchExpressions is a list of label selector requirements. The requirements are ANDed.
                      items:
                        description: A label selector requirement is a selector that contains values, a key, and an operator that relates the key and values.
                        properties:
                          key:
                            description: key is the label key that the selector applies to.
                            type: string
                          operator:
                            description: operator represents a key's relationship to a set of values. Valid operators are In, NotIn, Exists and DoesNotExist.
                            type: string
                          values:
                            description: values is an array of string values. If the operator is In or NotIn, the values array must be non-empty. If the operator is Exists or DoesNotExist, the values array must be empty. This array is replaced during a strategic merge patch.
                            items:
                              type: string
                            type: array
                        required:
                        - key
                        - operator
                        type: object
                      type: array
                    matchLabels:
                      additionalProperties:
                        type: string
                      description: matchLabels is a map of {key,value} pairs. A single {key,value} in the matchLabels map is equivalent to an element of matchExpressions, whose key field is "key", the operator is "In", and the values array contains only "value". The requirements are ANDed.
                      type: object
                  type: object
              type: object
            l7Depth:
              description: L7Depth specifies how many layer 7 load balancers are between us and the edge of the network.
              format: int32
              type: integer
            port:
              description: Port is the network port. Only one AmbassadorListener can use a given port.
              format: int32
              maximum: 65535
              minimum: 1
              type: integer
            protocol:
              description: Protocol is a shorthand for certain predefined stacks. Exactly one of Protocol or ProtocolStack must be supplied.
              enum:
              - HTTP
              - HTTPS
              - HTTPPROXY
              - HTTPSPROXY
              - TCP
              - TLS
              - UDP
              type: string
            protocolStack:
              description: ProtocolStack explicitly specifies the protocol stack to set up. Exactly one of Protocol or ProtocolStack must be supplied.
              items:
                description: ProtocolStackElement defines specific layers that may be combined in a protocol stack for processing connections to a port.
                enum:
                - HTTP
                - PROXY
                - TLS
                - TCP
                - UDP
                type: string
              type: array
            securityModel:
              description: SecurityModel specifies how to determine whether connections to this port are secure or insecure.
              enum:
              - XFP
              - SECURE
              - INSECURE
              type: string
            statsPrefix:
              description: 'StatsPrefix specifies the prefix for statistics sent by Envoy about this AmbassadorListener. The default depends on the protocol: "ingress-http", "ingress-https", "ingress-tls-$port", or "ingress-$port".'
              type: string
          required:
          - hostBinding
          - port
          - securityModel
          type: object
      type: object
  version: v3alpha1
  versions:
  - name: v3alpha1
    served: true
    storage: true
---
apiVersion: apiextensions.k8s.io/v1beta1
kind: CustomResourceDefinition
metadata:
  annotations:
    controller-gen.kubebuilder.io/version: v0.4.1
  labels:
    app.kubernetes.io/name: ambassador
    product: aes
  name: authservices.getambassador.io
spec:
  group: getambassador.io
  names:
    categories:
    - ambassador-crds
    kind: AuthService
    listKind: AuthServiceList
    plural: authservices
    singular: authservice
  scope: Namespaced
  version: v2
  versions:
  - name: v2
    schema:
      openAPIV3Schema:
        description: AuthService is the Schema for the authservices API
        properties:
          apiVersion:
            description: 'APIVersion defines the versioned schema of this representation of an object. Servers should convert recognized schemas to the latest internal value, and may reject unrecognized values. More info: https://git.k8s.io/community/contributors/devel/sig-architecture/api-conventions.md#resources'
            type: string
          kind:
            description: 'Kind is a string value representing the REST resource this object represents. Servers may infer this from the endpoint the client submits requests to. Cannot be updated. In CamelCase. More info: https://git.k8s.io/community/contributors/devel/sig-architecture/api-conventions.md#types-kinds'
            type: string
          metadata:
            type: object
          spec:
            description: AuthServiceSpec defines the desired state of AuthService
            properties:
              add_auth_headers:
                additionalProperties:
                  description: BoolOrString is a type that can hold a Boolean or a string.
                  oneOf:
                  - type: string
                  - type: boolean
                type: object
              add_linkerd_headers:
                type: boolean
              allow_request_body:
                type: boolean
              allowed_authorization_headers:
                items:
                  type: string
                type: array
              allowed_request_headers:
                items:
                  type: string
                type: array
              ambassador_id:
                description: "AmbassadorID declares which Ambassador instances should pay attention to this resource.  May either be a string or a list of strings.  If no value is provided, the default is: \n    ambassador_id:    - \"default\""
                items:
                  type: string
                oneOf:
                - type: string
                - type: array
              auth_service:
                type: string
              failure_mode_allow:
                type: boolean
              include_body:
                properties:
                  allow_partial:
                    type: boolean
                  max_bytes:
                    description: These aren't pointer types because they are required.
                    type: integer
                required:
                - allow_partial
                - max_bytes
                type: object
              path_prefix:
                type: string
              proto:
                enum:
                - http
                - grpc
                type: string
              protocol_version:
                enum:
                - v2
                - v3
                type: string
              status_on_error:
                description: Why isn't this just an int??
                properties:
                  code:
                    type: integer
                type: object
              timeout_ms:
                type: integer
              tls:
                description: BoolOrString is a type that can hold a Boolean or a string.
                oneOf:
                - type: string
                - type: boolean
            required:
            - auth_service
            type: object
        type: object
    served: true
    storage: false
  - name: v3alpha1
    schema:
      openAPIV3Schema:
        description: AuthService is the Schema for the authservices API
        properties:
          apiVersion:
            description: 'APIVersion defines the versioned schema of this representation of an object. Servers should convert recognized schemas to the latest internal value, and may reject unrecognized values. More info: https://git.k8s.io/community/contributors/devel/sig-architecture/api-conventions.md#resources'
            type: string
          kind:
            description: 'Kind is a string value representing the REST resource this object represents. Servers may infer this from the endpoint the client submits requests to. Cannot be updated. In CamelCase. More info: https://git.k8s.io/community/contributors/devel/sig-architecture/api-conventions.md#types-kinds'
            type: string
          metadata:
            type: object
          spec:
            description: AuthServiceSpec defines the desired state of AuthService
            properties:
              add_auth_headers:
                additionalProperties:
                  description: BoolOrString is a type that can hold a Boolean or a string.
                  oneOf:
                  - type: string
                  - type: boolean
                type: object
              add_linkerd_headers:
                type: boolean
              allow_request_body:
                type: boolean
              allowed_authorization_headers:
                items:
                  type: string
                type: array
              allowed_request_headers:
                items:
                  type: string
                type: array
              ambassador_id:
                description: "AmbassadorID declares which Ambassador instances should pay attention to this resource. If no value is provided, the default is: \n    ambassador_id:    - \"default\""
                items:
                  type: string
                type: array
              auth_service:
                type: string
              failure_mode_allow:
                type: boolean
              include_body:
                properties:
                  allow_partial:
                    type: boolean
                  max_bytes:
                    description: These aren't pointer types because they are required.
                    type: integer
                required:
                - allow_partial
                - max_bytes
                type: object
              path_prefix:
                type: string
              proto:
                enum:
                - http
                - grpc
                type: string
              protocol_version:
                enum:
                - v2
                - v3
                type: string
              stats_name:
                type: string
              status_on_error:
                description: Why isn't this just an int??
                properties:
                  code:
                    type: integer
                type: object
              timeout_ms:
                type: integer
              tls:
                description: BoolOrString is a type that can hold a Boolean or a string.
                oneOf:
                - type: string
                - type: boolean
            required:
            - auth_service
            type: object
        type: object
    served: true
    storage: true
---
apiVersion: apiextensions.k8s.io/v1beta1
kind: CustomResourceDefinition
metadata:
  annotations:
    controller-gen.kubebuilder.io/version: v0.4.1
  labels:
    app.kubernetes.io/name: ambassador
    product: aes
  name: consulresolvers.getambassador.io
spec:
  group: getambassador.io
  names:
    categories:
    - ambassador-crds
    kind: ConsulResolver
    listKind: ConsulResolverList
    plural: consulresolvers
    singular: consulresolver
  scope: Namespaced
  version: v2
  versions:
  - name: v2
    schema:
      openAPIV3Schema:
        description: ConsulResolver is the Schema for the ConsulResolver API
        properties:
          apiVersion:
            description: 'APIVersion defines the versioned schema of this representation of an object. Servers should convert recognized schemas to the latest internal value, and may reject unrecognized values. More info: https://git.k8s.io/community/contributors/devel/sig-architecture/api-conventions.md#resources'
            type: string
          kind:
            description: 'Kind is a string value representing the REST resource this object represents. Servers may infer this from the endpoint the client submits requests to. Cannot be updated. In CamelCase. More info: https://git.k8s.io/community/contributors/devel/sig-architecture/api-conventions.md#types-kinds'
            type: string
          metadata:
            type: object
          spec:
            description: ConsulResolver tells Ambassador to use Consul to resolve services. In addition to the AmbassadorID, it needs information about which Consul server and DC to use.
            properties:
              address:
                type: string
              ambassador_id:
                description: "AmbassadorID declares which Ambassador instances should pay attention to this resource.  May either be a string or a list of strings.  If no value is provided, the default is: \n    ambassador_id:    - \"default\""
                items:
                  type: string
                oneOf:
                - type: string
                - type: array
              datacenter:
                type: string
            type: object
        type: object
    served: true
    storage: false
  - name: v3alpha1
    schema:
      openAPIV3Schema:
        description: ConsulResolver is the Schema for the ConsulResolver API
        properties:
          apiVersion:
            description: 'APIVersion defines the versioned schema of this representation of an object. Servers should convert recognized schemas to the latest internal value, and may reject unrecognized values. More info: https://git.k8s.io/community/contributors/devel/sig-architecture/api-conventions.md#resources'
            type: string
          kind:
            description: 'Kind is a string value representing the REST resource this object represents. Servers may infer this from the endpoint the client submits requests to. Cannot be updated. In CamelCase. More info: https://git.k8s.io/community/contributors/devel/sig-architecture/api-conventions.md#types-kinds'
            type: string
          metadata:
            type: object
          spec:
            description: ConsulResolver tells Ambassador to use Consul to resolve services. In addition to the AmbassadorID, it needs information about which Consul server and DC to use.
            properties:
              address:
                type: string
              ambassador_id:
                description: "AmbassadorID declares which Ambassador instances should pay attention to this resource. If no value is provided, the default is: \n    ambassador_id:    - \"default\""
                items:
                  type: string
                type: array
              datacenter:
                type: string
            type: object
        type: object
    served: true
    storage: true
---
apiVersion: apiextensions.k8s.io/v1beta1
kind: CustomResourceDefinition
metadata:
  annotations:
    controller-gen.kubebuilder.io/version: v0.4.1
  labels:
    app.kubernetes.io/name: ambassador
    product: aes
  name: devportals.getambassador.io
spec:
  group: getambassador.io
  names:
    categories:
    - ambassador-crds
    kind: DevPortal
    listKind: DevPortalList
    plural: devportals
    singular: devportal
  scope: Namespaced
  version: v2
  versions:
  - name: v2
    schema:
      openAPIV3Schema:
        description: "DevPortal is the Schema for the DevPortals API \n DevPortal resources specify the `what` and `how` is shown in a DevPortal: \n * `what` is in a DevPortal can be controlled with   - a `selector`, that can be used for filtering `Mappings`.   - a `docs` listing of (services, url) * `how` is a pointer to some `contents` (a checkout of a Git repository   with go-templates/markdown/css). \n Multiple `DevPortal`s can exist in the cluster, and the Dev Portal server will show them at different endpoints. A `DevPortal` resource with a special name, `ambassador`, will be used for configuring the default Dev Portal (served at `/docs/` by default)."
        properties:
          apiVersion:
            description: 'APIVersion defines the versioned schema of this representation of an object. Servers should convert recognized schemas to the latest internal value, and may reject unrecognized values. More info: https://git.k8s.io/community/contributors/devel/sig-architecture/api-conventions.md#resources'
            type: string
          kind:
            description: 'Kind is a string value representing the REST resource this object represents. Servers may infer this from the endpoint the client submits requests to. Cannot be updated. In CamelCase. More info: https://git.k8s.io/community/contributors/devel/sig-architecture/api-conventions.md#types-kinds'
            type: string
          metadata:
            type: object
          spec:
            description: DevPortalSpec defines the desired state of DevPortal
            properties:
              ambassador_id:
                description: "AmbassadorID declares which Ambassador instances should pay attention to this resource.  May either be a string or a list of strings.  If no value is provided, the default is: \n    ambassador_id:    - \"default\""
                items:
                  type: string
                oneOf:
                - type: string
                - type: array
              content:
                description: Content specifies where the content shown in the DevPortal come from
                properties:
                  branch:
                    type: string
                  dir:
                    type: string
                  url:
                    type: string
                type: object
              default:
                description: Default must be true when this is the default DevPortal
                type: boolean
              docs:
                description: Docs is a static docs definition
                items:
                  description: 'DevPortalDocsSpec is a static documentation definition: instead of using a Selector for finding documentation for services, users can provide a static list of <service>:<URL> tuples. These services will be shown in the Dev Portal with the documentation obtained from this URL.'
                  properties:
                    service:
                      description: Service is the service being documented
                      type: string
                    url:
                      description: URL is the URL used for obtaining docs
                      type: string
                  type: object
                type: array
              naming_scheme:
                description: Describes how to display "services" in the DevPortal. Default namespace.name
                enum:
                - namespace.name
                - name.prefix
                type: string
              search:
                description: DevPortalSearchSpec allows configuration over search functionality for the DevPortal
                properties:
                  enabled:
                    type: boolean
                  type:
                    description: 'Type of search. "title-only" does a fuzzy search over openapi and page titles "all-content" will fuzzy search over all openapi and page content. "title-only" is the default. warning:  using all-content may incur a larger memory footprint'
                    enum:
                    - title-only
                    - all-content
                    type: string
                type: object
              selector:
                description: Selector is used for choosing what is shown in the DevPortal
                properties:
                  matchLabels:
                    additionalProperties:
                      type: string
                    description: MatchLabels specifies the list of labels that must be present in Mappings for being present in this DevPortal.
                    type: object
                  matchNamespaces:
                    description: MatchNamespaces is a list of namespaces that will be included in this DevPortal.
                    items:
                      type: string
                    type: array
                type: object
            type: object
        type: object
    served: true
    storage: false
  - name: v3alpha1
    schema:
      openAPIV3Schema:
        description: "DevPortal is the Schema for the DevPortals API \n DevPortal resources specify the `what` and `how` is shown in a DevPortal: \n * `what` is in a DevPortal can be controlled with   - a `selector`, that can be used for filtering `Mappings`.   - a `docs` listing of (services, url) * `how` is a pointer to some `contents` (a checkout of a Git repository   with go-templates/markdown/css). \n Multiple `DevPortal`s can exist in the cluster, and the Dev Portal server will show them at different endpoints. A `DevPortal` resource with a special name, `ambassador`, will be used for configuring the default Dev Portal (served at `/docs/` by default)."
        properties:
          apiVersion:
            description: 'APIVersion defines the versioned schema of this representation of an object. Servers should convert recognized schemas to the latest internal value, and may reject unrecognized values. More info: https://git.k8s.io/community/contributors/devel/sig-architecture/api-conventions.md#resources'
            type: string
          kind:
            description: 'Kind is a string value representing the REST resource this object represents. Servers may infer this from the endpoint the client submits requests to. Cannot be updated. In CamelCase. More info: https://git.k8s.io/community/contributors/devel/sig-architecture/api-conventions.md#types-kinds'
            type: string
          metadata:
            type: object
          spec:
            description: DevPortalSpec defines the desired state of DevPortal
            properties:
              ambassador_id:
                description: "AmbassadorID declares which Ambassador instances should pay attention to this resource. If no value is provided, the default is: \n    ambassador_id:    - \"default\""
                items:
                  type: string
                type: array
              content:
                description: Content specifies where the content shown in the DevPortal come from
                properties:
                  branch:
                    type: string
                  dir:
                    type: string
                  url:
                    type: string
                type: object
              default:
                description: Default must be true when this is the default DevPortal
                type: boolean
              docs:
                description: Docs is a static docs definition
                items:
                  description: 'DevPortalDocsSpec is a static documentation definition: instead of using a Selector for finding documentation for services, users can provide a static list of <service>:<URL> tuples. These services will be shown in the Dev Portal with the documentation obtained from this URL.'
                  properties:
                    service:
                      description: Service is the service being documented
                      type: string
                    url:
                      description: URL is the URL used for obtaining docs
                      type: string
                  type: object
                type: array
              naming_scheme:
                description: Describes how to display "services" in the DevPortal. Default namespace.name
                enum:
                - namespace.name
                - name.prefix
                type: string
              search:
                description: DevPortalSearchSpec allows configuration over search functionality for the DevPortal
                properties:
                  enabled:
                    type: boolean
                  type:
                    description: 'Type of search. "title-only" does a fuzzy search over openapi and page titles "all-content" will fuzzy search over all openapi and page content. "title-only" is the default. warning:  using all-content may incur a larger memory footprint'
                    enum:
                    - title-only
                    - all-content
                    type: string
                type: object
              selector:
                description: Selector is used for choosing what is shown in the DevPortal
                properties:
                  matchLabels:
                    additionalProperties:
                      type: string
                    description: MatchLabels specifies the list of labels that must be present in Mappings for being present in this DevPortal.
                    type: object
                  matchNamespaces:
                    description: MatchNamespaces is a list of namespaces that will be included in this DevPortal.
                    items:
                      type: string
                    type: array
                type: object
            type: object
        type: object
    served: true
    storage: true
---
apiVersion: apiextensions.k8s.io/v1beta1
kind: CustomResourceDefinition
metadata:
  annotations:
    controller-gen.kubebuilder.io/version: v0.4.1
  labels:
    app.kubernetes.io/name: ambassador
    product: aes
  name: hosts.getambassador.io
spec:
  additionalPrinterColumns:
  - JSONPath: .spec.hostname
    name: Hostname
    type: string
  - JSONPath: .status.state
    name: State
    type: string
  - JSONPath: .status.phaseCompleted
    name: Phase Completed
    type: string
  - JSONPath: .status.phasePending
    name: Phase Pending
    type: string
  - JSONPath: .metadata.creationTimestamp
    name: Age
    type: date
  group: getambassador.io
  names:
    categories:
    - ambassador-crds
    kind: Host
    listKind: HostList
    plural: hosts
    singular: host
  scope: Namespaced
  subresources:
    status: {}
  version: v2
  versions:
  - name: v2
    schema:
      openAPIV3Schema:
        description: Host is the Schema for the hosts API
        properties:
          apiVersion:
            description: 'APIVersion defines the versioned schema of this representation of an object. Servers should convert recognized schemas to the latest internal value, and may reject unrecognized values. More info: https://git.k8s.io/community/contributors/devel/sig-architecture/api-conventions.md#resources'
            type: string
          kind:
            description: 'Kind is a string value representing the REST resource this object represents. Servers may infer this from the endpoint the client submits requests to. Cannot be updated. In CamelCase. More info: https://git.k8s.io/community/contributors/devel/sig-architecture/api-conventions.md#types-kinds'
            type: string
          metadata:
            type: object
          spec:
            description: HostSpec defines the desired state of Host
            properties:
              acmeProvider:
                description: Specifies whether/who to talk ACME with to automatically manage the $tlsSecret.
                properties:
                  authority:
                    description: Specifies who to talk ACME with to get certs. Defaults to Let's Encrypt; if "none" (case-insensitive), do not try to do ACME for this Host.
                    type: string
                  email:
                    type: string
                  privateKeySecret:
                    description: "Specifies the Kubernetes Secret to use to store the private key of the ACME account (essentially, where to store the auto-generated password for the auto-created ACME account).  You should not normally need to set this--the default value is based on a combination of the ACME authority being registered wit and the email address associated with the account. \n Note that this is a native-Kubernetes-style core.v1.LocalObjectReference, not an Ambassador-style `{name}.{namespace}` string.  Because we're opinionated, it does not support referencing a Secret in another namespace (because most native Kubernetes resources don't support that), but if we ever abandon that opinion and decide to support non-local references it, it would be by adding a `namespace:` field by changing it from a core.v1.LocalObjectReference to a core.v1.SecretReference, not by adopting the `{name}.{namespace}` notation."
                    properties:
                      name:
                        description: 'Name of the referent. More info: https://kubernetes.io/docs/concepts/overview/working-with-objects/names/#names TODO: Add other useful fields. apiVersion, kind, uid?'
                        type: string
                    type: object
                  registration:
                    description: This is normally set automatically
                    type: string
                type: object
              ambassador_id:
                description: Common to all Ambassador objects (and optional).
                items:
                  type: string
                oneOf:
                - type: string
                - type: array
              ambassadorId:
                description: A compatibility alias for "ambassador_id"; because Host used to be specified with protobuf, and jsonpb allowed either "ambassador_id" or "ambassadorId", and even though we didn't tell people about "ambassadorId" it's what the web policy console generated because of jsonpb.  So Hosts with 'ambassadorId' exist in the wild.
                items:
                  type: string
                oneOf:
                - type: string
                - type: array
              hostname:
                description: Hostname by which the Ambassador can be reached.
                type: string
              previewUrl:
                description: Configuration for the Preview URL feature of Service Preview. Defaults to preview URLs not enabled.
                properties:
                  enabled:
                    description: Is the Preview URL feature enabled?
                    type: boolean
                  type:
                    description: What type of Preview URL is allowed?
                    enum:
                    - Path
                    type: string
                type: object
              requestPolicy:
                description: Request policy definition.
                properties:
                  insecure:
                    properties:
                      action:
                        enum:
                        - Redirect
                        - Reject
                        - Route
                        type: string
                      additionalPort:
                        type: integer
                    type: object
                type: object
              selector:
                description: Selector by which we can find further configuration.
                properties:
                  matchExpressions:
                    description: matchExpressions is a list of label selector requirements. The requirements are ANDed.
                    items:
                      description: A label selector requirement is a selector that contains values, a key, and an operator that relates the key and values.
                      properties:
                        key:
                          description: key is the label key that the selector applies to.
                          type: string
                        operator:
                          description: operator represents a key's relationship to a set of values. Valid operators are In, NotIn, Exists and DoesNotExist.
                          type: string
                        values:
                          description: values is an array of string values. If the operator is In or NotIn, the values array must be non-empty. If the operator is Exists or DoesNotExist, the values array must be empty. This array is replaced during a strategic merge patch.
                          items:
                            type: string
                          type: array
                      required:
                      - key
                      - operator
                      type: object
                    type: array
                  matchLabels:
                    additionalProperties:
                      type: string
                    description: matchLabels is a map of {key,value} pairs. A single {key,value} in the matchLabels map is equivalent to an element of matchExpressions, whose key field is "key", the operator is "In", and the values array contains only "value". The requirements are ANDed.
                    type: object
                type: object
              tls:
                description: TLS configuration.  It is not valid to specify both `tlsContext` and `tls`.
                properties:
                  alpn_protocols:
                    type: string
                  ca_secret:
                    type: string
                  cacert_chain_file:
                    type: string
                  cert_chain_file:
                    type: string
                  cert_required:
                    type: boolean
                  cipher_suites:
                    items:
                      type: string
                    type: array
                  ecdh_curves:
                    items:
                      type: string
                    type: array
                  max_tls_version:
                    type: string
                  min_tls_version:
                    type: string
                  private_key_file:
                    type: string
                  redirect_cleartext_from:
                    type: integer
                  sni:
                    type: string
                type: object
              tlsContext:
                description: "Name of the TLSContext the Host resource is linked with. It is not valid to specify both `tlsContext` and `tls`. \n Note that this is a native-Kubernetes-style core.v1.LocalObjectReference, not an Ambassador-style `{name}.{namespace}` string.  Because we're opinionated, it does not support referencing a Secret in another namespace (because most native Kubernetes resources don't support that), but if we ever abandon that opinion and decide to support non-local references it, it would be by adding a `namespace:` field by changing it from a core.v1.LocalObjectReference to a core.v1.SecretReference, not by adopting the `{name}.{namespace}` notation."
                properties:
                  name:
                    description: 'Name of the referent. More info: https://kubernetes.io/docs/concepts/overview/working-with-objects/names/#names TODO: Add other useful fields. apiVersion, kind, uid?'
                    type: string
                type: object
              tlsSecret:
                description: "Name of the Kubernetes secret into which to save generated certificates.  If ACME is enabled (see $acmeProvider), then the default is $hostname; otherwise the default is \"\".  If the value is \"\", then we do not do TLS for this Host. \n Note that this is a native-Kubernetes-style core.v1.LocalObjectReference, not an Ambassador-style `{name}.{namespace}` string.  Because we're opinionated, it does not support referencing a Secret in another namespace (because most native Kubernetes resources don't support that), but if we ever abandon that opinion and decide to support non-local references it, it would be by adding a `namespace:` field by changing it from a core.v1.LocalObjectReference to a core.v1.SecretReference, not by adopting the `{name}.{namespace}` notation."
                properties:
                  name:
                    description: 'Name of the referent. More info: https://kubernetes.io/docs/concepts/overview/working-with-objects/names/#names TODO: Add other useful fields. apiVersion, kind, uid?'
                    type: string
                type: object
            type: object
          status:
            description: HostStatus defines the observed state of Host
            properties:
              errorBackoff:
                type: string
              errorReason:
                description: errorReason, errorTimestamp, and errorBackoff are valid when state==Error.
                type: string
              errorTimestamp:
                format: date-time
                type: string
              phaseCompleted:
                description: phaseCompleted and phasePending are valid when state==Pending or state==Error.
                enum:
                - NA
                - DefaultsFilled
                - ACMEUserPrivateKeyCreated
                - ACMEUserRegistered
                - ACMECertificateChallenge
                type: string
              phasePending:
                description: phaseCompleted and phasePending are valid when state==Pending or state==Error.
                enum:
                - NA
                - DefaultsFilled
                - ACMEUserPrivateKeyCreated
                - ACMEUserRegistered
                - ACMECertificateChallenge
                type: string
              state:
                description: The first value listed in the Enum marker becomes the "zero" value, and it would be great if "Pending" could be the default value; but it's Important that the "zero" value be able to be shown as empty/omitted from display, and we really do want `kubectl get hosts` to say "Pending" in the "STATE" column, and not leave the column empty.
                enum:
                - Initial
                - Pending
                - Ready
                - Error
                type: string
              tlsCertificateSource:
                enum:
                - Unknown
                - None
                - Other
                - ACME
                type: string
            type: object
        type: object
    served: true
    storage: false
  - name: v3alpha1
    schema:
      openAPIV3Schema:
        description: Host is the Schema for the hosts API
        properties:
          apiVersion:
            description: 'APIVersion defines the versioned schema of this representation of an object. Servers should convert recognized schemas to the latest internal value, and may reject unrecognized values. More info: https://git.k8s.io/community/contributors/devel/sig-architecture/api-conventions.md#resources'
            type: string
          kind:
            description: 'Kind is a string value representing the REST resource this object represents. Servers may infer this from the endpoint the client submits requests to. Cannot be updated. In CamelCase. More info: https://git.k8s.io/community/contributors/devel/sig-architecture/api-conventions.md#types-kinds'
            type: string
          metadata:
            type: object
          spec:
            description: HostSpec defines the desired state of Host
            properties:
              acmeProvider:
                description: Specifies whether/who to talk ACME with to automatically manage the $tlsSecret.
                properties:
                  authority:
                    description: Specifies who to talk ACME with to get certs. Defaults to Let's Encrypt; if "none" (case-insensitive), do not try to do ACME for this Host.
                    type: string
                  email:
                    type: string
                  privateKeySecret:
                    description: "Specifies the Kubernetes Secret to use to store the private key of the ACME account (essentially, where to store the auto-generated password for the auto-created ACME account).  You should not normally need to set this--the default value is based on a combination of the ACME authority being registered wit and the email address associated with the account. \n Note that this is a native-Kubernetes-style core.v1.LocalObjectReference, not an Ambassador-style `{name}.{namespace}` string.  Because we're opinionated, it does not support referencing a Secret in another namespace (because most native Kubernetes resources don't support that), but if we ever abandon that opinion and decide to support non-local references it, it would be by adding a `namespace:` field by changing it from a core.v1.LocalObjectReference to a core.v1.SecretReference, not by adopting the `{name}.{namespace}` notation."
                    properties:
                      name:
                        description: 'Name of the referent. More info: https://kubernetes.io/docs/concepts/overview/working-with-objects/names/#names TODO: Add other useful fields. apiVersion, kind, uid?'
                        type: string
                    type: object
                  registration:
                    description: This is normally set automatically
                    type: string
                type: object
              ambassador_id:
                description: Common to all Ambassador objects (and optional).
                items:
                  type: string
                type: array
              ambassadorId:
                description: A compatibility alias for "ambassador_id"; because Host used to be specified with protobuf, and jsonpb allowed either "ambassador_id" or "ambassadorId", and even though we didn't tell people about "ambassadorId" it's what the web policy console generated because of jsonpb.  So Hosts with 'ambassadorId' exist in the wild.
                items:
                  type: string
                type: array
              hostname:
                description: Hostname by which the Ambassador can be reached.
                type: string
              previewUrl:
                description: Configuration for the Preview URL feature of Service Preview. Defaults to preview URLs not enabled.
                properties:
                  enabled:
                    description: Is the Preview URL feature enabled?
                    type: boolean
                  type:
                    description: What type of Preview URL is allowed?
                    enum:
                    - Path
                    type: string
                type: object
              requestPolicy:
                description: Request policy definition.
                properties:
                  insecure:
                    properties:
                      action:
                        enum:
                        - Redirect
                        - Reject
                        - Route
                        type: string
                      additionalPort:
                        type: integer
                    type: object
                type: object
              selector:
                description: Selector by which we can find further configuration.
                properties:
                  matchExpressions:
                    description: matchExpressions is a list of label selector requirements. The requirements are ANDed.
                    items:
                      description: A label selector requirement is a selector that contains values, a key, and an operator that relates the key and values.
                      properties:
                        key:
                          description: key is the label key that the selector applies to.
                          type: string
                        operator:
                          description: operator represents a key's relationship to a set of values. Valid operators are In, NotIn, Exists and DoesNotExist.
                          type: string
                        values:
                          description: values is an array of string values. If the operator is In or NotIn, the values array must be non-empty. If the operator is Exists or DoesNotExist, the values array must be empty. This array is replaced during a strategic merge patch.
                          items:
                            type: string
                          type: array
                      required:
                      - key
                      - operator
                      type: object
                    type: array
                  matchLabels:
                    additionalProperties:
                      type: string
                    description: matchLabels is a map of {key,value} pairs. A single {key,value} in the matchLabels map is equivalent to an element of matchExpressions, whose key field is "key", the operator is "In", and the values array contains only "value". The requirements are ANDed.
                    type: object
                type: object
              tls:
                description: TLS configuration.  It is not valid to specify both `tlsContext` and `tls`.
                properties:
                  alpn_protocols:
                    type: string
                  ca_secret:
                    type: string
                  cacert_chain_file:
                    type: string
                  cert_chain_file:
                    type: string
                  cert_required:
                    type: boolean
                  cipher_suites:
                    items:
                      type: string
                    type: array
                  ecdh_curves:
                    items:
                      type: string
                    type: array
                  max_tls_version:
                    type: string
                  min_tls_version:
                    type: string
                  private_key_file:
                    type: string
                  redirect_cleartext_from:
                    type: integer
                  sni:
                    type: string
                type: object
              tlsContext:
                description: "Name of the TLSContext the Host resource is linked with. It is not valid to specify both `tlsContext` and `tls`. \n Note that this is a native-Kubernetes-style core.v1.LocalObjectReference, not an Ambassador-style `{name}.{namespace}` string.  Because we're opinionated, it does not support referencing a Secret in another namespace (because most native Kubernetes resources don't support that), but if we ever abandon that opinion and decide to support non-local references it, it would be by adding a `namespace:` field by changing it from a core.v1.LocalObjectReference to a core.v1.SecretReference, not by adopting the `{name}.{namespace}` notation."
                properties:
                  name:
                    description: 'Name of the referent. More info: https://kubernetes.io/docs/concepts/overview/working-with-objects/names/#names TODO: Add other useful fields. apiVersion, kind, uid?'
                    type: string
                type: object
              tlsSecret:
                description: "Name of the Kubernetes secret into which to save generated certificates.  If ACME is enabled (see $acmeProvider), then the default is $hostname; otherwise the default is \"\".  If the value is \"\", then we do not do TLS for this Host. \n Note that this is a native-Kubernetes-style core.v1.LocalObjectReference, not an Ambassador-style `{name}.{namespace}` string.  Because we're opinionated, it does not support referencing a Secret in another namespace (because most native Kubernetes resources don't support that), but if we ever abandon that opinion and decide to support non-local references it, it would be by adding a `namespace:` field by changing it from a core.v1.LocalObjectReference to a core.v1.SecretReference, not by adopting the `{name}.{namespace}` notation."
                properties:
                  name:
                    description: 'Name of the referent. More info: https://kubernetes.io/docs/concepts/overview/working-with-objects/names/#names TODO: Add other useful fields. apiVersion, kind, uid?'
                    type: string
                type: object
            type: object
          status:
            description: HostStatus defines the observed state of Host
            properties:
              errorBackoff:
                type: string
              errorReason:
                description: errorReason, errorTimestamp, and errorBackoff are valid when state==Error.
                type: string
              errorTimestamp:
                format: date-time
                type: string
              phaseCompleted:
                description: phaseCompleted and phasePending are valid when state==Pending or state==Error.
                enum:
                - NA
                - DefaultsFilled
                - ACMEUserPrivateKeyCreated
                - ACMEUserRegistered
                - ACMECertificateChallenge
                type: string
              phasePending:
                description: phaseCompleted and phasePending are valid when state==Pending or state==Error.
                enum:
                - NA
                - DefaultsFilled
                - ACMEUserPrivateKeyCreated
                - ACMEUserRegistered
                - ACMECertificateChallenge
                type: string
              state:
                description: The first value listed in the Enum marker becomes the "zero" value, and it would be great if "Pending" could be the default value; but it's Important that the "zero" value be able to be shown as empty/omitted from display, and we really do want `kubectl get hosts` to say "Pending" in the "STATE" column, and not leave the column empty.
                enum:
                - Initial
                - Pending
                - Ready
                - Error
                type: string
              tlsCertificateSource:
                enum:
                - Unknown
                - None
                - Other
                - ACME
                type: string
            type: object
        type: object
    served: true
    storage: true
---
apiVersion: apiextensions.k8s.io/v1beta1
kind: CustomResourceDefinition
metadata:
  annotations:
    controller-gen.kubebuilder.io/version: v0.4.1
  labels:
    app.kubernetes.io/name: ambassador
    product: aes
  name: kubernetesendpointresolvers.getambassador.io
spec:
  group: getambassador.io
  names:
    categories:
    - ambassador-crds
    kind: KubernetesEndpointResolver
    listKind: KubernetesEndpointResolverList
    plural: kubernetesendpointresolvers
    singular: kubernetesendpointresolver
  scope: Namespaced
  version: v2
  versions:
  - name: v2
    schema:
      openAPIV3Schema:
        description: KubernetesEndpointResolver is the Schema for the kubernetesendpointresolver API
        properties:
          apiVersion:
            description: 'APIVersion defines the versioned schema of this representation of an object. Servers should convert recognized schemas to the latest internal value, and may reject unrecognized values. More info: https://git.k8s.io/community/contributors/devel/sig-architecture/api-conventions.md#resources'
            type: string
          kind:
            description: 'Kind is a string value representing the REST resource this object represents. Servers may infer this from the endpoint the client submits requests to. Cannot be updated. In CamelCase. More info: https://git.k8s.io/community/contributors/devel/sig-architecture/api-conventions.md#types-kinds'
            type: string
          metadata:
            type: object
          spec:
            description: KubernetesEndpointResolver tells Ambassador to use Kubernetes Endpoints resources to resolve services. It actually has no spec other than the AmbassadorID.
            properties:
              ambassador_id:
                description: "AmbassadorID declares which Ambassador instances should pay attention to this resource.  May either be a string or a list of strings.  If no value is provided, the default is: \n    ambassador_id:    - \"default\""
                items:
                  type: string
                oneOf:
                - type: string
                - type: array
            type: object
        type: object
    served: true
    storage: false
  - name: v3alpha1
    schema:
      openAPIV3Schema:
        description: KubernetesEndpointResolver is the Schema for the kubernetesendpointresolver API
        properties:
          apiVersion:
            description: 'APIVersion defines the versioned schema of this representation of an object. Servers should convert recognized schemas to the latest internal value, and may reject unrecognized values. More info: https://git.k8s.io/community/contributors/devel/sig-architecture/api-conventions.md#resources'
            type: string
          kind:
            description: 'Kind is a string value representing the REST resource this object represents. Servers may infer this from the endpoint the client submits requests to. Cannot be updated. In CamelCase. More info: https://git.k8s.io/community/contributors/devel/sig-architecture/api-conventions.md#types-kinds'
            type: string
          metadata:
            type: object
          spec:
            description: KubernetesEndpointResolver tells Ambassador to use Kubernetes Endpoints resources to resolve services. It actually has no spec other than the AmbassadorID.
            properties:
              ambassador_id:
                description: "AmbassadorID declares which Ambassador instances should pay attention to this resource. If no value is provided, the default is: \n    ambassador_id:    - \"default\""
                items:
                  type: string
                type: array
            type: object
        type: object
    served: true
    storage: true
---
apiVersion: apiextensions.k8s.io/v1beta1
kind: CustomResourceDefinition
metadata:
  annotations:
    controller-gen.kubebuilder.io/version: v0.4.1
  labels:
    app.kubernetes.io/name: ambassador
    product: aes
  name: kubernetesserviceresolvers.getambassador.io
spec:
  group: getambassador.io
  names:
    categories:
    - ambassador-crds
    kind: KubernetesServiceResolver
    listKind: KubernetesServiceResolverList
    plural: kubernetesserviceresolvers
    singular: kubernetesserviceresolver
  scope: Namespaced
  version: v2
  versions:
  - name: v2
    schema:
      openAPIV3Schema:
        description: KubernetesServiceResolver is the Schema for the kubernetesserviceresolver API
        properties:
          apiVersion:
            description: 'APIVersion defines the versioned schema of this representation of an object. Servers should convert recognized schemas to the latest internal value, and may reject unrecognized values. More info: https://git.k8s.io/community/contributors/devel/sig-architecture/api-conventions.md#resources'
            type: string
          kind:
            description: 'Kind is a string value representing the REST resource this object represents. Servers may infer this from the endpoint the client submits requests to. Cannot be updated. In CamelCase. More info: https://git.k8s.io/community/contributors/devel/sig-architecture/api-conventions.md#types-kinds'
            type: string
          metadata:
            type: object
          spec:
            description: KubernetesServiceResolver tells Ambassador to use Kubernetes Service resources to resolve services. It actually has no spec other than the AmbassadorID.
            properties:
              ambassador_id:
                description: "AmbassadorID declares which Ambassador instances should pay attention to this resource.  May either be a string or a list of strings.  If no value is provided, the default is: \n    ambassador_id:    - \"default\""
                items:
                  type: string
                oneOf:
                - type: string
                - type: array
            type: object
        type: object
    served: true
    storage: false
  - name: v3alpha1
    schema:
      openAPIV3Schema:
        description: KubernetesServiceResolver is the Schema for the kubernetesserviceresolver API
        properties:
          apiVersion:
            description: 'APIVersion defines the versioned schema of this representation of an object. Servers should convert recognized schemas to the latest internal value, and may reject unrecognized values. More info: https://git.k8s.io/community/contributors/devel/sig-architecture/api-conventions.md#resources'
            type: string
          kind:
            description: 'Kind is a string value representing the REST resource this object represents. Servers may infer this from the endpoint the client submits requests to. Cannot be updated. In CamelCase. More info: https://git.k8s.io/community/contributors/devel/sig-architecture/api-conventions.md#types-kinds'
            type: string
          metadata:
            type: object
          spec:
            description: KubernetesServiceResolver tells Ambassador to use Kubernetes Service resources to resolve services. It actually has no spec other than the AmbassadorID.
            properties:
              ambassador_id:
                description: "AmbassadorID declares which Ambassador instances should pay attention to this resource. If no value is provided, the default is: \n    ambassador_id:    - \"default\""
                items:
                  type: string
                type: array
            type: object
        type: object
    served: true
    storage: true
---
apiVersion: apiextensions.k8s.io/v1beta1
kind: CustomResourceDefinition
metadata:
  annotations:
    controller-gen.kubebuilder.io/version: v0.4.1
  labels:
    app.kubernetes.io/name: ambassador
    product: aes
  name: logservices.getambassador.io
spec:
  group: getambassador.io
  names:
    categories:
    - ambassador-crds
    kind: LogService
    listKind: LogServiceList
    plural: logservices
    singular: logservice
  scope: Namespaced
  version: v2
  versions:
  - name: v2
    schema:
      openAPIV3Schema:
        description: LogService is the Schema for the logservices API
        properties:
          apiVersion:
            description: 'APIVersion defines the versioned schema of this representation of an object. Servers should convert recognized schemas to the latest internal value, and may reject unrecognized values. More info: https://git.k8s.io/community/contributors/devel/sig-architecture/api-conventions.md#resources'
            type: string
          kind:
            description: 'Kind is a string value representing the REST resource this object represents. Servers may infer this from the endpoint the client submits requests to. Cannot be updated. In CamelCase. More info: https://git.k8s.io/community/contributors/devel/sig-architecture/api-conventions.md#types-kinds'
            type: string
          metadata:
            type: object
          spec:
            description: LogServiceSpec defines the desired state of LogService
            properties:
              ambassador_id:
                description: "AmbassadorID declares which Ambassador instances should pay attention to this resource.  May either be a string or a list of strings.  If no value is provided, the default is: \n    ambassador_id:    - \"default\""
                items:
                  type: string
                oneOf:
                - type: string
                - type: array
              driver:
                enum:
                - tcp
                - http
                type: string
              driver_config:
                properties:
                  additional_log_headers:
                    items:
                      properties:
                        during_request:
                          type: boolean
                        during_response:
                          type: boolean
                        during_trailer:
                          type: boolean
                        header_name:
                          type: string
                      type: object
                    type: array
                type: object
              flush_interval_byte_size:
                type: integer
              flush_interval_time:
                type: integer
              grpc:
                type: boolean
              service:
                type: string
            type: object
        type: object
    served: true
    storage: false
  - name: v3alpha1
    schema:
      openAPIV3Schema:
        description: LogService is the Schema for the logservices API
        properties:
          apiVersion:
            description: 'APIVersion defines the versioned schema of this representation of an object. Servers should convert recognized schemas to the latest internal value, and may reject unrecognized values. More info: https://git.k8s.io/community/contributors/devel/sig-architecture/api-conventions.md#resources'
            type: string
          kind:
            description: 'Kind is a string value representing the REST resource this object represents. Servers may infer this from the endpoint the client submits requests to. Cannot be updated. In CamelCase. More info: https://git.k8s.io/community/contributors/devel/sig-architecture/api-conventions.md#types-kinds'
            type: string
          metadata:
            type: object
          spec:
            description: LogServiceSpec defines the desired state of LogService
            properties:
              ambassador_id:
                description: "AmbassadorID declares which Ambassador instances should pay attention to this resource. If no value is provided, the default is: \n    ambassador_id:    - \"default\""
                items:
                  type: string
                type: array
              driver:
                enum:
                - tcp
                - http
                type: string
              driver_config:
                properties:
                  additional_log_headers:
                    items:
                      properties:
                        during_request:
                          type: boolean
                        during_response:
                          type: boolean
                        during_trailer:
                          type: boolean
                        header_name:
                          type: string
                      type: object
                    type: array
                type: object
              flush_interval_byte_size:
                type: integer
              flush_interval_time:
                type: integer
              grpc:
                type: boolean
              service:
                type: string
              stats_name:
                type: string
            type: object
        type: object
    served: true
    storage: true
---
apiVersion: apiextensions.k8s.io/v1beta1
kind: CustomResourceDefinition
metadata:
  annotations:
    controller-gen.kubebuilder.io/version: v0.4.1
  labels:
    app.kubernetes.io/name: ambassador
    product: aes
  name: mappings.getambassador.io
spec:
  additionalPrinterColumns:
  - JSONPath: .spec.host
    name: Source Host
    type: string
  - JSONPath: .spec.prefix
    name: Source Prefix
    type: string
  - JSONPath: .spec.service
    name: Dest Service
    type: string
  - JSONPath: .status.state
    name: State
    type: string
  - JSONPath: .status.reason
    name: Reason
    type: string
  group: getambassador.io
  names:
    categories:
    - ambassador-crds
    kind: Mapping
    listKind: MappingList
    plural: mappings
    singular: mapping
  scope: Namespaced
  subresources:
    status: {}
  version: v2
  versions:
  - name: v2
    schema:
      openAPIV3Schema:
        description: Mapping is the Schema for the mappings API
        properties:
          apiVersion:
            description: 'APIVersion defines the versioned schema of this representation of an object. Servers should convert recognized schemas to the latest internal value, and may reject unrecognized values. More info: https://git.k8s.io/community/contributors/devel/sig-architecture/api-conventions.md#resources'
            type: string
          kind:
            description: 'Kind is a string value representing the REST resource this object represents. Servers may infer this from the endpoint the client submits requests to. Cannot be updated. In CamelCase. More info: https://git.k8s.io/community/contributors/devel/sig-architecture/api-conventions.md#types-kinds'
            type: string
          metadata:
            type: object
          spec:
            description: MappingSpec defines the desired state of Mapping
            properties:
              add_linkerd_headers:
                type: boolean
              add_request_headers:
                additionalProperties:
                  oneOf:
                  - type: string
                  - type: boolean
                  - type: object
                type: object
              add_response_headers:
                additionalProperties:
                  oneOf:
                  - type: string
                  - type: boolean
                  - type: object
                type: object
              allow_upgrade:
                description: "A case-insensitive list of the non-HTTP protocols to allow \"upgrading\" to from HTTP via the \"Connection: upgrade\" mechanism[1].  After the upgrade, Ambassador does not interpret the traffic, and behaves similarly to how it does for TCPMappings. \n [1]: https://tools.ietf.org/html/rfc7230#section-6.7 \n For example, if your upstream service supports WebSockets, you would write \n    allow_upgrade:    - websocket \n Or if your upstream service supports upgrading from HTTP to SPDY (as the Kubernetes apiserver does for `kubectl exec` functionality), you would write \n    allow_upgrade:    - spdy/3.1"
                items:
                  type: string
                type: array
              ambassador_id:
                description: "AmbassadorID declares which Ambassador instances should pay attention to this resource.  May either be a string or a list of strings.  If no value is provided, the default is: \n    ambassador_id:    - \"default\""
                items:
                  type: string
                oneOf:
                - type: string
                - type: array
              auth_context_extensions:
                additionalProperties:
                  type: string
                type: object
              auto_host_rewrite:
                type: boolean
              bypass_auth:
                type: boolean
              bypass_error_response_overrides:
                description: If true, bypasses any `error_response_overrides` set on the Ambassador module.
                type: boolean
              case_sensitive:
                type: boolean
              circuit_breakers:
                items:
                  properties:
                    max_connections:
                      type: integer
                    max_pending_requests:
                      type: integer
                    max_requests:
                      type: integer
                    max_retries:
                      type: integer
                    priority:
                      enum:
                      - default
                      - high
                      type: string
                  type: object
                type: array
              cluster_idle_timeout_ms:
                type: integer
              cluster_max_connection_lifetime_ms:
                type: integer
              cluster_tag:
                type: string
              connect_timeout_ms:
                type: integer
              cors:
                properties:
                  credentials:
                    type: boolean
                  exposed_headers:
                    description: StringOrStringList is just what it says on the tin, but note that it will always marshal as a list of strings right now.
                    items:
                      type: string
                    oneOf:
                    - type: string
                    - type: array
                  headers:
                    description: StringOrStringList is just what it says on the tin, but note that it will always marshal as a list of strings right now.
                    items:
                      type: string
                    oneOf:
                    - type: string
                    - type: array
                  max_age:
                    type: string
                  methods:
                    description: StringOrStringList is just what it says on the tin, but note that it will always marshal as a list of strings right now.
                    items:
                      type: string
                    oneOf:
                    - type: string
                    - type: array
                  origins:
                    description: StringOrStringList is just what it says on the tin, but note that it will always marshal as a list of strings right now.
                    items:
                      type: string
                    oneOf:
                    - type: string
                    - type: array
                type: object
              docs:
                description: DocsInfo provides some extra information about the docs for the Mapping (used by the Dev Portal)
                properties:
                  display_name:
                    type: string
                  ignored:
                    type: boolean
                  path:
                    type: string
                  url:
                    type: string
                type: object
              enable_ipv4:
                type: boolean
              enable_ipv6:
                type: boolean
              envoy_override:
                description: UntypedDict is relatively opaque as a Go type, but it preserves its contents in a roundtrippable way.
                type: object
              error_response_overrides:
                description: Error response overrides for this Mapping. Replaces all of the `error_response_overrides` set on the Ambassador module, if any.
                items:
                  description: A response rewrite for an HTTP error response
                  properties:
                    body:
                      description: The new response body
                      properties:
                        content_type:
                          description: The content type to set on the error response body when using text_format or text_format_source. Defaults to 'text/plain'.
                          type: string
                        json_format:
                          additionalProperties:
                            type: string
                          description: 'A JSON response with content-type: application/json. The values can contain format text like in text_format.'
                          type: object
                        text_format:
                          description: A format string representing a text response body. Content-Type can be set using the `content_type` field below.
                          type: string
                        text_format_source:
                          description: A format string sourced from a file on the Ambassador container. Useful for larger response bodies that should not be placed inline in configuration.
                          properties:
                            filename:
                              description: The name of a file on the Ambassador pod that contains a format text string.
                              type: string
                          type: object
                      type: object
                    on_status_code:
                      description: The status code to match on -- not a pointer because it's required.
                      maximum: 599
                      minimum: 400
                      type: integer
                  required:
                  - body
                  - on_status_code
                  type: object
                minItems: 1
                type: array
              grpc:
                type: boolean
              headers:
                additionalProperties:
                  description: BoolOrString is a type that can hold a Boolean or a string.
                  oneOf:
                  - type: string
                  - type: boolean
                type: object
              host:
                description: "Exact match for the hostname of a request if HostRegex is false; regex match for the hostname if HostRegex is true. \n Host specifies both a match for the ':authority' header of a request, as well as a match criterion for Host CRDs: a Mapping that specifies Host will not associate with a Host that doesn't have a matching Hostname."
                type: string
              host_redirect:
                type: boolean
              host_regex:
                type: boolean
              host_rewrite:
                type: string
              idle_timeout_ms:
                type: integer
              keepalive:
                properties:
                  idle_time:
                    type: integer
                  interval:
                    type: integer
                  probes:
                    type: integer
                type: object
              labels:
                additionalProperties:
                  description: A MappingLabelGroupsArray is an array of MappingLabelGroups. I know, complex.
                  items:
                    additionalProperties:
                      description: 'A MappingLabelsArray is the value in the MappingLabelGroup: an array of label specifiers.'
                      items:
                        description: A MappingLabelSpecifier (finally!) defines a single label. There are multiple kinds of label, so this is more complex than we'd like it to be. See the remarks about schema on custom types in `./common.go`.
                      type: array
                    description: 'A MappingLabelGroup is a single element of a MappingLabelGroupsArray: a second map, where the key is a human-readable name that identifies the group.'
                    type: object
                  type: array
                description: A DomainMap is the overall Mapping.spec.Labels type. It maps domains (kind of like namespaces for Mapping labels) to arrays of label groups.
                type: object
              load_balancer:
                properties:
                  cookie:
                    properties:
                      name:
                        type: string
                      path:
                        type: string
                      ttl:
                        type: string
                    required:
                    - name
                    type: object
                  header:
                    type: string
                  policy:
                    enum:
                    - round_robin
                    - ring_hash
                    - maglev
                    - least_request
                    type: string
                  source_ip:
                    type: boolean
                required:
                - policy
                type: object
              method:
                type: string
              method_regex:
                type: boolean
              modules:
                items:
                  description: UntypedDict is relatively opaque as a Go type, but it preserves its contents in a roundtrippable way.
                  type: object
                type: array
              outlier_detection:
                type: string
              path_redirect:
                description: Path replacement to use when generating an HTTP redirect. Used with `host_redirect`.
                type: string
              precedence:
                type: integer
              prefix:
                type: string
              prefix_exact:
                type: boolean
              prefix_redirect:
                description: Prefix rewrite to use when generating an HTTP redirect. Used with `host_redirect`.
                type: string
              prefix_regex:
                type: boolean
              priority:
                type: string
              query_parameters:
                additionalProperties:
                  description: BoolOrString is a type that can hold a Boolean or a string.
                  oneOf:
                  - type: string
                  - type: boolean
                type: object
              redirect_response_code:
                description: The response code to use when generating an HTTP redirect. Defaults to 301. Used with `host_redirect`.
                enum:
                - 301
                - 302
                - 303
                - 307
                - 308
                type: integer
              regex_headers:
                additionalProperties:
                  description: BoolOrString is a type that can hold a Boolean or a string.
                  oneOf:
                  - type: string
                  - type: boolean
                type: object
              regex_query_parameters:
                additionalProperties:
                  description: BoolOrString is a type that can hold a Boolean or a string.
                  oneOf:
                  - type: string
                  - type: boolean
                type: object
              regex_redirect:
                additionalProperties:
                  description: BoolOrString is a type that can hold a Boolean or a string.
                  oneOf:
                  - type: string
                  - type: boolean
                description: Prefix regex rewrite to use when generating an HTTP redirect. Used with `host_redirect`.
                type: object
              regex_rewrite:
                additionalProperties:
                  description: BoolOrString is a type that can hold a Boolean or a string.
                  oneOf:
                  - type: string
                  - type: boolean
                type: object
              remove_request_headers:
                description: StringOrStringList is just what it says on the tin, but note that it will always marshal as a list of strings right now.
                items:
                  type: string
                oneOf:
                - type: string
                - type: array
              remove_response_headers:
                description: StringOrStringList is just what it says on the tin, but note that it will always marshal as a list of strings right now.
                items:
                  type: string
                oneOf:
                - type: string
                - type: array
              resolver:
                type: string
              retry_policy:
                properties:
                  num_retries:
                    type: integer
                  per_try_timeout:
                    type: string
                  retry_on:
                    enum:
                    - 5xx
                    - gateway-error
                    - connect-failure
                    - retriable-4xx
                    - refused-stream
                    - retriable-status-codes
                    type: string
                type: object
              rewrite:
                type: string
              service:
                type: string
              shadow:
                type: boolean
              timeout_ms:
                description: The timeout for requests that use this Mapping. Overrides `cluster_request_timeout_ms` set on the Ambassador Module, if it exists.
                type: integer
              tls:
                description: BoolOrString is a type that can hold a Boolean or a string.
                oneOf:
                - type: string
                - type: boolean
              use_websocket:
                description: 'use_websocket is deprecated, and is equivlaent to setting `allow_upgrade: ["websocket"]`'
                type: boolean
              weight:
                type: integer
            required:
            - prefix
            - service
            type: object
          status:
            description: MappingStatus defines the observed state of Mapping
            properties:
              reason:
                type: string
              state:
                enum:
                - ""
                - Inactive
                - Running
                type: string
            type: object
        type: object
    served: true
    storage: false
  - name: v3alpha1
    schema:
      openAPIV3Schema:
        description: Mapping is the Schema for the mappings API
        properties:
          apiVersion:
            description: 'APIVersion defines the versioned schema of this representation of an object. Servers should convert recognized schemas to the latest internal value, and may reject unrecognized values. More info: https://git.k8s.io/community/contributors/devel/sig-architecture/api-conventions.md#resources'
            type: string
          kind:
            description: 'Kind is a string value representing the REST resource this object represents. Servers may infer this from the endpoint the client submits requests to. Cannot be updated. In CamelCase. More info: https://git.k8s.io/community/contributors/devel/sig-architecture/api-conventions.md#types-kinds'
            type: string
          metadata:
            type: object
          spec:
            description: MappingSpec defines the desired state of Mapping
            properties:
              add_linkerd_headers:
                type: boolean
              add_request_headers:
                additionalProperties:
                  oneOf:
                  - type: string
                  - type: boolean
                  - type: object
                type: object
              add_response_headers:
                additionalProperties:
                  oneOf:
                  - type: string
                  - type: boolean
                  - type: object
                type: object
              allow_upgrade:
                description: "A case-insensitive list of the non-HTTP protocols to allow \"upgrading\" to from HTTP via the \"Connection: upgrade\" mechanism[1].  After the upgrade, Ambassador does not interpret the traffic, and behaves similarly to how it does for TCPMappings. \n [1]: https://tools.ietf.org/html/rfc7230#section-6.7 \n For example, if your upstream service supports WebSockets, you would write \n    allow_upgrade:    - websocket \n Or if your upstream service supports upgrading from HTTP to SPDY (as the Kubernetes apiserver does for `kubectl exec` functionality), you would write \n    allow_upgrade:    - spdy/3.1"
                items:
                  type: string
                type: array
              ambassador_id:
                description: "AmbassadorID declares which Ambassador instances should pay attention to this resource. If no value is provided, the default is: \n    ambassador_id:    - \"default\""
                items:
                  type: string
                type: array
              auth_context_extensions:
                additionalProperties:
                  type: string
                type: object
              auto_host_rewrite:
                type: boolean
              bypass_auth:
                type: boolean
              bypass_error_response_overrides:
                description: If true, bypasses any `error_response_overrides` set on the Ambassador module.
                type: boolean
              case_sensitive:
                type: boolean
              circuit_breakers:
                items:
                  properties:
                    max_connections:
                      type: integer
                    max_pending_requests:
                      type: integer
                    max_requests:
                      type: integer
                    max_retries:
                      type: integer
                    priority:
                      enum:
                      - default
                      - high
                      type: string
                  type: object
                type: array
              cluster_idle_timeout_ms:
                type: integer
              cluster_max_connection_lifetime_ms:
                type: integer
              cluster_tag:
                type: string
              connect_timeout_ms:
                type: integer
              cors:
                properties:
                  credentials:
                    type: boolean
                  exposed_headers:
                    items:
                      type: string
                    type: array
                  headers:
                    items:
                      type: string
                    type: array
                  max_age:
                    type: string
                  methods:
                    items:
                      type: string
                    type: array
                  origins:
                    items:
                      type: string
                    type: array
                type: object
              docs:
                description: DocsInfo provides some extra information about the docs for the Mapping (used by the Dev Portal)
                properties:
                  display_name:
                    type: string
                  ignored:
                    type: boolean
                  path:
                    type: string
                  url:
                    type: string
                type: object
              enable_ipv4:
                type: boolean
              enable_ipv6:
                type: boolean
              envoy_override:
                description: UntypedDict is relatively opaque as a Go type, but it preserves its contents in a roundtrippable way.
                type: object
              error_response_overrides:
                description: Error response overrides for this Mapping. Replaces all of the `error_response_overrides` set on the Ambassador module, if any.
                items:
                  description: A response rewrite for an HTTP error response
                  properties:
                    body:
                      description: The new response body
                      properties:
                        content_type:
                          description: The content type to set on the error response body when using text_format or text_format_source. Defaults to 'text/plain'.
                          type: string
                        json_format:
                          additionalProperties:
                            type: string
                          description: 'A JSON response with content-type: application/json. The values can contain format text like in text_format.'
                          type: object
                        text_format:
                          description: A format string representing a text response body. Content-Type can be set using the `content_type` field below.
                          type: string
                        text_format_source:
                          description: A format string sourced from a file on the Ambassador container. Useful for larger response bodies that should not be placed inline in configuration.
                          properties:
                            filename:
                              description: The name of a file on the Ambassador pod that contains a format text string.
                              type: string
                          type: object
                      type: object
                    on_status_code:
                      description: The status code to match on -- not a pointer because it's required.
                      maximum: 599
                      minimum: 400
                      type: integer
                  required:
                  - body
                  - on_status_code
                  type: object
                minItems: 1
                type: array
              grpc:
                type: boolean
              headers:
                additionalProperties:
                  description: BoolOrString is a type that can hold a Boolean or a string.
                  oneOf:
                  - type: string
                  - type: boolean
                type: object
              host:
                description: "Exact match for the hostname of a request if HostRegex is false; regex match for the hostname if HostRegex is true. \n Host specifies both a match for the ':authority' header of a request, as well as a match criterion for Host CRDs: a Mapping that specifies Host will not associate with a Host that doesn't have a matching Hostname. \n If both Host and Hostname are set, an error is logged, Host is ignored, and Hostname is used."
                type: string
              host_redirect:
                type: boolean
              host_regex:
                type: boolean
              host_rewrite:
                type: string
              hostname:
                description: "Glob match for the hostname of a request. Ignores HostRegex. \n Hostname specifies both a match for the ':authority' header of a request, as well as a match criterion for Host CRDs: a Mapping that specifies Hostname will not associate with a Host that doesn't have a matching Hostname. \n If both Host and Hostname are set, an error is logged, Host is ignored, and Hostname is used."
                type: string
              idle_timeout_ms:
                type: integer
              keepalive:
                properties:
                  idle_time:
                    type: integer
                  interval:
                    type: integer
                  probes:
                    type: integer
                type: object
              labels:
                additionalProperties:
                  description: A MappingLabelGroupsArray is an array of MappingLabelGroups. I know, complex.
                  items:
                    additionalProperties:
                      description: 'A MappingLabelsArray is the value in the MappingLabelGroup: an array of label specifiers.'
                      items:
                        description: A MappingLabelSpecifier (finally!) defines a single label. There are multiple kinds of label, so this is more complex than we'd like it to be. See the remarks about schema on custom types in `./common.go`.
                      type: array
                    description: 'A MappingLabelGroup is a single element of a MappingLabelGroupsArray: a second map, where the key is a human-readable name that identifies the group.'
                    type: object
                  type: array
                description: A DomainMap is the overall Mapping.spec.Labels type. It maps domains (kind of like namespaces for Mapping labels) to arrays of label groups.
                type: object
              load_balancer:
                properties:
                  cookie:
                    properties:
                      name:
                        type: string
                      path:
                        type: string
                      ttl:
                        type: string
                    required:
                    - name
                    type: object
                  header:
                    type: string
                  policy:
                    enum:
                    - round_robin
                    - ring_hash
                    - maglev
                    - least_request
                    type: string
                  source_ip:
                    type: boolean
                required:
                - policy
                type: object
              method:
                type: string
              method_regex:
                type: boolean
              modules:
                items:
                  description: UntypedDict is relatively opaque as a Go type, but it preserves its contents in a roundtrippable way.
                  type: object
                type: array
              outlier_detection:
                type: string
              path_redirect:
                description: Path replacement to use when generating an HTTP redirect. Used with `host_redirect`.
                type: string
              precedence:
                type: integer
              prefix:
                type: string
              prefix_exact:
                type: boolean
              prefix_redirect:
                description: Prefix rewrite to use when generating an HTTP redirect. Used with `host_redirect`.
                type: string
              prefix_regex:
                type: boolean
              priority:
                type: string
              query_parameters:
                additionalProperties:
                  description: BoolOrString is a type that can hold a Boolean or a string.
                  oneOf:
                  - type: string
                  - type: boolean
                type: object
              redirect_response_code:
                description: The response code to use when generating an HTTP redirect. Defaults to 301. Used with `host_redirect`.
                enum:
                - 301
                - 302
                - 303
                - 307
                - 308
                type: integer
              regex_headers:
                additionalProperties:
                  description: BoolOrString is a type that can hold a Boolean or a string.
                  oneOf:
                  - type: string
                  - type: boolean
                type: object
              regex_query_parameters:
                additionalProperties:
                  description: BoolOrString is a type that can hold a Boolean or a string.
                  oneOf:
                  - type: string
                  - type: boolean
                type: object
              regex_redirect:
                additionalProperties:
                  description: BoolOrString is a type that can hold a Boolean or a string.
                  oneOf:
                  - type: string
                  - type: boolean
                description: Prefix regex rewrite to use when generating an HTTP redirect. Used with `host_redirect`.
                type: object
              regex_rewrite:
                additionalProperties:
                  description: BoolOrString is a type that can hold a Boolean or a string.
                  oneOf:
                  - type: string
                  - type: boolean
                type: object
              remove_request_headers:
                items:
                  type: string
                type: array
              remove_response_headers:
                items:
                  type: string
                type: array
              resolver:
                type: string
              retry_policy:
                properties:
                  num_retries:
                    type: integer
                  per_try_timeout:
                    type: string
                  retry_on:
                    enum:
                    - 5xx
                    - gateway-error
                    - connect-failure
                    - retriable-4xx
                    - refused-stream
                    - retriable-status-codes
                    type: string
                type: object
              rewrite:
                type: string
              service:
                type: string
              shadow:
                type: boolean
              stats_name:
                type: string
              timeout_ms:
                description: The timeout for requests that use this Mapping. Overrides `cluster_request_timeout_ms` set on the Ambassador Module, if it exists.
                type: integer
              tls:
                description: BoolOrString is a type that can hold a Boolean or a string.
                oneOf:
                - type: string
                - type: boolean
              use_websocket:
                description: 'use_websocket is deprecated, and is equivlaent to setting `allow_upgrade: ["websocket"]`'
                type: boolean
              weight:
                type: integer
            required:
            - prefix
            - service
            type: object
          status:
            description: MappingStatus defines the observed state of Mapping
            properties:
              reason:
                type: string
              state:
                enum:
                - ""
                - Inactive
                - Running
                type: string
            type: object
        type: object
    served: true
    storage: true
---
apiVersion: apiextensions.k8s.io/v1beta1
kind: CustomResourceDefinition
metadata:
  annotations:
    controller-gen.kubebuilder.io/version: v0.4.1
  labels:
    app.kubernetes.io/name: ambassador
    product: aes
  name: modules.getambassador.io
spec:
  group: getambassador.io
  names:
    categories:
    - ambassador-crds
    kind: Module
    listKind: ModuleList
    plural: modules
    singular: module
  scope: Namespaced
  version: v2
  versions:
  - name: v2
    schema:
      openAPIV3Schema:
        description: "A Module defines system-wide configuration.  The type of module is controlled by the .metadata.name; valid names are \"ambassador\" or \"tls\". \n https://www.getambassador.io/docs/edge-stack/latest/topics/running/ambassador/#the-ambassador-module https://www.getambassador.io/docs/edge-stack/latest/topics/running/tls/#tls-module-deprecated"
        properties:
          apiVersion:
            description: 'APIVersion defines the versioned schema of this representation of an object. Servers should convert recognized schemas to the latest internal value, and may reject unrecognized values. More info: https://git.k8s.io/community/contributors/devel/sig-architecture/api-conventions.md#resources'
            type: string
          kind:
            description: 'Kind is a string value representing the REST resource this object represents. Servers may infer this from the endpoint the client submits requests to. Cannot be updated. In CamelCase. More info: https://git.k8s.io/community/contributors/devel/sig-architecture/api-conventions.md#types-kinds'
            type: string
          metadata:
            type: object
          spec:
            properties:
              ambassador_id:
                description: "AmbassadorID declares which Ambassador instances should pay attention to this resource.  May either be a string or a list of strings.  If no value is provided, the default is: \n    ambassador_id:    - \"default\""
                items:
                  type: string
                oneOf:
                - type: string
                - type: array
              config:
                description: UntypedDict is relatively opaque as a Go type, but it preserves its contents in a roundtrippable way.
                type: object
            type: object
        type: object
    served: true
    storage: false
  - name: v3alpha1
    schema:
      openAPIV3Schema:
        description: "A Module defines system-wide configuration.  The type of module is controlled by the .metadata.name; valid names are \"ambassador\" or \"tls\". \n https://www.getambassador.io/docs/edge-stack/latest/topics/running/ambassador/#the-ambassador-module https://www.getambassador.io/docs/edge-stack/latest/topics/running/tls/#tls-module-deprecated"
        properties:
          apiVersion:
            description: 'APIVersion defines the versioned schema of this representation of an object. Servers should convert recognized schemas to the latest internal value, and may reject unrecognized values. More info: https://git.k8s.io/community/contributors/devel/sig-architecture/api-conventions.md#resources'
            type: string
          kind:
            description: 'Kind is a string value representing the REST resource this object represents. Servers may infer this from the endpoint the client submits requests to. Cannot be updated. In CamelCase. More info: https://git.k8s.io/community/contributors/devel/sig-architecture/api-conventions.md#types-kinds'
            type: string
          metadata:
            type: object
          spec:
            properties:
              ambassador_id:
                description: "AmbassadorID declares which Ambassador instances should pay attention to this resource. If no value is provided, the default is: \n    ambassador_id:    - \"default\""
                items:
                  type: string
                type: array
              config:
                description: UntypedDict is relatively opaque as a Go type, but it preserves its contents in a roundtrippable way.
                type: object
            type: object
        type: object
    served: true
    storage: true
---
apiVersion: apiextensions.k8s.io/v1beta1
kind: CustomResourceDefinition
metadata:
  annotations:
    controller-gen.kubebuilder.io/version: v0.4.1
  labels:
    app.kubernetes.io/name: ambassador
    product: aes
  name: ratelimitservices.getambassador.io
spec:
  group: getambassador.io
  names:
    categories:
    - ambassador-crds
    kind: RateLimitService
    listKind: RateLimitServiceList
    plural: ratelimitservices
    singular: ratelimitservice
  scope: Namespaced
  version: v2
  versions:
  - name: v2
    schema:
      openAPIV3Schema:
        description: RateLimitService is the Schema for the ratelimitservices API
        properties:
          apiVersion:
            description: 'APIVersion defines the versioned schema of this representation of an object. Servers should convert recognized schemas to the latest internal value, and may reject unrecognized values. More info: https://git.k8s.io/community/contributors/devel/sig-architecture/api-conventions.md#resources'
            type: string
          kind:
            description: 'Kind is a string value representing the REST resource this object represents. Servers may infer this from the endpoint the client submits requests to. Cannot be updated. In CamelCase. More info: https://git.k8s.io/community/contributors/devel/sig-architecture/api-conventions.md#types-kinds'
            type: string
          metadata:
            type: object
          spec:
            description: RateLimitServiceSpec defines the desired state of RateLimitService
            properties:
              ambassador_id:
                description: Common to all Ambassador objects.
                items:
                  type: string
                oneOf:
                - type: string
                - type: array
              domain:
                type: string
              protocol_version:
                enum:
                - v2
                - v3
                type: string
              service:
                type: string
<<<<<<< HEAD
              timeout_ms:
                type: integer
              tls:
=======
              type: object
            auto_host_rewrite:
              type: boolean
            bypass_auth:
              type: boolean
            bypass_error_response_overrides:
              description: If true, bypasses any `error_response_overrides` set on the Ambassador module.
              type: boolean
            case_sensitive:
              type: boolean
            circuit_breakers:
              items:
                properties:
                  max_connections:
                    type: integer
                  max_pending_requests:
                    type: integer
                  max_requests:
                    type: integer
                  max_retries:
                    type: integer
                  priority:
                    enum:
                    - default
                    - high
                    type: string
                type: object
              type: array
            cluster_idle_timeout_ms:
              type: integer
            cluster_max_connection_lifetime_ms:
              type: integer
            cluster_tag:
              type: string
            connect_timeout_ms:
              type: integer
            cors:
              properties:
                credentials:
                  type: boolean
                exposed_headers:
                  items:
                    type: string
                  type: array
                headers:
                  items:
                    type: string
                  type: array
                max_age:
                  type: string
                methods:
                  items:
                    type: string
                  type: array
                origins:
                  items:
                    type: string
                  type: array
              type: object
            docs:
              description: DocsInfo provides some extra information about the docs for the AmbassadorMapping. Docs is used by both the agent and the DevPortal.
              properties:
                display_name:
                  type: string
                ignored:
                  type: boolean
                path:
                  type: string
                url:
                  type: string
              type: object
            enable_ipv4:
              type: boolean
            enable_ipv6:
              type: boolean
            envoy_override:
              description: UntypedDict is relatively opaque as a Go type, but it preserves its contents in a roundtrippable way.
              type: object
            error_response_overrides:
              description: Error response overrides for this AmbassadorMapping. Replaces all of the `error_response_overrides` set on the Ambassador module, if any.
              items:
                description: A response rewrite for an HTTP error response
                properties:
                  body:
                    description: The new response body
                    properties:
                      content_type:
                        description: The content type to set on the error response body when using text_format or text_format_source. Defaults to 'text/plain'.
                        type: string
                      json_format:
                        additionalProperties:
                          type: string
                        description: 'A JSON response with content-type: application/json. The values can contain format text like in text_format.'
                        type: object
                      text_format:
                        description: A format string representing a text response body. Content-Type can be set using the `content_type` field below.
                        type: string
                      text_format_source:
                        description: A format string sourced from a file on the Ambassador container. Useful for larger response bodies that should not be placed inline in configuration.
                        properties:
                          filename:
                            description: The name of a file on the Ambassador pod that contains a format text string.
                            type: string
                        type: object
                    type: object
                  on_status_code:
                    description: The status code to match on -- not a pointer because it's required.
                    maximum: 599
                    minimum: 400
                    type: integer
                required:
                - body
                - on_status_code
                type: object
              minItems: 1
              type: array
            grpc:
              type: boolean
            headers:
              additionalProperties:
>>>>>>> c6d38bd8
                description: BoolOrString is a type that can hold a Boolean or a string.
                oneOf:
                - type: string
                - type: boolean
            required:
            - service
            type: object
        type: object
    served: true
    storage: false
  - name: v3alpha1
    schema:
      openAPIV3Schema:
        description: RateLimitService is the Schema for the ratelimitservices API
        properties:
          apiVersion:
            description: 'APIVersion defines the versioned schema of this representation of an object. Servers should convert recognized schemas to the latest internal value, and may reject unrecognized values. More info: https://git.k8s.io/community/contributors/devel/sig-architecture/api-conventions.md#resources'
            type: string
          kind:
            description: 'Kind is a string value representing the REST resource this object represents. Servers may infer this from the endpoint the client submits requests to. Cannot be updated. In CamelCase. More info: https://git.k8s.io/community/contributors/devel/sig-architecture/api-conventions.md#types-kinds'
            type: string
          metadata:
            type: object
          spec:
            description: RateLimitServiceSpec defines the desired state of RateLimitService
            properties:
              ambassador_id:
                description: Common to all Ambassador objects.
                items:
                  type: string
                type: array
              domain:
                type: string
              protocol_version:
                enum:
                - v2
                - v3
                type: string
              service:
                type: string
              stats_name:
                type: string
              timeout_ms:
                type: integer
              tls:
                description: BoolOrString is a type that can hold a Boolean or a string.
                oneOf:
                - type: string
                - type: boolean
            required:
            - service
            type: object
        type: object
    served: true
    storage: true
---
apiVersion: apiextensions.k8s.io/v1beta1
kind: CustomResourceDefinition
metadata:
  annotations:
    controller-gen.kubebuilder.io/version: v0.4.1
  labels:
    app.kubernetes.io/name: ambassador
    product: aes
  name: tcpmappings.getambassador.io
spec:
  group: getambassador.io
  names:
    categories:
    - ambassador-crds
    kind: TCPMapping
    listKind: TCPMappingList
    plural: tcpmappings
    singular: tcpmapping
  scope: Namespaced
  version: v2
  versions:
  - name: v2
    schema:
      openAPIV3Schema:
        description: TCPMapping is the Schema for the tcpmappings API
        properties:
          apiVersion:
            description: 'APIVersion defines the versioned schema of this representation of an object. Servers should convert recognized schemas to the latest internal value, and may reject unrecognized values. More info: https://git.k8s.io/community/contributors/devel/sig-architecture/api-conventions.md#resources'
            type: string
          kind:
            description: 'Kind is a string value representing the REST resource this object represents. Servers may infer this from the endpoint the client submits requests to. Cannot be updated. In CamelCase. More info: https://git.k8s.io/community/contributors/devel/sig-architecture/api-conventions.md#types-kinds'
            type: string
          metadata:
            type: object
          spec:
            description: TCPMappingSpec defines the desired state of TCPMapping
            properties:
              address:
                type: string
              ambassador_id:
                description: "AmbassadorID declares which Ambassador instances should pay attention to this resource.  May either be a string or a list of strings.  If no value is provided, the default is: \n    ambassador_id:    - \"default\""
                items:
                  type: string
                oneOf:
                - type: string
                - type: array
              circuit_breakers:
                items:
                  properties:
                    max_connections:
                      type: integer
                    max_pending_requests:
                      type: integer
                    max_requests:
                      type: integer
                    max_retries:
                      type: integer
                    priority:
                      enum:
                      - default
                      - high
                      type: string
                  type: object
                type: array
              cluster_tag:
                type: string
              enable_ipv4:
                type: boolean
              enable_ipv6:
                type: boolean
              host:
                type: string
              idle_timeout_ms:
                description: 'FIXME(lukeshu): Surely this should be an ''int''?'
                type: string
              port:
                description: Port isn't a pointer because it's required.
                type: integer
              resolver:
                type: string
              service:
                type: string
              tls:
                description: BoolOrString is a type that can hold a Boolean or a string.
                oneOf:
                - type: string
                - type: boolean
              weight:
                type: integer
            required:
            - port
            - service
            type: object
        type: object
    served: true
    storage: false
  - name: v3alpha1
    schema:
      openAPIV3Schema:
        description: TCPMapping is the Schema for the tcpmappings API
        properties:
          apiVersion:
            description: 'APIVersion defines the versioned schema of this representation of an object. Servers should convert recognized schemas to the latest internal value, and may reject unrecognized values. More info: https://git.k8s.io/community/contributors/devel/sig-architecture/api-conventions.md#resources'
            type: string
          kind:
            description: 'Kind is a string value representing the REST resource this object represents. Servers may infer this from the endpoint the client submits requests to. Cannot be updated. In CamelCase. More info: https://git.k8s.io/community/contributors/devel/sig-architecture/api-conventions.md#types-kinds'
            type: string
          metadata:
            type: object
          spec:
            description: TCPMappingSpec defines the desired state of TCPMapping
            properties:
              address:
                type: string
              ambassador_id:
                description: "AmbassadorID declares which Ambassador instances should pay attention to this resource. If no value is provided, the default is: \n    ambassador_id:    - \"default\""
                items:
                  type: string
                type: array
              circuit_breakers:
                items:
                  properties:
                    max_connections:
                      type: integer
                    max_pending_requests:
                      type: integer
                    max_requests:
                      type: integer
                    max_retries:
                      type: integer
                    priority:
                      enum:
                      - default
                      - high
                      type: string
                  type: object
                type: array
              cluster_tag:
                type: string
              enable_ipv4:
                type: boolean
              enable_ipv6:
                type: boolean
              host:
                type: string
              idle_timeout_ms:
                description: 'FIXME(lukeshu): Surely this should be an ''int''?'
                type: string
              port:
                description: Port isn't a pointer because it's required.
                type: integer
              resolver:
                type: string
              service:
                type: string
              stats_name:
                type: string
              tls:
                description: BoolOrString is a type that can hold a Boolean or a string.
                oneOf:
                - type: string
                - type: boolean
              weight:
                type: integer
            required:
            - port
            - service
            type: object
        type: object
    served: true
    storage: true
---
apiVersion: apiextensions.k8s.io/v1beta1
kind: CustomResourceDefinition
metadata:
  annotations:
    controller-gen.kubebuilder.io/version: v0.4.1
  labels:
    app.kubernetes.io/name: ambassador
    product: aes
  name: tlscontexts.getambassador.io
spec:
  group: getambassador.io
  names:
    categories:
    - ambassador-crds
    kind: TLSContext
    listKind: TLSContextList
    plural: tlscontexts
    singular: tlscontext
  scope: Namespaced
  version: v2
  versions:
  - name: v2
    schema:
      openAPIV3Schema:
        description: TLSContext is the Schema for the tlscontexts API
        properties:
          apiVersion:
            description: 'APIVersion defines the versioned schema of this representation of an object. Servers should convert recognized schemas to the latest internal value, and may reject unrecognized values. More info: https://git.k8s.io/community/contributors/devel/sig-architecture/api-conventions.md#resources'
            type: string
          kind:
            description: 'Kind is a string value representing the REST resource this object represents. Servers may infer this from the endpoint the client submits requests to. Cannot be updated. In CamelCase. More info: https://git.k8s.io/community/contributors/devel/sig-architecture/api-conventions.md#types-kinds'
            type: string
          metadata:
            type: object
          spec:
            description: TLSContextSpec defines the desired state of TLSContext
            properties:
              alpn_protocols:
                type: string
              ambassador_id:
                description: "AmbassadorID declares which Ambassador instances should pay attention to this resource.  May either be a string or a list of strings.  If no value is provided, the default is: \n    ambassador_id:    - \"default\""
                items:
                  type: string
                oneOf:
                - type: string
                - type: array
              ca_secret:
                type: string
              cacert_chain_file:
                type: string
              cert_chain_file:
                type: string
              cert_required:
                type: boolean
              cipher_suites:
                items:
                  type: string
                type: array
              ecdh_curves:
                items:
                  type: string
                type: array
              hosts:
                items:
                  type: string
                type: array
              max_tls_version:
                enum:
                - v1.0
                - v1.1
                - v1.2
                - v1.3
                type: string
              min_tls_version:
                enum:
                - v1.0
                - v1.1
                - v1.2
                - v1.3
                type: string
              private_key_file:
                type: string
              redirect_cleartext_from:
                type: integer
              secret:
                type: string
              secret_namespacing:
                type: boolean
              sni:
                type: string
            type: object
        type: object
    served: true
    storage: false
  - name: v3alpha1
    schema:
      openAPIV3Schema:
        description: TLSContext is the Schema for the tlscontexts API
        properties:
          apiVersion:
            description: 'APIVersion defines the versioned schema of this representation of an object. Servers should convert recognized schemas to the latest internal value, and may reject unrecognized values. More info: https://git.k8s.io/community/contributors/devel/sig-architecture/api-conventions.md#resources'
            type: string
          kind:
            description: 'Kind is a string value representing the REST resource this object represents. Servers may infer this from the endpoint the client submits requests to. Cannot be updated. In CamelCase. More info: https://git.k8s.io/community/contributors/devel/sig-architecture/api-conventions.md#types-kinds'
            type: string
          metadata:
            type: object
          spec:
            description: TLSContextSpec defines the desired state of TLSContext
            properties:
              alpn_protocols:
                type: string
              ambassador_id:
                description: "AmbassadorID declares which Ambassador instances should pay attention to this resource. If no value is provided, the default is: \n    ambassador_id:    - \"default\""
                items:
                  type: string
                type: array
              ca_secret:
                type: string
              cacert_chain_file:
                type: string
              cert_chain_file:
                type: string
              cert_required:
                type: boolean
              cipher_suites:
                items:
                  type: string
                type: array
              ecdh_curves:
                items:
                  type: string
                type: array
              hosts:
                items:
                  type: string
                type: array
              max_tls_version:
                enum:
                - v1.0
                - v1.1
                - v1.2
                - v1.3
                type: string
              min_tls_version:
                enum:
                - v1.0
                - v1.1
                - v1.2
                - v1.3
                type: string
              private_key_file:
                type: string
              redirect_cleartext_from:
                type: integer
              secret:
                type: string
              secret_namespacing:
                type: boolean
              sni:
                type: string
            type: object
        type: object
    served: true
    storage: true
---
apiVersion: apiextensions.k8s.io/v1beta1
kind: CustomResourceDefinition
metadata:
  annotations:
    controller-gen.kubebuilder.io/version: v0.4.1
  labels:
    app.kubernetes.io/name: ambassador
    product: aes
  name: tracingservices.getambassador.io
spec:
  group: getambassador.io
  names:
    categories:
    - ambassador-crds
    kind: TracingService
    listKind: TracingServiceList
    plural: tracingservices
    singular: tracingservice
  scope: Namespaced
  version: v2
  versions:
  - name: v2
    schema:
      openAPIV3Schema:
        description: TracingService is the Schema for the tracingservices API
        properties:
          apiVersion:
            description: 'APIVersion defines the versioned schema of this representation of an object. Servers should convert recognized schemas to the latest internal value, and may reject unrecognized values. More info: https://git.k8s.io/community/contributors/devel/sig-architecture/api-conventions.md#resources'
            type: string
          kind:
            description: 'Kind is a string value representing the REST resource this object represents. Servers may infer this from the endpoint the client submits requests to. Cannot be updated. In CamelCase. More info: https://git.k8s.io/community/contributors/devel/sig-architecture/api-conventions.md#types-kinds'
            type: string
          metadata:
            type: object
          spec:
            description: TracingServiceSpec defines the desired state of TracingService
            properties:
              ambassador_id:
                description: "AmbassadorID declares which Ambassador instances should pay attention to this resource.  May either be a string or a list of strings.  If no value is provided, the default is: \n    ambassador_id:    - \"default\""
                items:
                  type: string
                oneOf:
                - type: string
                - type: array
              config:
                properties:
                  access_token_file:
                    type: string
                  collector_cluster:
                    type: string
                  collector_endpoint:
                    type: string
                  collector_endpoint_version:
                    enum:
                    - HTTP_JSON_V1
                    - HTTP_JSON
                    - HTTP_PROTO
                    type: string
                  collector_hostname:
                    type: string
                  service_name:
                    type: string
                  shared_span_context:
                    type: boolean
                  trace_id_128bit:
                    type: boolean
                type: object
              driver:
                enum:
                - lightstep
                - zipkin
                - datadog
                type: string
              sampling:
                properties:
                  client:
                    type: integer
                  overall:
                    type: integer
                  random:
                    type: integer
                type: object
              service:
                type: string
              tag_headers:
                items:
                  type: string
                type: array
            required:
            - driver
            - service
            type: object
        type: object
    served: true
    storage: false
  - name: v3alpha1
    schema:
      openAPIV3Schema:
        description: TracingService is the Schema for the tracingservices API
        properties:
          apiVersion:
            description: 'APIVersion defines the versioned schema of this representation of an object. Servers should convert recognized schemas to the latest internal value, and may reject unrecognized values. More info: https://git.k8s.io/community/contributors/devel/sig-architecture/api-conventions.md#resources'
            type: string
          kind:
            description: 'Kind is a string value representing the REST resource this object represents. Servers may infer this from the endpoint the client submits requests to. Cannot be updated. In CamelCase. More info: https://git.k8s.io/community/contributors/devel/sig-architecture/api-conventions.md#types-kinds'
            type: string
          metadata:
            type: object
          spec:
            description: TracingServiceSpec defines the desired state of TracingService
            properties:
              ambassador_id:
                description: "AmbassadorID declares which Ambassador instances should pay attention to this resource. If no value is provided, the default is: \n    ambassador_id:    - \"default\""
                items:
                  type: string
                type: array
              config:
                properties:
                  access_token_file:
                    type: string
                  collector_cluster:
                    type: string
                  collector_endpoint:
                    type: string
                  collector_endpoint_version:
                    enum:
                    - HTTP_JSON_V1
                    - HTTP_JSON
                    - HTTP_PROTO
                    type: string
                  collector_hostname:
                    type: string
                  service_name:
                    type: string
                  shared_span_context:
                    type: boolean
                  trace_id_128bit:
                    type: boolean
                type: object
              driver:
                enum:
                - lightstep
                - zipkin
                - datadog
                type: string
              sampling:
                properties:
                  client:
                    type: integer
                  overall:
                    type: integer
                  random:
                    type: integer
                type: object
              service:
                type: string
              stats_name:
                type: string
              tag_headers:
                items:
                  type: string
                type: array
            required:
            - driver
            - service
            type: object
        type: object
    served: true
    storage: true<|MERGE_RESOLUTION|>--- conflicted
+++ resolved
@@ -1886,7 +1886,7 @@
                     type: array
                 type: object
               docs:
-                description: DocsInfo provides some extra information about the docs for the Mapping (used by the Dev Portal)
+                description: DocsInfo provides some extra information about the docs for the Mapping. Docs is used by both the agent and the DevPortal.
                 properties:
                   display_name:
                     type: string
@@ -2285,132 +2285,9 @@
                 type: string
               service:
                 type: string
-<<<<<<< HEAD
               timeout_ms:
                 type: integer
               tls:
-=======
-              type: object
-            auto_host_rewrite:
-              type: boolean
-            bypass_auth:
-              type: boolean
-            bypass_error_response_overrides:
-              description: If true, bypasses any `error_response_overrides` set on the Ambassador module.
-              type: boolean
-            case_sensitive:
-              type: boolean
-            circuit_breakers:
-              items:
-                properties:
-                  max_connections:
-                    type: integer
-                  max_pending_requests:
-                    type: integer
-                  max_requests:
-                    type: integer
-                  max_retries:
-                    type: integer
-                  priority:
-                    enum:
-                    - default
-                    - high
-                    type: string
-                type: object
-              type: array
-            cluster_idle_timeout_ms:
-              type: integer
-            cluster_max_connection_lifetime_ms:
-              type: integer
-            cluster_tag:
-              type: string
-            connect_timeout_ms:
-              type: integer
-            cors:
-              properties:
-                credentials:
-                  type: boolean
-                exposed_headers:
-                  items:
-                    type: string
-                  type: array
-                headers:
-                  items:
-                    type: string
-                  type: array
-                max_age:
-                  type: string
-                methods:
-                  items:
-                    type: string
-                  type: array
-                origins:
-                  items:
-                    type: string
-                  type: array
-              type: object
-            docs:
-              description: DocsInfo provides some extra information about the docs for the AmbassadorMapping. Docs is used by both the agent and the DevPortal.
-              properties:
-                display_name:
-                  type: string
-                ignored:
-                  type: boolean
-                path:
-                  type: string
-                url:
-                  type: string
-              type: object
-            enable_ipv4:
-              type: boolean
-            enable_ipv6:
-              type: boolean
-            envoy_override:
-              description: UntypedDict is relatively opaque as a Go type, but it preserves its contents in a roundtrippable way.
-              type: object
-            error_response_overrides:
-              description: Error response overrides for this AmbassadorMapping. Replaces all of the `error_response_overrides` set on the Ambassador module, if any.
-              items:
-                description: A response rewrite for an HTTP error response
-                properties:
-                  body:
-                    description: The new response body
-                    properties:
-                      content_type:
-                        description: The content type to set on the error response body when using text_format or text_format_source. Defaults to 'text/plain'.
-                        type: string
-                      json_format:
-                        additionalProperties:
-                          type: string
-                        description: 'A JSON response with content-type: application/json. The values can contain format text like in text_format.'
-                        type: object
-                      text_format:
-                        description: A format string representing a text response body. Content-Type can be set using the `content_type` field below.
-                        type: string
-                      text_format_source:
-                        description: A format string sourced from a file on the Ambassador container. Useful for larger response bodies that should not be placed inline in configuration.
-                        properties:
-                          filename:
-                            description: The name of a file on the Ambassador pod that contains a format text string.
-                            type: string
-                        type: object
-                    type: object
-                  on_status_code:
-                    description: The status code to match on -- not a pointer because it's required.
-                    maximum: 599
-                    minimum: 400
-                    type: integer
-                required:
-                - body
-                - on_status_code
-                type: object
-              minItems: 1
-              type: array
-            grpc:
-              type: boolean
-            headers:
-              additionalProperties:
->>>>>>> c6d38bd8
                 description: BoolOrString is a type that can hold a Boolean or a string.
                 oneOf:
                 - type: string
