--- conflicted
+++ resolved
@@ -8,19 +8,12 @@
 	"github.com/stretchr/testify/assert"
 	"github.com/stretchr/testify/require"
 
-<<<<<<< HEAD
-	amb "github.com/datawire/ambassador/pkg/api/getambassador.io/v2"
-	"github.com/datawire/ambassador/pkg/consulwatch"
-	"github.com/datawire/ambassador/pkg/kates"
-	snapshotTypes "github.com/datawire/ambassador/pkg/snapshot/v1"
-=======
 	amb "github.com/datawire/ambassador/v2/pkg/api/getambassador.io/v3alpha1"
 	"github.com/datawire/ambassador/v2/pkg/consulwatch"
 	"github.com/datawire/ambassador/v2/pkg/kates"
 	snapshotTypes "github.com/datawire/ambassador/v2/pkg/snapshot/v1"
 	"github.com/datawire/dlib/dgroup"
 	"github.com/datawire/dlib/dlog"
->>>>>>> 933baf8e
 )
 
 const manifests = `
@@ -153,18 +146,10 @@
 	require.NoError(t, err)
 
 	for _, obj := range objs {
-<<<<<<< HEAD
-		newobj, err := snapshotTypes.ConvertAnnotation(ctx, parent, obj.(*kates.Unstructured))
-		if !assert.NoError(t, err) {
-			continue
-		}
-		newobj.SetNamespace("default")
-=======
 		newobj, err := snapshotTypes.ValidateAndConvertObject(ctx, obj)
 		if !assert.NoError(t, err) {
 			continue
 		}
->>>>>>> 933baf8e
 		switch o := newobj.(type) {
 		case *amb.ConsulResolver:
 			resolvers = append(resolvers, o)
