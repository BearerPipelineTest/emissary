The Go module "github.com/datawire/ambassador" incorporates the following
Free and Open Source software:

    Name                                                           Version                                                     License(s)
    ----                                                           -------                                                     ----------
    the Go language standard library ("std")                       v1.15                                                       3-clause BSD license
    cloud.google.com/go                                            v0.54.0                                                     Apache License 2.0
    git.lukeshu.com/go/libsystemd                                  v0.5.3                                                      Apache License 2.0
    github.com/Azure/go-ansiterm                                   v0.0.0-20170929234023-d6e3b3328b78                          MIT license
    github.com/Azure/go-autorest                                   v14.2.0+incompatible                                        Apache License 2.0
    github.com/Azure/go-autorest/autorest                          v0.11.1                                                     Apache License 2.0
    github.com/Azure/go-autorest/autorest/adal                     v0.9.5                                                      Apache License 2.0
    github.com/Azure/go-autorest/autorest/date                     v0.3.0                                                      Apache License 2.0
    github.com/Azure/go-autorest/logger                            v0.2.0                                                      Apache License 2.0
    github.com/Azure/go-autorest/tracing                           v0.6.0                                                      Apache License 2.0
    github.com/BurntSushi/toml                                     v0.3.1                                                      MIT license
    github.com/MakeNowJust/heredoc                                 v0.0.0-20170808103936-bb23615498cd                          MIT license
    github.com/Masterminds/goutils                                 v1.1.1                                                      Apache License 2.0
    github.com/Masterminds/semver                                  v1.4.2                                                      MIT license
    github.com/Masterminds/semver/v3                               v3.1.1                                                      MIT license
    github.com/Masterminds/sprig                                   v2.17.1+incompatible                                        MIT license
    github.com/Masterminds/sprig/v3                                v3.2.2                                                      MIT license
    github.com/Masterminds/squirrel                                v1.5.0                                                      MIT license
    github.com/Microsoft/go-winio                                  v0.4.16                                                     MIT license
    github.com/Microsoft/hcsshim                                   v0.8.14                                                     MIT license
    github.com/PuerkitoBio/purell                                  v1.1.1                                                      3-clause BSD license
    github.com/PuerkitoBio/urlesc                                  v0.0.0-20170810143723-de5bf2ad4578                          3-clause BSD license
    github.com/andybalholm/brotli                                  v0.0.0-20190621154722-5f990b63d2d6                          MIT license
    github.com/aokoli/goutils                                      v1.1.0                                                      Apache License 2.0
    github.com/armon/go-metrics                                    v0.0.0-20180917152333-f0300d1749da                          MIT license
    github.com/asaskevich/govalidator                              v0.0.0-20200428143746-21a406dcc535                          MIT license
    github.com/beorn7/perks                                        v1.0.1                                                      MIT license
    github.com/blang/semver                                        v3.5.1+incompatible                                         MIT license
    github.com/census-instrumentation/opencensus-proto             v0.2.1                                                      Apache License 2.0
    github.com/cespare/xxhash/v2                                   v2.1.1                                                      MIT license
    github.com/cncf/udpa/go                                        v0.0.0-20200629203442-efcf912fb354                          Apache License 2.0
    github.com/containerd/cgroups                                  v0.0.0-20200531161412-0dbf7f05ba59                          Apache License 2.0
    github.com/containerd/containerd                               v1.4.3                                                      Apache License 2.0
    github.com/containerd/continuity                               v0.0.0-20201208142359-180525291bb7                          Apache License 2.0
    github.com/cyphar/filepath-securejoin                          v0.2.2                                                      3-clause BSD license
    github.com/datawire/dlib                                       v1.2.0                                                      Apache License 2.0
    github.com/datawire/pf                                         v0.0.0-20180510150411-31a823f9495a                          2-clause BSD license
    github.com/davecgh/go-spew                                     v1.1.1                                                      ISC license
    github.com/deislabs/oras                                       v0.10.0                                                     MIT license
    github.com/dgrijalva/jwt-go                                    v3.2.0+incompatible                                         MIT license
    github.com/docker/cli                                          v20.10.3+incompatible                                       Apache License 2.0
    github.com/docker/distribution                                 v0.0.0-20191216044856-a8371794149d                          Apache License 2.0
    github.com/moby/moby (modified from github.com/docker/docker)  v17.12.0-ce-rc1.0.20200618181300-9dc6525e6118+incompatible  Apache License 2.0
    github.com/docker/docker-credential-helpers                    v0.6.3                                                      MIT license
    github.com/docker/go-connections                               v0.4.0                                                      Apache License 2.0
    github.com/docker/go-metrics                                   v0.0.0-20180209012529-399ea8c73916                          Apache License 2.0
    github.com/docker/go-units                                     v0.4.0                                                      Apache License 2.0
    github.com/docker/spdystream                                   v0.0.0-20160310174837-449fdfce4d96                          Apache License 2.0
    github.com/dsnet/compress                                      v0.0.1                                                      3-clause BSD license
    github.com/ecodia/golang-awaitility                            v0.0.0-20180710094957-fb55e59708c7                          MIT license
    github.com/emicklei/go-restful                                 v2.9.5+incompatible                                         MIT license
    github.com/envoyproxy/protoc-gen-validate                      v0.3.0-java.0.20200609174644-bd816e4522c1                   Apache License 2.0
    github.com/evanphx/json-patch                                  v4.9.0+incompatible                                         3-clause BSD license
    github.com/exponent-io/jsonpath                                v0.0.0-20151013193312-d6023ce2651d                          MIT license
    github.com/fatih/camelcase                                     v1.0.0                                                      MIT license
    github.com/fatih/color                                         v1.7.0                                                      MIT license
    github.com/form3tech-oss/jwt-go                                v3.2.2+incompatible                                         MIT license
    github.com/fsnotify/fsnotify                                   v1.4.9                                                      3-clause BSD license
    github.com/ghodss/yaml                                         v1.0.0                                                      3-clause BSD license, MIT license
    github.com/go-logr/logr                                        v0.3.0                                                      Apache License 2.0
    github.com/go-openapi/jsonpointer                              v0.19.3                                                     Apache License 2.0
    github.com/go-openapi/jsonreference                            v0.19.3                                                     Apache License 2.0
    github.com/go-openapi/spec                                     v0.19.3                                                     Apache License 2.0
    github.com/go-openapi/swag                                     v0.19.5                                                     Apache License 2.0
    github.com/gobuffalo/flect                                     v0.2.0                                                      MIT license
    github.com/gobwas/glob                                         v0.2.3                                                      MIT license
    github.com/godbus/dbus/v5                                      v5.0.4-0.20201218172701-b3768b321399                        2-clause BSD license
    github.com/gogo/protobuf                                       v1.3.1                                                      3-clause BSD license
    github.com/golang/gddo                                         v0.0.0-20190419222130-af0f2af80721                          3-clause BSD license
    github.com/golang/groupcache                                   v0.0.0-20200121045136-8c9f03a8e57e                          Apache License 2.0
    github.com/golang/protobuf                                     v1.4.3                                                      3-clause BSD license
    github.com/golang/snappy                                       v0.0.1                                                      3-clause BSD license
    github.com/google/btree                                        v1.0.0                                                      Apache License 2.0
    github.com/google/go-cmp                                       v0.5.2                                                      3-clause BSD license
    github.com/google/gofuzz                                       v1.1.0                                                      Apache License 2.0
    github.com/google/shlex                                        v0.0.0-20181106134648-c34317bd91bf                          Apache License 2.0
    github.com/google/uuid                                         v1.1.2                                                      3-clause BSD license
    github.com/googleapis/gnostic                                  v0.5.1                                                      Apache License 2.0
    github.com/gookit/color                                        v1.2.3                                                      MIT license
    github.com/gorilla/mux                                         v1.7.3                                                      3-clause BSD license
    github.com/gorilla/websocket                                   v1.4.2                                                      2-clause BSD license
    github.com/gosuri/uitable                                      v0.0.4                                                      MIT license
    github.com/gregjones/httpcache                                 v0.0.0-20180305231024-9cad4c3443a7                          MIT license
    github.com/hashicorp/consul/api                                v1.3.0                                                      Mozilla Public License 2.0
    github.com/hashicorp/go-cleanhttp                              v0.5.1                                                      Mozilla Public License 2.0
    github.com/hashicorp/go-immutable-radix                        v1.0.0                                                      Mozilla Public License 2.0
    github.com/hashicorp/go-rootcerts                              v1.0.0                                                      Mozilla Public License 2.0
    github.com/hashicorp/golang-lru                                v0.5.4                                                      Mozilla Public License 2.0
    github.com/hashicorp/serf                                      v0.8.2                                                      Mozilla Public License 2.0
    github.com/huandu/xstrings                                     v1.3.1                                                      MIT license
    github.com/imdario/mergo                                       v0.3.11                                                     3-clause BSD license
    github.com/inconshreveable/mousetrap                           v1.0.0                                                      Apache License 2.0
    github.com/jmoiron/sqlx                                        v1.2.0                                                      MIT license
    github.com/json-iterator/go                                    v1.1.10                                                     MIT license
    github.com/kballard/go-shellquote                              v0.0.0-20180428030007-95032a82bc51                          MIT license
    github.com/klauspost/compress                                  v1.9.2                                                      3-clause BSD license, MIT license
    github.com/klauspost/pgzip                                     v1.2.1                                                      MIT license
    github.com/lann/builder                                        v0.0.0-20180802200727-47ae307949d0                          MIT license
    github.com/lann/ps                                             v0.0.0-20150810152359-62de8c46ede0                          MIT license
    github.com/lib/pq                                              v1.9.0                                                      MIT license
    github.com/liggitt/tabwriter                                   v0.0.0-20181228230101-89fcab3d43de                          3-clause BSD license
    github.com/mailru/easyjson                                     v0.7.0                                                      MIT license
    github.com/mattn/go-colorable                                  v0.1.2                                                      MIT license
    github.com/mattn/go-isatty                                     v0.0.8                                                      MIT license
    github.com/mattn/go-runewidth                                  v0.0.4                                                      MIT license
    github.com/matttproud/golang_protobuf_extensions               v1.0.2-0.20181231171920-c182affec369                        Apache License 2.0
    github.com/mholt/archiver/v3                                   v3.3.0                                                      MIT license
    github.com/miekg/dns                                           v1.1.35                                                     3-clause BSD license
    github.com/mitchellh/copystructure                             v1.0.0                                                      MIT license
    github.com/mitchellh/go-homedir                                v1.1.0                                                      MIT license
    github.com/mitchellh/go-wordwrap                               v1.0.0                                                      MIT license
    github.com/mitchellh/mapstructure                              v1.1.2                                                      MIT license
    github.com/mitchellh/reflectwalk                               v1.0.0                                                      MIT license
    github.com/moby/term                                           v0.0.0-20200312100748-672ec06f55cd                          Apache License 2.0
    github.com/modern-go/concurrent                                v0.0.0-20180306012644-bacd9c7ef1dd                          Apache License 2.0
    github.com/modern-go/reflect2                                  v1.0.1                                                      Apache License 2.0
    github.com/morikuni/aec                                        v1.0.0                                                      MIT license
    github.com/nwaples/rardecode                                   v1.0.0                                                      2-clause BSD license
    github.com/opencontainers/go-digest                            v1.0.0                                                      Apache License 2.0
    github.com/opencontainers/image-spec                           v1.0.1                                                      Apache License 2.0
    github.com/opencontainers/runc                                 v0.1.1                                                      Apache License 2.0
    github.com/peterbourgon/diskv                                  v2.0.1+incompatible                                         MIT license
    github.com/pierrec/lz4                                         v2.0.5+incompatible                                         3-clause BSD license
    github.com/pkg/browser                                         v0.0.0-20180916011732-0a3d74bf9ce4                          2-clause BSD license
    github.com/pkg/errors                                          v0.9.1                                                      2-clause BSD license
    github.com/pmezard/go-difflib                                  v1.0.0                                                      3-clause BSD license
    github.com/prometheus/client_golang                            v1.7.1                                                      Apache License 2.0
    github.com/prometheus/client_model                             v0.2.0                                                      Apache License 2.0
    github.com/prometheus/common                                   v0.10.0                                                     Apache License 2.0
    github.com/prometheus/procfs                                   v0.2.0                                                      Apache License 2.0
    github.com/rubenv/sql-migrate                                  v0.0.0-20200616145509-8d140a17f351                          MIT license
    github.com/russross/blackfriday                                v1.5.2                                                      2-clause BSD license
    github.com/sethvargo/go-envconfig                              v0.3.2                                                      Apache License 2.0
    github.com/shopspring/decimal                                  v1.2.0                                                      MIT license
    github.com/sirupsen/logrus                                     v1.7.0                                                      MIT license
    github.com/spf13/cast                                          v1.3.1                                                      MIT license
    github.com/spf13/cobra                                         v1.1.1                                                      Apache License 2.0
    github.com/spf13/pflag                                         v1.0.5                                                      3-clause BSD license
    github.com/stretchr/testify                                    v1.7.0                                                      MIT license
    github.com/telepresenceio/telepresence/rpc/v2                  v2.1.1-rc.0                                                 Apache License 2.0
    github.com/telepresenceio/telepresence/v2                      v2.1.1-rc.0                                                 Apache License 2.0
    github.com/ulikunitz/xz                                        v0.5.6                                                      3-clause BSD license
    github.com/xeipuuv/gojsonpointer                               v0.0.0-20180127040702-4e3ac2762d5f                          Apache License 2.0
    github.com/xeipuuv/gojsonreference                             v0.0.0-20180127040603-bd5ef7bd5415                          Apache License 2.0
    github.com/xeipuuv/gojsonschema                                v1.2.0                                                      Apache License 2.0
    github.com/xi2/xz                                              v0.0.0-20171230120015-48954b6210f8                          public domain
    go.opencensus.io                                               v0.22.3                                                     Apache License 2.0
    golang.org/x/crypto                                            v0.0.0-20201221181555-eec23a3978ad                          3-clause BSD license
    golang.org/x/mod                                               v0.3.0                                                      3-clause BSD license
    golang.org/x/net                                               v0.0.0-20210119194325-5f4716e94777                          3-clause BSD license
    golang.org/x/oauth2                                            v0.0.0-20200107190931-bf48bf16ab8d                          3-clause BSD license
    golang.org/x/sync                                              v0.0.0-20201207232520-09787c993a3a                          3-clause BSD license
    golang.org/x/sys                                               v0.0.0-20210124154548-22da62e12c0c                          3-clause BSD license
    golang.org/x/term                                              v0.0.0-20201126162022-7de9c90e9dd1                          3-clause BSD license
    golang.org/x/text                                              v0.3.4                                                      3-clause BSD license
    golang.org/x/time                                              v0.0.0-20200630173020-3af7569d3a1e                          3-clause BSD license
    golang.org/x/tools                                             v0.0.0-20200904185747-39188db58858                          3-clause BSD license
    golang.org/x/xerrors                                           v0.0.0-20200804184101-5ec99f83aff1                          3-clause BSD license
    google.golang.org/appengine                                    v1.6.7                                                      Apache License 2.0
    google.golang.org/genproto                                     v0.0.0-20201110150050-8816d57aaa9a                          Apache License 2.0
    google.golang.org/grpc                                         v1.34.0                                                     Apache License 2.0
    google.golang.org/protobuf                                     v1.25.0                                                     3-clause BSD license
    gopkg.in/gorp.v1                                               v1.7.2                                                      MIT license
    gopkg.in/inf.v0                                                v0.9.1                                                      3-clause BSD license
    gopkg.in/natefinch/lumberjack.v2                               v2.0.0                                                      MIT license
    gopkg.in/yaml.v2                                               v2.3.0                                                      Apache License 2.0, MIT license
    gopkg.in/yaml.v3                                               v3.0.0-20200615113413-eeeca48fe776                          Apache License 2.0, MIT license
    helm.sh/helm/v3                                                v3.5.3                                                      Apache License 2.0
    k8s.io/api                                                     v0.20.2                                                     Apache License 2.0
    k8s.io/apiextensions-apiserver                                 v0.20.2                                                     Apache License 2.0
    k8s.io/apimachinery                                            v0.20.2                                                     Apache License 2.0
    k8s.io/apiserver                                               v0.20.2                                                     Apache License 2.0
    k8s.io/cli-runtime                                             v0.20.2                                                     Apache License 2.0
    k8s.io/client-go                                               v0.20.2                                                     Apache License 2.0
    k8s.io/component-base                                          v0.20.2                                                     Apache License 2.0
    k8s.io/helm                                                    v2.16.9+incompatible                                        Apache License 2.0
    k8s.io/klog                                                    v1.0.0                                                      Apache License 2.0
    k8s.io/klog/v2                                                 v2.4.0                                                      Apache License 2.0
    k8s.io/kube-openapi                                            v0.0.0-20201113171705-d219536bb9fd                          Apache License 2.0
    k8s.io/kubectl                                                 v0.20.2                                                     Apache License 2.0
    k8s.io/metrics                                                 v0.20.2                                                     Apache License 2.0
    k8s.io/utils                                                   v0.0.0-20201110183641-67b214c5f920                          Apache License 2.0
    sigs.k8s.io/apiserver-network-proxy/konnectivity-client        v0.0.14                                                     Apache License 2.0
    sigs.k8s.io/controller-runtime                                 v0.8.0                                                      Apache License 2.0
    sigs.k8s.io/controller-tools                                   v0.4.1                                                      Apache License 2.0
    sigs.k8s.io/gateway-api                                        v0.2.0                                                      Apache License 2.0
    sigs.k8s.io/kustomize                                          v2.0.3+incompatible                                         Apache License 2.0
    sigs.k8s.io/structured-merge-diff/v4                           v4.0.2                                                      Apache License 2.0
    sigs.k8s.io/yaml                                               v1.2.0                                                      3-clause BSD license, MIT license

The Ambassador Python code makes use of the following Free and Open Source
libraries:

    Name                  Version    License(s)
    ----                  -------    ----------
    CacheControl          0.12.6     Apache License 2.0
    Cython                0.29.19    Apache License 2.0
    Flask                 1.1.2      3-clause BSD license
    GitPython             3.1.11     3-clause BSD license
    Jinja2                2.11.2     3-clause BSD license
    MarkupSafe            1.1.1      3-clause BSD license
<<<<<<< HEAD
    PyYAML                5.3.1      MIT license
=======
    PyYAML                5.4.1      MIT license
>>>>>>> 807f5f9a
    Werkzeug              1.0.1      3-clause BSD license
    appdirs               1.4.4      MIT license
    attrs                 19.3.0     MIT license
    awscli                1.19.26    Apache License 2.0
    botocore              1.20.26    Apache License 2.0
    cachetools            4.1.1      MIT license
    certifi               2020.6.20  Mozilla Public License 2.0
    chardet               3.0.4      GNU Lesser General Public License Version 2.1
    click                 7.1.2      3-clause BSD license
    clize                 4.1.1      MIT license
    colorama              0.4.3      3-clause BSD license
    contextlib2           0.6.0      Python Software Foundation license
    coverage              5.3        Apache License 2.0
    decorator             4.4.2      2-clause BSD license
    distlib               0.3.0      Python Software Foundation license
    distro                1.5.0      Apache License 2.0
    docutils              0.15.2     2-clause BSD license, GNU General Public License Version 3, Python Software Foundation license, public domain
    dpath                 2.0.1      MIT license
    durationpy            0.5        MIT license
    expiringdict          1.2.1      Apache License 2.0
    gitdb                 4.0.5      3-clause BSD license
    google-auth           1.23.0     Apache License 2.0
    gunicorn              20.0.4     MIT license
    html5lib              1.0.1      MIT license
    httpretty             1.0.4      MIT license
    idna                  2.7        3-clause BSD license, Python Software Foundation license, Unicode License Agreement for Data Files and Software (2015)
    iniconfig             1.1.1      MIT license
    itsdangerous          1.1.0      3-clause BSD license
    jmespath              0.10.0     MIT license
    jsonpatch             1.30       3-clause BSD license
    jsonpointer           2.0        3-clause BSD license
    jsonschema            3.2.0      MIT license
    k8s-proto             0.0.3      Apache License 2.0
    kubernetes            9.0.0      Apache License 2.0
    lockfile              0.12.2     MIT license
    msgpack               1.0.0      Apache License 2.0
    mypy                  0.790      MIT license
    mypy-extensions       0.4.3      MIT license
    oauthlib              3.1.0      3-clause BSD license
    od                    1.0        MIT license
    ordered-set           4.0.1      MIT license
    orjson                3.3.1      Apache License 2.0
    packaging             20.4       2-clause BSD license, Apache License 2.0
    pep517                0.8.2      MIT license
    pexpect               4.8.0      ISC license
    pip-tools             5.3.1      3-clause BSD license
    pluggy                0.13.1     MIT license
    progress              1.5        ISC license
    prometheus-client     0.9.0      Apache License 2.0
    protobuf              3.13.0     3-clause BSD license
    ptyprocess            0.6.0      ISC license
    py                    1.9.0      MIT license
    pyasn1                0.4.8      2-clause BSD license
    pyasn1-modules        0.2.8      2-clause BSD license
    pyparsing             2.4.7      MIT license
    pyrsistent            0.17.3     MIT license
    pytest                6.1.2      MIT license
    pytest-cov            2.10.1     MIT license
    pytest-rerunfailures  9.1.1      Mozilla Public License 2.0
    python-dateutil       2.8.1      3-clause BSD license, Apache License 2.0
    pytoml                0.1.21     MIT license
    requests              2.25.1     Apache License 2.0
    requests-oauthlib     1.3.0      ISC license
    retry                 0.9.2      Apache License 2.0
    retrying              1.3.3      Apache License 2.0
    rsa                   4.6        Apache License 2.0
    s3transfer            0.3.4      Apache License 2.0
    semantic-version      2.8.5      2-clause BSD license
    sigtools              2.0.2      MIT license
    six                   1.15.0     MIT license
    smmap                 3.0.4      3-clause BSD license
    toml                  0.10.2     MIT license
    typed-ast             1.4.1      Apache License 2.0
    typing-extensions     3.7.4.3    Python Software Foundation license
    urllib3               1.26.3     MIT license
    webencodings          0.5.1      3-clause BSD license
    websocket-client      0.57.0     3-clause BSD license<|MERGE_RESOLUTION|>--- conflicted
+++ resolved
@@ -204,11 +204,7 @@
     GitPython             3.1.11     3-clause BSD license
     Jinja2                2.11.2     3-clause BSD license
     MarkupSafe            1.1.1      3-clause BSD license
-<<<<<<< HEAD
-    PyYAML                5.3.1      MIT license
-=======
     PyYAML                5.4.1      MIT license
->>>>>>> 807f5f9a
     Werkzeug              1.0.1      3-clause BSD license
     appdirs               1.4.4      MIT license
     attrs                 19.3.0     MIT license
