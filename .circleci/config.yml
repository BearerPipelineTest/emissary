# Generated by `./generate`. DO NOT EDIT.

version: 2.1
# Secure environment variables set from the Web UI:
#
# - AWS_ACCESS_KEY_ID (AWS S3)
# - AWS_SECRET_ACCESS_KEY (AWS S3)
#
# - DEV_REGISTRY (DockerHub)
# - DOCKER_BUILD_USERNAME (DockerHub)
# - DOCKER_BUILD_PASSWORD (DockerHub)
#
# - RELEASE_REGISTRY (DockerHub)
# - DOCKER_RELEASE_USERNAME (DockerHub)
# - DOCKER_RELEASE_PASSWORD (DockerHub)
#
# - KUBECEPTION_TOKEN
commands:
  ######################################################################
  # Commands that are complete jobs                                    #
  #                                                                    #
  # (factored out to be commands so that they can be shared between    #
  # "oss-linux" and "aes-linux" executors)                             #
  ######################################################################
  "job-generate":
    steps:
    # setup
    - amb-linux-install
    - amb-checkout
    - # main
      run: make generate
    - dirty-check
    - # Run it again to make sure that it is possible to run it twice
      # in a row.
      run: make generate
    - dirty-check
  "job-lint":
    steps:
    # setup
    - amb-linux-install
    - amb-checkout
    - # main
      run: make lint
  "job-images":
    parameters:
      "release":
        type: boolean
        default: false
    steps:
    # setup
    - amb-linux-install
    - amb-checkout
    - skip-if-only-changes:
        to: docs/
    - amb-config-registry
    - # main
      run: make images
    - run: |
        [[ "$DEV_REGISTRY" == 127.0.0.1:31000 ]] || make push
    - when:
        condition: << parameters.release >>
        steps:
        - run:
            name: "Release"
            command: |
              docker login -u="${DOCKER_RELEASE_USERNAME}" -p="${DOCKER_RELEASE_PASSWORD}" "${RELEASE_REGISTRY%%/*}"
              DEV_KUBECONFIG="-skip-for-release-" make release/bits
    # teardown
    - dirty-check
    - amb-images-save-workspace
  "job-test":
    parameters:
      "test":
        type: enum
        enum:
        - "test" # everything
        - "ingresstest"
        - "gotest"
        - "pytest"
        - "e2etest"
        default: "test"
      "fast-validation":
        type: boolean
        default: false
      "fast-reconfigure":
        type: boolean
        default: false
    steps:
    # setup
    - amb-linux-install
    - amb-images-load-workspace
    - skip-if-only-changes:
        to: docs/
    - amb-config-cluster-and-registry
    - # main
      run:
        name: "Ensure CI configuration is up-to-date"
        command: |
          set -x
          expected=$(printf '%s\n' ingresstest gotest pytest e2etest | LC_COLLATE=C sort -u | xargs echo)
          actual=$(make -n noop --print-data-base 2>/dev/null | sed -n 's/^test://p' | xargs printf '%s\n' | LC_COLLATE=C sort -u | xargs echo)
          if [[ "$actual" != "$expected" ]]; then
            echo "Makefile 'test' target has changed to $actual, you need to update '.circleci/config.yml.d/amb_jobs.yml'" >&2
            exit 1
          fi
    - run:
        name: "Test"
        command: |
          if [[ -z "$KUBECEPTION_TOKEN" ]]; then
            export DEV_KUBE110=yes
          fi
          export DEV_KUBE_NO_PVC=yes
          export KAT_REQ_LIMIT=600
          if << parameters.fast-validation >>; then
            export AMBASSADOR_FAST_VALIDATION=yes # empty/nonempty
          fi
          export AMBASSADOR_FAST_RECONFIGURE=<< parameters.fast-reconfigure >> # ParseBool
          make << parameters.test >>
    # teardown
    - amb-save-logs
    - dirty-check
    - amb-teardown-cluster
  "job-promote-to-rc-latest":
    parameters:
      "channel":
        type: enum
        enum: ["oss", "aes"]
    steps:
    - when:
        condition: # Don't do this in the -private repos
          or:
          - equal: ["https://github.com/datawire/ambassador", << pipeline.project.git_url
                >>]
          - equal: ["https://github.com/datawire/apro", << pipeline.project.git_url
                >>]
        steps:
        - amb-linux-install
        - amb-checkout
        - run:
            name: "Promote to -rc-latest"
            command: |
              docker login -u="${DOCKER_RELEASE_USERNAME}" -p="${DOCKER_RELEASE_PASSWORD}" "${RELEASE_REGISTRY%%/*}"
              DEV_KUBECONFIG="-skip-for-release-" make release/promote-<< parameters.channel >>/to-rc-latest
  "job-promote-to-ga":
    parameters:
      "channel":
        type: enum
        enum: ["oss", "aes"]
    steps:
    - amb-linux-install
    - amb-checkout
    - run:
        name: "Promote to GA"
        command: |
          docker login -u="${DOCKER_RELEASE_USERNAME}" -p="${DOCKER_RELEASE_PASSWORD}" "${RELEASE_REGISTRY%%/*}"
          DEV_KUBECONFIG="-skip-for-release-" make release/promote-<< parameters.channel >>/to-ga
  amb-linux-install:
    steps:
    - install-python:
        executor-key: "202008-01"
    - pip-install:
        packages: awscli packaging
    - install-go
    - install-kubectl
    - install-node
  amb-images-save-workspace:
    steps:
    - run:
        name: "Saving Docker data to workspace"
        command: |
          set -x
          # Save the images
          docker image ls --filter=dangling=false --format='{{ .Repository }}:{{ .Tag }}' | xargs docker image save > docker/images.tar
          # Save the cache volume
          docker run \
            --rm \
            --volumes-from=$(cat docker/container.txt) \
            --volume="$PWD/docker":/mnt \
            --user=root \
            --workdir=/home/dw \
            --entrypoint=tar $(cat docker/snapshot.docker) -cf /mnt/volume.tar .
    - persist_to_workspace:
        root: /home/circleci/project
        paths:
        - "."
  amb-images-load-workspace:
    steps:
    - attach_workspace:
        at: /home/circleci/project
    - run:
        name: "Loading Docker data from workspace"
        command: |
          set -x
          # Load the images
          docker image load < docker/images.tar
          rm docker/images.tar
          # Resume the build container
          rm -f docker/container.txt docker/container.txt.stamp
          make docker/container.txt
          docker run \
            --rm \
            --volume=/var/run/docker.sock:/var/run/docker.sock \
            --user=root \
            --entrypoint=rsync $(cat docker/snapshot.docker) \
              -a -xx --exclude=/etc/{resolv.conf,hostname,hosts} --delete \
              --blocking-io -e 'docker exec -i --user=root' / "$(cat docker/container.txt):/"
          docker exec "$(cat docker/container.txt)" rm -f /buildroot/image.dirty
          # Load the cache volume
          docker run \
            --rm \
            --volumes-from=$(cat docker/container.txt) \
            --volume="$PWD/docker":/mnt \
            --user=root \
            --workdir=/home/dw \
            --entrypoint=tar $(cat docker/snapshot.docker) -xf /mnt/volume.tar
          rm -f docker/volume.tar
  amb-checkout:
    steps:
    - when:
        condition:
          or:
          - equal:
            - "https://github.com/datawire/ambassador"
            - << pipeline.project.git_url >>
          - equal:
            - "https://github.com/datawire/ambassador-private"
            - << pipeline.project.git_url >>
        steps:
        - checkout:
            path: ~/project/ambassador
    - when:
        condition:
          or:
          - equal:
            - "https://github.com/datawire/apro"
            - << pipeline.project.git_url >>
          - equal:
            - "https://github.com/datawire/apro-private"
            - << pipeline.project.git_url >>
        steps:
        - run:
            working_directory: ~/project
            command: "rmdir ~/project/ambassador || true"
        - checkout:
            path: ~/project
  amb-config-registry:
    steps:
    - run:
        name: "Configure Docker registry"
        command: |
          if [[ -z "$DEV_REGISTRY" ]]; then
            echo >>"$BASH_ENV" 'export DEV_REGISTRY=127.0.0.1:31000'
          fi
          if [[ -n "$DOCKER_BUILD_USERNAME" && -n "DOCKER_BUILD_PASSWORD" ]]; then
            docker login -u="${DOCKER_BUILD_USERNAME}" -p="${DOCKER_BUILD_PASSWORD}" "${DEV_REGISTRY%%/*}"
          fi

          echo >>"$BASH_ENV" 'unset BASH_ENV'
  amb-config-cluster-and-registry:
    steps:
    - run:
        name: "Configure Kubernetes cluster and Docker registry"
        working_directory: ~/project/ambassador
        command: |
          if [[ -z "$DEV_REGISTRY" ]]; then
            echo >>"$BASH_ENV" 'export DEV_REGISTRY=127.0.0.1:31000'
          fi
          if [[ -n "$DOCKER_BUILD_USERNAME" && -n "DOCKER_BUILD_PASSWORD" ]]; then
            docker login -u="${DOCKER_BUILD_USERNAME}" -p="${DOCKER_BUILD_PASSWORD}" "${DEV_REGISTRY%%/*}"
          fi

          ./.ci/kubernaut-claim
          echo >>"$BASH_ENV" 'if test -e ~/kubernaut-claim.txt; then'
          echo >>"$BASH_ENV" '  export DEV_KUBECONFIG=~/.kube/$(cat ~/kubernaut-claim.txt).yaml'
          echo >>"$BASH_ENV" '  if [[ "$DEV_REGISTRY" == 127.0.0.1:31000 ]]; then'
          echo >>"$BASH_ENV" '    KUBECONFIG=$DEV_KUBECONFIG go run ./cmd/k8sregistryctl up --storage=hostPath'
          echo >>"$BASH_ENV" '  fi'
          echo >>"$BASH_ENV" 'fi'

          echo >>"$BASH_ENV" 'unset BASH_ENV'
  amb-teardown-cluster:
    steps:
    - run:
        working_directory: ~/project/ambassador
        command: "./.ci/kubernaut-unclaim"
        when: "always"
  amb-save-logs:
    steps:
    - run:
        name: "Gather logs"
        when: always
        command: |
          rsync -ma --include='*/' --include='*.tap' --include='*.log' --include='Test*.webm' --exclude='*' . /tmp/test-logs
    - store_artifacts:
        name: "Store logs"
        path: /tmp/test-logs
        destination: test-logs
  website-setup:
    steps:
    - install-node:
        version: "11"
    - install-yarn
    - install-python:
        executor-key: "202008-01"
        version: "3.7.0"
    - run:
        name: "Show environment"
        command: |
          env | grep -e GIT -e TRAVIS -e CIRCLE | sort
    - amb-checkout
    - skip-if-no-changes:
        to: docs/
  pip-install:
    parameters:
      packages:
        type: string
    steps:
    - run: |
        if [[ "$(which pip3)" == *pyenv* ]]; then
          pip3 install << parameters.packages >>
        else
          sudo pip3 install << parameters.packages >>
        fi
  install-node:
    parameters:
      version:
        type: string
        default: "10"
    steps:
    - run:
        name: "Install Node << parameters.version >>"
        command: |
          echo 'export NVM_DIR=/opt/circleci/.nvm' >> ${BASH_ENV}
          echo 'source $NVM_DIR/nvm.sh' >> ${BASH_ENV}

          export NVM_DIR=/opt/circleci/.nvm
          source $NVM_DIR/nvm.sh
          if ! nvm ls << parameters.version >> > /dev/null; then nvm install << parameters.version >>; fi
          nvm alias default << parameters.version >>
  install-go:
    parameters:
      version:
        type: string
        default: "1.15"
    steps:
    - run:
        name: "Install Go << parameters.version >>"
        command: |
          set -x
          if [[ $OS == Windows_NT ]]; then
            curl https://dl.google.com/go/go<< parameters.version >>.windows-amd64.zip -o /tmp/go.zip
            mv /c/go /c/go-112
            unzip -q /tmp/go.zip -d /c/
          else
            curl https://dl.google.com/go/go<< parameters.version >>.$(uname -s | tr A-Z a-z)-amd64.tar.gz -o /tmp/go.tar.gz
            tar -C /tmp -xzf /tmp/go.tar.gz
            echo 'export PATH=/tmp/go/bin:$PATH' >> "$BASH_ENV"
            if [ -z "$(/tmp/go/bin/go env GOPROXY)" ]; then
              echo 'export GOPROXY=https://proxy.golang.org' >> "$BASH_ENV"
            fi
            . "$BASH_ENV"
          fi
          go version
  install-kubectl:
    parameters:
      version:
        type: string
        default: "1.14.0"
    steps:
    - run:
        name: "Install kubectl << parameters.version >>"
        command: |
          curl -L --fail -o /tmp/kubectl https://storage.googleapis.com/kubernetes-release/release/v<< parameters.version >>/bin/$(uname -s | tr A-Z a-z)/amd64/kubectl
          sudo install /tmp/kubectl /usr/local/bin/kubectl
  install-yarn:
    steps:
    - run:
        name: "Install Yarn"
        command: |
          curl -o- -L https://yarnpkg.com/install.sh | bash
          echo 'PATH="$HOME/.yarn/bin:$HOME/.config/yarn/global/node_modules/.bin:$PATH"' >> "$BASH_ENV"
  install-python:
    parameters:
      version:
        type: string
        default: "3.6.3"
      pip-version:
        type: string
        default: "20.1.1"
      executor-key:
        type: string
    steps:
    - restore_cache:
        name: "Restore Python install cache"
        key: "pyenv-<< parameters.executor-key >>-<< parameters.version >>-<< parameters.pip-version
          >>"
    - run:
        name: "Install Python << parameters.version >>"
        command: |
          set -x
          pyenv versions
          pyenv install --skip-existing << parameters.version >>
          pyenv global 2.7.18 << parameters.version >>
          pyenv versions
          pip3 install pip==<< parameters.pip-version>>
    - save_cache:
        name: "Save Python install cache"
        key: "pyenv-<< parameters.executor-key >>-<< parameters.version >>-<< parameters.pip-version
          >>"
        paths:
        - "/opt/circleci/.pyenv"
  dirty-check:
    steps:
    - run:
        name: "Dirty check"
        command: |
          # On Windows, `git status` doesn't record no-op
          # line-ending changes in to the index, so things show as
          # dirty even if they aren't.  Trying to `add` them does
          # trigger the appropriate index update.  So do a `git add`
          # *before* the `git status --porcelain` to work around
          # Windows being terrible; we'd otherwise put the `git add`
          # inside of the `if` block to help generate better output
          # for `git diff`.
          git add .
          if [[ -n "$(git status --porcelain)" ]]; then
             PAGER= git diff --cached
             exit 1
          fi
  skip-if-no-changes:
    parameters:
      to:
        description: A POSIX ERE (grep -E regex) that matches which filenames to check
          for changes in
        type: string
    steps:
    - run:
        name: "Diff changes"
        command: |
          if [[ "<< pipeline.git.base_revision >>" == "" ]]; then
            echo "There is no base_revision, therefore no changes"
            exit 0
          fi

          COMMIT_RANGE="<< pipeline.git.base_revision >>...<<pipeline.git.revision>>"
          echo "Commit range: " $COMMIT_RANGE
          git --no-pager diff $COMMIT_RANGE --name-only

          if [[ $(git --no-pager diff $COMMIT_RANGE --name-only | grep -E "<< parameters.to >>") == "" ]]; then
            echo "Halting this CircleCI job because code in the following paths have not changed:"
            echo "<< parameters.to >>"
            circleci step halt
          fi
  skip-if-only-changes:
    parameters:
      to:
        description: A POSIX ERE (grep -E regex) that matches which filenames to check
          for changes in
        type: string
    steps:
    - run:
        name: "Diff changes"
        command: |
          if [[ "<< pipeline.git.base_revision >>" == "" ]]; then
            echo "There is no base_revision, therefore no changes"
            exit 0
          fi

          COMMIT_RANGE="<< pipeline.git.base_revision >>...<<pipeline.git.revision>>"
          echo "Commit range: " $COMMIT_RANGE
          git --no-pager diff $COMMIT_RANGE --name-only

          if [[ $(git --no-pager diff $COMMIT_RANGE --name-only | grep -v -E "<< parameters.to >>") == "" ]]; then
            echo "Halting this CircleCI job because only code in the following paths has changed:"
            echo "<< parameters.to >>"
            circleci step halt
          fi
jobs:
  oss-generate:
    executor: oss-linux
    steps:
    - job-generate
  oss-lint:
    executor: oss-linux
    steps:
    - job-lint
  oss-images:
    parameters:
      release:
        type: boolean
        default: false
    executor: oss-linux
    steps:
    - job-images:
        release: << parameters.release >>
  oss-test:
    executor: oss-linux
    parameters:
      test:
        type: enum
        enum:
        - "test" # everything
        - "ingresstest"
        - "gotest"
        - "pytest"
        default: "test"
      fast-validation:
        type: boolean
        default: false
      fast-reconfigure:
        type: boolean
        default: false
    steps:
    - job-test:
        test: << parameters.test >>
        fast-validation: << parameters.fast-validation >>
        fast-reconfigure: << parameters.fast-reconfigure >>
  oss-promote-to-rc-latest:
    executor: oss-linux
    steps:
    - job-promote-to-rc-latest:
        channel: oss
  oss-promote-to-ga:
    executor: oss-linux
    steps:
    - job-promote-to-ga:
        channel: oss
  website-preview-build:
    executor: oss-linux
    steps:
    - website-setup
    - run: ./.ci/website-preview-build
    - run: "test -d /tmp/getambassador.io/public || circleci step halt"
    - persist_to_workspace:
        root: /tmp/getambassador.io
        paths:
        - public
  website-preview-publish:
    executor: oss-linux
    steps:
    - website-setup
    - attach_workspace:
        at: /tmp/getambassador.io
    - run: ./.ci/website-preview-publish
  website-preview-blc:
    executor: oss-linux
    steps:
    - website-setup
    - attach_workspace:
        at: /tmp/getambassador.io
    - run: ./.ci/website-preview-blc
    - store_artifacts:
        path: /tmp/blc.txt
        destination: blc.txt
  website-preview-for-smoketest:
    executor: oss-linux
    steps:
    - website-setup
    - run: ./.ci/website-preview-build
    - run: ./.ci/website-preview-publish
  website-prod-publish:
    executor: oss-linux
    steps:
    - website-setup
    - run:
        name: "Configure Git user"
        command: |
          git config --global user.name 'ambassador.git CircleCI user'
          git config --global user.email dev@datawire.io
    - run: ./.ci/website-prod-publish
<<<<<<< HEAD
_anchors:
  filter-prerelease-only:
    filters:
      tags:
        only: /^v[0-9]+\.[0-9]+\.[0-9]+-(rc|ea)\.[0-9]+$/
      branches:
        ignore: /.*/
  filter-rc-only:
    filters:
      tags:
        only: /^v[0-9]+\.[0-9]+\.[0-9]+-rc\.[0-9]+$/
      branches:
        ignore: /.*/
  filter-ga-only:
    filters:
      tags:
        only: /^v[0-9]+\.[0-9]+\.[0-9]+$/
      branches:
        ignore: /.*/
=======
  oss-dev-generate:
    steps:
    - oss-linux-setup
    - run:
        name: "docker login"
        command: |
          # We might need to be logged in to pull the Envoy image
          if [[ -n "$DEV_REGISTRY" && -n "$DOCKER_BUILD_USERNAME" && -n "DOCKER_BUILD_PASSWORD" ]]; then
            docker login -u="${DOCKER_BUILD_USERNAME}" -p="${DOCKER_BUILD_PASSWORD}" "${DEV_REGISTRY%%/*}"
          fi
    - run: make generate
    - dirty-check
    - run: make generate
    - dirty-check
    machine:
      image: "ubuntu-1604:201903-01"
    working_directory: ~/project/ambassador
  oss-dev-lint:
    steps:
    - oss-linux-setup
    - run: make lint
    machine:
      image: "ubuntu-1604:201903-01"
    working_directory: ~/project/ambassador
  oss-dev-images:
    steps:
    - oss-linux-setup
    - skip-if-only-changes:
        to: docs/
    - oss-images-build-and-test
    machine:
      image: "ubuntu-1604:201903-01"
    working_directory: ~/project/ambassador
  oss-release-images:
    steps:
    - oss-linux-setup
    - oss-images-build-and-test
    - run:
        name: "Release"
        command: |
          docker login -u="${DOCKER_RELEASE_USERNAME}" -p="${DOCKER_RELEASE_PASSWORD}" "${RELEASE_REGISTRY%%/*}"
          DEV_KUBECONFIG="-skip-for-release-" make release/bits
    machine:
      image: "ubuntu-1604:201903-01"
    working_directory: ~/project/ambassador
  oss-release-promote-to-rc-latest:
    steps:
    - oss-linux-setup
    - when:
        condition:
          equal:
          - "https://github.com/datawire/ambassador"
          - << pipeline.project.git_url >>
        steps:
        - run:
            name: "Promote to -rc-latest"
            command: |
              docker login -u="${DOCKER_RELEASE_USERNAME}" -p="${DOCKER_RELEASE_PASSWORD}" "${RELEASE_REGISTRY%%/*}"
              DEV_KUBECONFIG="-skip-for-release-" make release/promote-oss/to-rc-latest
    machine:
      image: "ubuntu-1604:201903-01"
    working_directory: ~/project/ambassador
  oss-release-promote-to-ga:
    steps:
    - oss-linux-setup
    - run:
        name: "Promote to GA"
        command: |
          docker login -u="${DOCKER_RELEASE_USERNAME}" -p="${DOCKER_RELEASE_PASSWORD}" "${RELEASE_REGISTRY%%/*}"
          DEV_KUBECONFIG="-skip-for-release-" make release/promote-oss/to-ga
    machine:
      image: "ubuntu-1604:201903-01"
    working_directory: ~/project/ambassador
>>>>>>> 5f3f7b39
workflows:
  'OSS: Dev':
    jobs:
    - oss-images:
        name: "oss-dev-images"
    - oss-generate:
        name: "oss-dev-generate"
    - oss-lint:
        name: "oss-dev-lint"
    - oss-test:
        requires:
        - "oss-dev-images"
        name: "oss-dev-gotest"
        test: gotest
    - oss-test:
        requires:
        - "oss-dev-images"
        name: "oss-dev-pytest"
        test: pytest
    - oss-test:
        requires:
        - "oss-dev-images"
        name: "oss-dev-gotest-fastvalidation"
        test: gotest
        fast-validation: true
    - oss-test:
        requires:
        - "oss-dev-images"
        name: "oss-dev-pytest-fastvalidation"
        test: pytest
        fast-validation: true
    - oss-test:
        requires:
        - "oss-dev-images"
        name: "oss-dev-gotest-fastreconfigure"
        test: gotest
        fast-validation: true
        fast-reconfigure: true
    - oss-test:
        requires:
        - "oss-dev-images"
        name: "oss-dev-pytest-fastreconfigure"
        test: pytest
        fast-validation: true
        fast-reconfigure: true
  'OSS: Release':
    when:
      or:
      - equal:
        - "https://github.com/datawire/ambassador"
        - << pipeline.project.git_url >>
      - equal:
        - "https://github.com/datawire/ambassador-private"
        - << pipeline.project.git_url >>
    jobs:
    - oss-images:
        name: "oss-release-images"
        release: true
        filters:
          tags:
            only: /^v[0-9]+\.[0-9]+\.[0-9]+-(rc|ea)\.[0-9]+$/
          branches:
            ignore: /.*/
    - oss-generate:
        name: "oss-release-generate"
        filters:
          tags:
            only: /^v[0-9]+\.[0-9]+\.[0-9]+-(rc|ea)\.[0-9]+$/
          branches:
            ignore: /.*/
    - oss-lint:
        name: "oss-release-lint"
        filters:
          tags:
            only: /^v[0-9]+\.[0-9]+\.[0-9]+-(rc|ea)\.[0-9]+$/
          branches:
            ignore: /.*/
    - oss-test:
        requires:
        - "oss-release-images"
        name: "oss-release-gotest"
        test: gotest
        filters:
          tags:
            only: /^v[0-9]+\.[0-9]+\.[0-9]+-(rc|ea)\.[0-9]+$/
          branches:
            ignore: /.*/
    - oss-test:
        requires:
        - "oss-release-images"
        name: "oss-release-pytest"
        test: pytest
        filters:
          tags:
            only: /^v[0-9]+\.[0-9]+\.[0-9]+-(rc|ea)\.[0-9]+$/
          branches:
            ignore: /.*/
    - oss-test:
        requires:
        - "oss-release-images"
        name: "oss-release-gotest-fastvalidation"
        test: gotest
        fast-validation: true
        filters:
          tags:
            only: /^v[0-9]+\.[0-9]+\.[0-9]+-(rc|ea)\.[0-9]+$/
          branches:
            ignore: /.*/
    - oss-test:
        requires:
        - "oss-release-images"
        name: "oss-release-pytest-fastvalidation"
        test: pytest
        fast-validation: true
        filters:
          tags:
            only: /^v[0-9]+\.[0-9]+\.[0-9]+-(rc|ea)\.[0-9]+$/
          branches:
            ignore: /.*/
    - oss-test:
        requires:
        - "oss-release-images"
        name: "oss-release-gotest-fastreconfigure"
        test: gotest
        fast-validation: true
        fast-reconfigure: true
        filters:
          tags:
            only: /^v[0-9]+\.[0-9]+\.[0-9]+-(rc|ea)\.[0-9]+$/
          branches:
            ignore: /.*/
    - oss-test:
        requires:
        - "oss-release-images"
        name: "oss-release-pytest-fastreconfigure"
        test: pytest
        fast-validation: true
        fast-reconfigure: true
        filters:
          tags:
            only: /^v[0-9]+\.[0-9]+\.[0-9]+-(rc|ea)\.[0-9]+$/
          branches:
            ignore: /.*/
    - oss-promote-to-rc-latest:
        name: "oss-release-promote-to-rc-latest"
        requires:
        # build
        - "oss-release-images"
        # test
        - "oss-release-generate"
        - "oss-release-lint"
        - "oss-release-gotest"
        - "oss-release-pytest"
        - "oss-release-gotest-fastvalidation"
        - "oss-release-pytest-fastvalidation"
        - "oss-release-gotest-fastreconfigure"
        - "oss-release-pytest-fastreconfigure"
        filters:
          tags:
            only: /^v[0-9]+\.[0-9]+\.[0-9]+-rc\.[0-9]+$/
          branches:
            ignore: /.*/
    - oss-promote-to-ga:
        name: "oss-release-promote-to-ga"
        filters:
          tags:
            only: /^v[0-9]+\.[0-9]+\.[0-9]+$/
          branches:
            ignore: /.*/
  'Docs: Dev':
    jobs:
    - website-preview-build:
        filters:
          branches:
            ignore:
            # Don't bother running on forked PRs (which CircleCI
            # shows as branch="pull/${number}"); they won't have
            # GH_TOKEN set to be able to pull getambassador.io.git
            - /^pull\/[0-9]+$/
    - website-preview-publish:
        requires:
        - "website-preview-build"
        filters:
          branches:
            ignore:
            # Don't bother running on 'master' or the other
            # branches that we do the "Release" workflow for.
            - master
            - /^release\/v1\.[0-9]+$/
            # Don't bother running on forked PRs (which CircleCI
            # shows as branch="pull/${number}"); they won't have
            # GH_TOKEN set to be able to pull getambassador.io.git
            - /^pull\/[0-9]+$/
            # Don't bother running the BLC until we've taught it to ignore
            # broken links from the CMS that the PR author can't do anything
            # about.  Count on Kenn watching it in getambassador.io.git, and
            # mocking any devs that write broken links.
            #
            #- "website-preview-blc":
            #    requires: ["website-preview-build"]
            #    filters:
            #      branches:
            #        ignore:
            #          # Don't bother running on forked PRs (which CircleCI
            #          # shows as branch="pull/${number}"); they won't have
            #          # GH_TOKEN set to be able to pull getambassador.io.git
            #          - /^pull\/[0-9]+$/
  'Docs: Prerelease':
    when:
      equal:
      - "https://github.com/datawire/apro"
      - << pipeline.project.git_url >>
    jobs:
    - website-preview-for-smoketest:
        filters:
          tags:
            only: /^v[0-9]+\.[0-9]+\.[0-9]+-(rc|ea)\.[0-9]+$/
          branches:
            ignore: /.*/
  'Docs: Release':
    when:
      equal:
      - "https://github.com/datawire/ambassador"
      - << pipeline.project.git_url >>
    jobs:
    - website-prod-publish:
        filters:
          branches:
            only:
            - master
            - /^release\/v1\.[0-9]+$/
executors:
  oss-linux:
    machine:
      image: "ubuntu-2004:202008-01"
    working_directory: ~/project/ambassador
  aes-linux:
    machine:
      image: "ubuntu-2004:202008-01"
    working_directory: ~/project<|MERGE_RESOLUTION|>--- conflicted
+++ resolved
@@ -27,6 +27,8 @@
     # setup
     - amb-linux-install
     - amb-checkout
+    # We might need to be logged in the registry to pull the Envoy image
+    - amb-config-registry
     - # main
       run: make generate
     - dirty-check
@@ -568,7 +570,6 @@
           git config --global user.name 'ambassador.git CircleCI user'
           git config --global user.email dev@datawire.io
     - run: ./.ci/website-prod-publish
-<<<<<<< HEAD
 _anchors:
   filter-prerelease-only:
     filters:
@@ -588,81 +589,6 @@
         only: /^v[0-9]+\.[0-9]+\.[0-9]+$/
       branches:
         ignore: /.*/
-=======
-  oss-dev-generate:
-    steps:
-    - oss-linux-setup
-    - run:
-        name: "docker login"
-        command: |
-          # We might need to be logged in to pull the Envoy image
-          if [[ -n "$DEV_REGISTRY" && -n "$DOCKER_BUILD_USERNAME" && -n "DOCKER_BUILD_PASSWORD" ]]; then
-            docker login -u="${DOCKER_BUILD_USERNAME}" -p="${DOCKER_BUILD_PASSWORD}" "${DEV_REGISTRY%%/*}"
-          fi
-    - run: make generate
-    - dirty-check
-    - run: make generate
-    - dirty-check
-    machine:
-      image: "ubuntu-1604:201903-01"
-    working_directory: ~/project/ambassador
-  oss-dev-lint:
-    steps:
-    - oss-linux-setup
-    - run: make lint
-    machine:
-      image: "ubuntu-1604:201903-01"
-    working_directory: ~/project/ambassador
-  oss-dev-images:
-    steps:
-    - oss-linux-setup
-    - skip-if-only-changes:
-        to: docs/
-    - oss-images-build-and-test
-    machine:
-      image: "ubuntu-1604:201903-01"
-    working_directory: ~/project/ambassador
-  oss-release-images:
-    steps:
-    - oss-linux-setup
-    - oss-images-build-and-test
-    - run:
-        name: "Release"
-        command: |
-          docker login -u="${DOCKER_RELEASE_USERNAME}" -p="${DOCKER_RELEASE_PASSWORD}" "${RELEASE_REGISTRY%%/*}"
-          DEV_KUBECONFIG="-skip-for-release-" make release/bits
-    machine:
-      image: "ubuntu-1604:201903-01"
-    working_directory: ~/project/ambassador
-  oss-release-promote-to-rc-latest:
-    steps:
-    - oss-linux-setup
-    - when:
-        condition:
-          equal:
-          - "https://github.com/datawire/ambassador"
-          - << pipeline.project.git_url >>
-        steps:
-        - run:
-            name: "Promote to -rc-latest"
-            command: |
-              docker login -u="${DOCKER_RELEASE_USERNAME}" -p="${DOCKER_RELEASE_PASSWORD}" "${RELEASE_REGISTRY%%/*}"
-              DEV_KUBECONFIG="-skip-for-release-" make release/promote-oss/to-rc-latest
-    machine:
-      image: "ubuntu-1604:201903-01"
-    working_directory: ~/project/ambassador
-  oss-release-promote-to-ga:
-    steps:
-    - oss-linux-setup
-    - run:
-        name: "Promote to GA"
-        command: |
-          docker login -u="${DOCKER_RELEASE_USERNAME}" -p="${DOCKER_RELEASE_PASSWORD}" "${RELEASE_REGISTRY%%/*}"
-          DEV_KUBECONFIG="-skip-for-release-" make release/promote-oss/to-ga
-    machine:
-      image: "ubuntu-1604:201903-01"
-    working_directory: ~/project/ambassador
->>>>>>> 5f3f7b39
 workflows:
   'OSS: Dev':
     jobs:
