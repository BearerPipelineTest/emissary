--- conflicted
+++ resolved
@@ -43,36 +43,7 @@
       - amb-checkout
       - skip-if-no-new-chart
       - run: |
-<<<<<<< HEAD
-          ./charts/ambassador/ci/check_updated_changelog.sh
-
-  "job-chart-publish":
-    steps:
-      - amb-linux-install
-      - amb-checkout
-      - amb-skip-if-bad-chart-version
-      - run: |
-          ./charts/ambassador/ci/check_updated_changelog.sh
-=======
           CHART_NAME=ambassador ./charts/scripts/check_updated_changelog.sh
-
-  "job-emissary-chart":
-    steps:
-      - amb-linux-install
-      - amb-checkout
-      - amb-skip-if-no-changes-not-release:
-          to: charts/emissary-ingress
->>>>>>> b47bebf5
-      - install-k3d
-      # We might need to be logged in the registry to pull the Envoy
-      # image or the builder-base image.
-      - amb-config-registry
-      # main
-<<<<<<< HEAD
-      - run: make test-chart
-      - run: charts/ambassador/ci/push_chart.sh
-=======
-      - run: echo 'skippin'
 
   "job-chart-publish":
     steps:
@@ -86,7 +57,8 @@
       # image or the builder-base image.
       - amb-config-registry
       # main
-      - run: echo 'skip tests'
+      #- run: make test-chart
+      - run: echo "skip tests"
       - run: make release/ga/chart-push
 
   "job-manifests-publish":
@@ -99,7 +71,6 @@
           command: |
             make push-manifests
             make publish-docs-yaml
->>>>>>> b47bebf5
 
   "job-generate":
     steps:
@@ -166,22 +137,15 @@
       "save_images_to_workspace":
         type: boolean
         default: false
-<<<<<<< HEAD
-=======
       "push_nightly":
         type: boolean
         default: false
->>>>>>> b47bebf5
-    steps:
-      # setup
-      - amb-linux-install
-      - amb-checkout
-<<<<<<< HEAD
-      - amb-skip-if-no-code-changes
-=======
+    steps:
+      # setup
+      - amb-linux-install
+      - amb-checkout
       - amb-save-workspace
       - amb-skip-if-no-code-changes-not-release
->>>>>>> b47bebf5
       - amb-config-registry
 
       # main
@@ -246,11 +210,7 @@
       - amb-linux-install
       - install-gotestsum
       - amb-checkout
-<<<<<<< HEAD
-      - amb-skip-if-no-code-changes
-=======
       - amb-skip-if-no-code-changes-not-release
->>>>>>> b47bebf5
       - amb-config-registry
       - run:
           name: "Test"
@@ -291,19 +251,7 @@
       # setup
       - amb-linux-install
       - amb-attach-workspace
-<<<<<<< HEAD
-      - amb-skip-if-no-code-changes
-      # e2etests can be skipped if the only chances are to
-      # the Ambassador repo and the pytest gold directory
-      - when:
-          condition:
-            equal: ["e2etest", << parameters.test >>]
-          steps:
-          - skip-if-only-changes:
-              to: "(ambassador/|tests/pytest/gold/)"
-=======
       - amb-skip-if-no-code-changes-not-release
->>>>>>> b47bebf5
       # pytest-envoy can be skipped unless the envoy.mk file changes, or the ambex control
       # plane changes, or the gold files change.
       - when:
@@ -322,11 +270,7 @@
           name: "Set USE_LOCAL_K3S_CLUSTER=1"
           command:
             echo >>"$BASH_ENV" 'export USE_LOCAL_K3S_CLUSTER=1'
-<<<<<<< HEAD
-      - run: 
-=======
-      - run:
->>>>>>> b47bebf5
+      - run:
           name: "Configure system file and inotify maximums"
           command: |
             sudo sysctl -w fs.file-max=1600000
