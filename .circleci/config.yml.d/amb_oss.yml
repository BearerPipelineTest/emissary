version: 2.1

jobs:
  "oss-generate":
    executor: oss-linux
    resource_class: large
    steps:
      - job-generate

  "oss-lint":
    executor: oss-linux
    steps:
      - job-lint

  "oss-images":
    parameters:
      "release":
        type: boolean
        default: false
    executor: oss-linux
    resource_class: xlarge
    steps:
      - job-images:
          release: << parameters.release >>

  "oss-gotest":
    executor: oss-linux
    parameters:
      "fast-reconfigure":
        type: boolean
        default: false
      "legacy-mode":
        type: boolean
        default: false
    steps:
      - job-gotest:
          fast-reconfigure: << parameters.fast-reconfigure >>
          legacy-mode: << parameters.legacy-mode >>

  "oss-test":
    executor: oss-linux
    resource_class: xlarge
    parameters:
      "test":
        type: enum
        enum:
          - "test" # everything but pytest-envoy
          - "ingresstest"
          - "pytest"
        default: "test"
      "fast-reconfigure":
        type: boolean
        default: false
      "legacy-mode":
        type: boolean
        default: false
    steps:
      - job-test:
          test: << parameters.test >>
          fast-reconfigure: << parameters.fast-reconfigure >>
          legacy-mode: << parameters.legacy-mode >>

  "oss-envoy-test":
    executor: oss-linux
    resource_class: xlarge
    parameters:
      "test":
        type: enum
        enum:
          - "pytest-envoy"
          - "pytest-envoy-v3"
        default: "pytest-envoy"
      "fast-reconfigure":
        type: boolean
        default: false
      "legacy-mode":
        type: boolean
        default: false
    steps:
      - job-test:
          test: << parameters.test >>
          fast-reconfigure: << parameters.fast-reconfigure >>
          legacy-mode: << parameters.legacy-mode >>

  "oss-chart":
    executor: oss-linux
    steps:
      - job-chart

  "oss-chart-publish":
    environment:
      PUBLISH_GIT_RELEASE: "1"
    executor: oss-linux
    steps:
      - job-chart-publish

  "oss-chart-changelog":
    executor: oss-linux
    steps:
<<<<<<< HEAD
      - run: "/bin/true"
=======
      - run: "true" # Always run a no-op step so that this config has non-zero steps even for the "wrong" repo or branch
>>>>>>> 403d26dd
      - when:
          condition:
            and:
              - equal: [ "https://github.com/datawire/ambassador", << pipeline.project.git_url >> ]
              - not:
                  equal: [ "master", << pipeline.git.branch >>  ]
          steps:
            - job-chart-changelog

  "oss-promote-to-rc-latest":
    executor: oss-linux
    steps:
      - job-promote-to-rc-latest:
          channel: oss

  "oss-promote-to-ga":
    executor: oss-linux
    steps:
      - job-promote-to-ga:
          channel: oss

  "oss-yaml-publish-s3-ga":
    executor: oss-linux
    steps:
      - job-yaml-publish-s3:
          update-stable: true

  "oss-yaml-publish-s3-rc":
    executor: oss-linux
    steps:
      - job-yaml-publish-s3:
          update-stable: false


_anchors:
  # All of these filters assume that "Only build pull requests" is turned on at
  # https://app.circleci.com/settings/project/github/datawire/ambassador/advanced

  "filter-prerelease-only": &filter-prerelease-only
    filters:
      tags:
        only: /^v[0-9]+\.[0-9]+\.[0-9]+-(rc|ea)\.[0-9]+$/
      branches:
        ignore: /.*/

  "filter-rc-only": &filter-rc-only
    filters:
      tags:
        only: /^v[0-9]+\.[0-9]+\.[0-9]+-rc\.[0-9]+$/
      branches:
        ignore: /.*/

  "filter-ga-only": &filter-ga-only
    filters:
      tags:
        only: /^v[0-9]+\.[0-9]+\.[0-9]+$/
      branches:
        ignore: /.*/

  # chart release will create a tag IFF there are changes to the chart version
  "filter-chart-release-only": &filter-chart-release-only
    filters:
      tags:
        only: /^chart\-v[0-9]+\.[0-9]+\.[0-9]+$/
      branches:
        ignore: /.*/

workflows:
  "OSS: Dev":
    # Run this workflow on just 'master' and PRs.
    jobs:
      # build+push
      - "oss-images":
          name: "oss-dev-images"
      # test
      - "oss-generate":
          name: "oss-dev-generate"
      - "oss-lint":
          name: "oss-dev-lint"
      - "oss-chart":
          name: "oss-dev-chart"
      - "oss-gotest":
          name: "oss-dev-gotest<<# matrix.fast-reconfigure >>-fastreconfigure<</ matrix.fast-reconfigure >><<# matrix.legacy-mode >>-legacy<</ matrix.legacy-mode >>"
          matrix:
            alias: "oss-dev-gotest"
            parameters:
              fast-reconfigure:
                - true
                - false
              legacy-mode:
                - false
                # If you enable testing with legacy-mode true as well, you'll also need
                # to add some exclusions -- see the Release workflow for more.
      - "oss-chart-changelog":
          name: "oss-chart-changelog"
      - "oss-test":
          requires: ["oss-dev-images"]
          name: "oss-dev-<< matrix.test >><<# matrix.fast-reconfigure >>-fastreconfigure<</ matrix.fast-reconfigure >><<# matrix.legacy-mode >>-legacy<</ matrix.legacy-mode >>"
          matrix:
            alias: "oss-dev-test"
            parameters:
              test:
                - "pytest"
                # Running the ingresstests would require we install `kind` and
                # that the test suite supports HTTP to HTTPS redirects (AES
                # enables cleartext redirection by default, even for fallback
                # hosts, contrary to A/OSS)
                #- "ingresstest"
              fast-reconfigure:
                - true
                - false
              legacy-mode:
                # We don't run legacy mode tests in the "Dev" workflow but we do
                # in the Nightly and Release workflows.
                - false
            exclude:
              # It's not meaningful to set fast reconfigure and legacy mode at the same time.
              # Annoyingly, we have to iterate all the 'test' values that we're using for
              # this to work.
              - test: pytest
                fast-reconfigure: true
                legacy-mode: true
      - "oss-envoy-test":
          requires: ["oss-dev-images"]
          name: "oss-dev-<< matrix.test >><<# matrix.fast-reconfigure >>-fastreconfigure<</ matrix.fast-reconfigure >><<# matrix.legacy-mode >>-legacy<</ matrix.legacy-mode >>"
          matrix:
            alias: "oss-dev-envoy-test"
            parameters:
              test:
                - "pytest-envoy"
                - "pytest-envoy-v3"
              fast-reconfigure:
                - true
                - false
              legacy-mode:
                # We don't run legacy mode tests in the "Dev" workflow but we do
                # in the Nightly and Release workflows.
                - false
            exclude:
              # It's not meaningful to set fast reconfigure and legacy mode at the same time.
              # Annoyingly, we have to iterate all the 'test' values that we're using for
              # this to work.
              - test: pytest-envoy
                fast-reconfigure: true
                legacy-mode: true
              - test: pytest-envoy-v3
                fast-reconfigure: true
                legacy-mode: true
  "OSS: Chart Release":
    when: # Don't run this workflow in apro.git
      or:
      - equal: [ "https://github.com/datawire/ambassador", << pipeline.project.git_url >> ]
      - equal: [ "https://github.com/datawire/ambassador-private", << pipeline.project.git_url >> ]
    jobs:
      - "oss-chart-publish":
          <<: *filter-chart-release-only
          name: "oss-release-chart"

  "OSS: Release":
    when: # Don't run this workflow in apro.git
      or:
      - equal: [ "https://github.com/datawire/ambassador", << pipeline.project.git_url >> ]
      - equal: [ "https://github.com/datawire/ambassador-private", << pipeline.project.git_url >> ]
    # Run this workflow on tags, not branches or PRs.
    jobs:
      # build+push
      - "oss-images":
          <<: *filter-prerelease-only
          name: "oss-release-images"
          release: true
      # test
      - "oss-generate":
          <<: *filter-prerelease-only
          name: "oss-release-generate"
      - "oss-yaml-publish-s3-rc":
          <<: *filter-prerelease-only
          name: "oss-yaml-s3-rc"
          requires: ["oss-release-generate"]
      - "oss-lint":
          <<: *filter-prerelease-only
          name: "oss-release-lint"
      - "oss-gotest":
          <<: *filter-prerelease-only
          name: "oss-release-gotest<<# matrix.fast-reconfigure >>-fastreconfigure<</ matrix.fast-reconfigure >><<# matrix.legacy-mode >>-legacy<</ matrix.legacy-mode >>"
          matrix:
            alias: "oss-release-gotest"
            parameters:
              fast-reconfigure:
                - true
                - false
              legacy-mode:
                - true
                - false
            exclude:
              # It's not meaningful to set fast reconfigure and legacy mode at the same time.
              # Annoyingly, we have to iterate all the 'test' values that we're using for
              # this to work.
              - fast-reconfigure: true
                legacy-mode: true
      - "oss-test":
          <<: *filter-prerelease-only
          requires: ["oss-release-images"]
          name: "oss-release-<< matrix.test >><<# matrix.fast-reconfigure >>-fastreconfigure<</ matrix.fast-reconfigure >><<# matrix.legacy-mode >>-legacy<</ matrix.legacy-mode >>"
          matrix:
            alias: "oss-release-test"
            parameters:
              test:
                - "pytest"
                # Running the ingresstests would require we install `kind` and
                # that the test suite supports HTTP to HTTPS redirects (AES
                # enables cleartext redirection by default, even for fallback
                # hosts, contrary to A/OSS)
                #- "ingresstest"
              fast-reconfigure:
                - true
                - false
              legacy-mode:
                - true
                - false
            exclude:
              # It's not meaningful to set fast reconfigure and legacy mode at the same time.
              # Annoyingly, we have to iterate all the 'test' values that we're using for
              # this to work.
              - test: pytest
                fast-reconfigure: true
                legacy-mode: true
      - "oss-envoy-test":
          <<: *filter-prerelease-only
          requires: ["oss-release-images"]
          name: "oss-release-<< matrix.test >><<# matrix.fast-reconfigure >>-fastreconfigure<</ matrix.fast-reconfigure >><<# matrix.legacy-mode >>-legacy<</ matrix.legacy-mode >>"
          matrix:
            alias: "oss-release-envoy-test"
            parameters:
              test:
                - "pytest-envoy"
                - "pytest-envoy-v3"
              fast-reconfigure:
                - true
                - false
              legacy-mode:
                - true
                - false
            exclude:
              # It's not meaningful to set fast reconfigure and legacy mode at the same time.
              # Annoyingly, we have to iterate all the 'test' values that we're using for
              # this to work.
              - test: pytest-envoy
                fast-reconfigure: true
                legacy-mode: true
              - test: pytest-envoy-v3
                fast-reconfigure: true
                legacy-mode: true
      # promote
      - "oss-promote-to-rc-latest":
          <<: *filter-rc-only
          name: "oss-release-promote-to-rc-latest"
          requires:
          # build
          - "oss-release-images"
          # test
          - "oss-release-generate"
          - "oss-release-lint"
          - "oss-release-test"
      - "oss-promote-to-ga":
          <<: *filter-ga-only
          name: "oss-release-promote-to-ga"
      - "oss-yaml-publish-s3-ga":
          <<: *filter-ga-only
          name: "oss-yaml-s3-ga"
          requires:
            - "oss-release-generate"

  "OSS: Nightly":
    triggers:
      - schedule:
          # Time is in UTC: 2AM EDT on weekdays
          cron: "0 6 * * 1-5"
          filters:
            branches:
              only:
                - master
    jobs:
      # build+push
      - "oss-images":
          name: "oss-nightly-images"
      - "oss-gotest":
          name: "oss-nightly-gotest<<# matrix.fast-reconfigure >>-fastreconfigure<</ matrix.fast-reconfigure >><<# matrix.legacy-mode >>-legacy<</ matrix.legacy-mode >>"
          matrix:
            alias: "oss-nightly-gotest"
            parameters:
              fast-reconfigure:
                - true
                - false
              legacy-mode:
                - true
                - false
            exclude:
              # It's not meaningful to set fast reconfigure and legacy mode at the same time.
              # Annoyingly, we have to iterate all the 'test' values that we're using for
              # this to work.
              - fast-reconfigure: true
                legacy-mode: true
      - "oss-test":
          requires: ["oss-nightly-images"]
          name: "oss-nightly-<< matrix.test >><<# matrix.fast-reconfigure >>-fastreconfigure<</ matrix.fast-reconfigure >><<# matrix.legacy-mode >>-legacy<</ matrix.legacy-mode >>"
          matrix:
            alias: "oss-nightly-test"
            parameters:
              test:
                - "pytest"
                # Running the ingresstests would require we install `kind` and
                # that the test suite supports HTTP to HTTPS redirects (AES
                # enables cleartext redirection by default, even for fallback
                # hosts, contrary to A/OSS)
                #- "ingresstest"
              fast-reconfigure:
                - true
                - false
              legacy-mode:
                - true
                - false
            exclude:
              # It's not meaningful to set fast reconfigure and legacy mode at the same time.
              # Annoyingly, we have to iterate all the 'test' values that we're using for
              # this to work.
              - test: pytest
                fast-reconfigure: true
                legacy-mode: true
      - "oss-envoy-test":
          requires: ["oss-nightly-images"]
          name: "oss-nightly-<< matrix.test >><<# matrix.fast-reconfigure >>-fastreconfigure<</ matrix.fast-reconfigure >><<# matrix.legacy-mode >>-legacy<</ matrix.legacy-mode >>"
          matrix:
            alias: "oss-nightly-envoy-test"
            parameters:
              test:
                - "pytest-envoy"
                - "pytest-envoy-v3"
              fast-reconfigure:
                - true
                - false
              legacy-mode:
                - true
                - false
            exclude:
              # It's not meaningful to set fast reconfigure and legacy mode at the same time.
              # Annoyingly, we have to iterate all the 'test' values that we're using for
              # this to work.
              - test: pytest-envoy
                fast-reconfigure: true
                legacy-mode: true
              - test: pytest-envoy-v3
                fast-reconfigure: true
                legacy-mode: true<|MERGE_RESOLUTION|>--- conflicted
+++ resolved
@@ -97,11 +97,7 @@
   "oss-chart-changelog":
     executor: oss-linux
     steps:
-<<<<<<< HEAD
-      - run: "/bin/true"
-=======
       - run: "true" # Always run a no-op step so that this config has non-zero steps even for the "wrong" repo or branch
->>>>>>> 403d26dd
       - when:
           condition:
             and:
