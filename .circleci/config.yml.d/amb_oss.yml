--- conflicted
+++ resolved
@@ -97,11 +97,7 @@
   "oss-chart-changelog":
     executor: oss-linux
     steps:
-<<<<<<< HEAD
-      - run: "/bin/true"
-=======
       - run: "true" # Always run a no-op step so that this config has non-zero steps even for -private repos
->>>>>>> efb1137e
       - when:
           condition:
             and:
